## Configuration for tox.
## Needs tox installed in the system python.
##
## doctest:  Run the sage doctests.  From the SAGE_ROOT/src directory:
##
##     $ tox
##
##   Arguments are passed on to "sage -t":
##
##     $ tox sage/geometry
##
##   To pass on options to "sage -t", use -- to separate it from tox options:
##
##     $ tox -- --verbose --optional=sage,pynormaliz --long sage/geometry
##
## pycodestyle:
##
##     $ tox -e pycodestyle
##
##   Note that on the first run, tox automatically installs pycodestyle
##   in a virtual environment.
##
[tox]
envlist = doctest, coverage, startuptime, pycodestyle-minimal, relint, codespell
# When adding environments above, also update the delegations in SAGE_ROOT/tox.ini
skipsdist = true

[sagedirect]
# Base for tox environments that bypass the virtual environment set up by tox,
# calling sage directly.
passenv =
    HOME
setenv =
    SAGE={toxinidir}/../sage
envdir={toxworkdir}/sagedirect

[testenv:doctest]
description =
    run the Sage doctester (same as "sage -t")
## This toxenv bypasses the virtual environment set up by tox.
passenv = {[sagedirect]passenv}
setenv  = {[sagedirect]setenv}
envdir  = {[sagedirect]envdir}
commands =
    {env:SAGE} -t -p 0 {posargs:--all}

[testenv:coverage]
description =
    give information about doctest coverage of files
    (same as "sage --coverage[all]")
## This toxenv bypasses the virtual environment set up by tox.
passenv = {[sagedirect]passenv}
setenv  = {[sagedirect]setenv}
envdir  = {[sagedirect]envdir}
commands =
    {env:SAGE} --coverage {posargs:--all}

[testenv:startuptime]
description =
    display how long each component of Sage takes to start up
    (same as "sage --startuptime")
## This toxenv bypasses the virtual environment set up by tox.
passenv = {[sagedirect]passenv}
setenv  = {[sagedirect]setenv}
envdir  = {[sagedirect]envdir}
commands =
    {env:SAGE} --startuptime {posargs}

[testenv:pycodestyle]
description =
    check against the Python style conventions of PEP8
deps = pycodestyle
commands = pycodestyle {posargs:{toxinidir}/sage/}

[testenv:pycodestyle-minimal]
description =
    check against Sage's minimal style conventions
    # Check for the following issues:
    # E111: indentation is not a multiple of four
    # E401: multiple imports on one line
    # E701: multiple statements on one line (colon)
    # E702: multiple statements on one line (semicolon)
    # E703: statement ends with a semicolon
    # E711: comparison to None should be ‘if cond is None:’
    # E712: comparison to True should be ‘if cond is True:’ or ‘if cond:’
    # E713 test for membership should be 'not in'
    # E721: do not compare types, use isinstance()
    # E722: do not use bare except, specify exception instead
    # W605: invalid escape sequence ‘x’
    # See https://pycodestyle.pycqa.org/en/latest/intro.html#error-codes
deps = pycodestyle
commands = pycodestyle --select E111,E401,E701,E702,E703,W605,E711,E712,E713,E721,E722 {posargs:{toxinidir}/sage/}

[pycodestyle]
max-line-length = 160
statistics = True

[testenv:relint]
description =
    check whether some forbidden patterns appear
    (includes all patchbot pattern-exclusion plugins)
# https://github.com/codingjoe/relint
# The patterns are in .relint.yml
deps = relint
whitelist_externals = find
commands = find {posargs:{toxinidir}/sage/} \
    -name "*#*" -prune -o \
    -name "*.a" -prune -o \
    -name "*.bak" -prune -o \
    -name "*.bz2" -prune -o \
    -name "*.dia" -prune -o \
    -name "*.gz" -prune -o \
    -name "*.ico" -prune -o \
    -name "*.inv" -prune -o \
    -name "*.JPEG" -prune -o \
    -name "*.jpeg" -prune -o \
    -name "*.JPG" -prune -o \
    -name "*.jpg" -prune -o \
    -name "*.log" -prune -o \
    -name "*.o" -prune -o \
    -name "*.orig" -prune -o \
    -name "*.PDF" -prune -o \
    -name "*.pdf" -prune -o \
    -name "*.PNG" -prune -o \
    -name "*.png" -prune -o \
    -name "*.pyc" -prune -o \
    -name "*.so" -prune -o \
    -name "*.sobj" -prune -o \
    -name "*.sws" -prune -o \
    -name "*.tar" -prune -o \
    -name "*.tgz" -prune -o \
    -name "*.xz" -prune -o \
    -name "*.zip" -prune -o \
    -name "*~*" -prune -o \
    -name ".DS_Store" -prune -o \
    -exec relint -c {toxinidir}/.relint.yml \{\} +

[testenv:codespell]
description =
    check for misspelled words in source code
# https://pypi.org/project/codespell/
deps = codespell
commands = codespell \
    --skip="*#*,*.a,*.bak,*.bz2,*.dia,*.gz,*.ico,*.inv,*.JPEG,*.jpeg" \
    --skip="*.JPG,*.jpg,*.log,*.o,*.orig,*.PDF,*.pdf,*.PNG,*.png,*.pyc" \
    --skip="*.so,*.sobj,*.sws,*.tar,*.tgz,*.xz,*.zip,*~*,.DS_Store" \
    --skip="doc/ca,doc/de,doc/es,doc/fr,doc/hu,doc/it,doc/ja,doc/pt,doc/ru,doc/tr" \
    --skip="src/doc/ca,src/doc/de,src/doc/es,src/doc/fr,src/doc/hu" \
    --skip="src/doc/it,src/doc/ja,src/doc/pt,src/doc/ru,src/doc/tr" \
    --skip=".git,.tox,autom4te.cache,cythonized,dist,lib.*,local" \
    --skip="logs,scripts-3,tmp,upstream,worktree*,*.egg-info" \
    --dictionary=- \
    --dictionary={toxinidir}/.codespell-dictionary.txt \
    --ignore-words={toxinidir}/.codespell-ignore.txt \
    {posargs:{toxinidir}/sage/}

[pytest]
python_files = *_test.py
<<<<<<< HEAD
norecursedirs = local prefix venv build pkgs .git src/sage/pkgs src/doc src/bin src/sage/src/sage_setup
=======
addopts = --import-mode importlib
>>>>>>> 8825079d

[coverage:run]
source = sage
concurrency = multiprocessing
data_file = .coverage/.coverage
disable_warnings = no-data-collected<|MERGE_RESOLUTION|>--- conflicted
+++ resolved
@@ -156,11 +156,8 @@
 
 [pytest]
 python_files = *_test.py
-<<<<<<< HEAD
 norecursedirs = local prefix venv build pkgs .git src/sage/pkgs src/doc src/bin src/sage/src/sage_setup
-=======
 addopts = --import-mode importlib
->>>>>>> 8825079d
 
 [coverage:run]
 source = sage
