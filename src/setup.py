--- conflicted
+++ resolved
@@ -83,11 +83,7 @@
 
 keep_going = False
 
-<<<<<<< HEAD
-# Search for dependencies in the source tree and add to gcc -I<path>
-=======
 # Search for dependencies in the source tree and add to the list of include directories
->>>>>>> cc304711
 include_dirs = sage_include_directories(use_sources=True)
 
 # Look for libraries only in what is configured already through distutils
