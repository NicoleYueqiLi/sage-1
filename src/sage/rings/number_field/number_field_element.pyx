--- conflicted
+++ resolved
@@ -1152,19 +1152,9 @@
         if self.__multiplicative_order is not None:
             return self.__multiplicative_order
 
-<<<<<<< HEAD
         if self.is_rational_c():
             self.__multiplicative_order = self._rational_().multiplicative_order()
             return self.__multiplicative_order
-=======
-        if ZZX_deg(self.__numerator) == 0:
-            if self._rational_() == 1:
-                self.__multiplicative_order = 1
-                return self.__multiplicative_order
-            if self._rational_() == -1:
-                self.__multiplicative_order = 2
-                return self.__multiplicative_order
->>>>>>> 92e3a2dd
 
         if isinstance(self.parent(), sage.rings.number_field.number_field.NumberField_cyclotomic):
             t = self.parent()._multiplicative_order_table()
