"""
Base Classes for Finite Fields

TESTS::

    sage: K.<a> = NumberField(x^2 + 1)
    sage: F = K.factor(3)[0][0].residue_field()
    sage: loads(dumps(F)) == F
    True
"""
include "sage/ext/stdsage.pxi"

from sage.structure.parent cimport Parent
from sage.misc.cachefunc import cached_method
from sage.misc.prandom import randrange

cdef class FiniteFieldIterator:
    r"""
    An iterator over a finite field. This should only be used when the field
    is an extension of a smaller field which already has a separate iterator
    function.
    """
    cdef object iter
    cdef FiniteField parent

    def __init__(self,FiniteField parent):
        r"""
        Initialize ``self``.

        EXAMPLES::

            sage: from sage.rings.finite_rings.finite_field_ext_pari import FiniteField_ext_pari
            sage: k = iter(FiniteField_ext_pari(9, 'a')) # indirect doctest
            sage: isinstance(k, sage.rings.finite_rings.finite_field_base.FiniteFieldIterator)
            True
        """
        self.parent = parent
        self.iter =iter(self.parent.vector_space())

    def __next__(self):
        r"""
        Return the next element in the iterator.

        EXAMPLE::

            sage: from sage.rings.finite_rings.finite_field_ext_pari import FiniteField_ext_pari
            sage: k = iter(FiniteField_ext_pari(9, 'a'))
            sage: k.next() # indirect doctest
            0
        """
        return self.parent(self.iter.next())

    def __iter__(self):
        """
        Return ``self`` since this is an interator class.

        EXAMPLES::

            sage: K.<a> = GF(7^4)
            sage: K.list()[:7]
            [0, a, a^2, a^3, 2*a^2 + 3*a + 4, 2*a^3 + 3*a^2 + 4*a, 3*a^3 + a^2 + 6*a + 1]
            sage: K.<a> = GF(5^9)
            sage: for x in K:
            ...       if x == a+3: break
            ...       print x
            0
            1
            2
            3
            4
            a
            a + 1
            a + 2
        """
        return self

from sage.categories.finite_fields import FiniteFields
_FiniteFields = FiniteFields()
cdef class FiniteField(Field):
    """
    Abstract base class for finite fields.
    """
    def __init__(self, base, names, normalize):
        """
        Initialize ``self``.

        EXAMPLES::

            sage: K = GF(7); K
            Finite Field of size 7
            sage: loads(K.dumps()) == K
            True
            sage: GF(7^10, 'a')
            Finite Field in a of size 7^10
            sage: K = GF(7^10, 'a'); K
            Finite Field in a of size 7^10
            sage: loads(K.dumps()) == K
            True
        """
        Field.__init__(self, base, names, normalize, category=_FiniteFields)

    def __repr__(self):
        """
        String representation of this finite field.

        EXAMPLES::

            sage: k = GF(127)
            sage: k # indirect doctest
            Finite Field of size 127

            sage: k.<b> = GF(2^8)
            sage: k
            Finite Field in b of size 2^8

            sage: k.<c> = GF(2^20)
            sage: k
            Finite Field in c of size 2^20

            sage: k.<d> = GF(7^20)
            sage: k
            Finite Field in d of size 7^20
        """
        if self.degree()>1:
            return "Finite Field in %s of size %s^%s"%(self.variable_name(),self.characteristic(),self.degree())
        else:
            return "Finite Field of size %s"%(self.characteristic())

    def _latex_(self):
        r"""
        Returns a string denoting the name of the field in LaTeX.

        The :func:`~sage.misc.latex.latex` function calls the
        ``_latex_`` attribute when available.

        EXAMPLES:

        The ``latex`` command parses the string::

            sage: GF(81, 'a')._latex_()
            '\\Bold{F}_{3^{4}}'
            sage: latex(GF(81, 'a'))
            \Bold{F}_{3^{4}}
            sage: GF(3)._latex_()
            '\\Bold{F}_{3}'
            sage: latex(GF(3))
            \Bold{F}_{3}
        """
        if self.degree() > 1:
            e = "^{%s}"%self.degree()
        else:
            e = ""
        return "\\Bold{F}_{%s%s}"%(self.characteristic(), e)

    def _gap_init_(self):
        """
        Return string that initializes the GAP version of
        this finite field.

        EXAMPLES::

            sage: GF(9,'a')._gap_init_()
            'GF(9)'
        """
        return 'GF(%s)'%self.order()

    def _magma_init_(self, magma):
        """
        Return string representation of ``self`` that Magma can
        understand.

        EXAMPLES::

            sage: GF(97,'a')._magma_init_(magma)            # optional - magma
            'GF(97)'
            sage: GF(9,'a')._magma_init_(magma)             # optional - magma
            'SageCreateWithNames(ext<GF(3)|_sage_[...]![GF(3)!2,GF(3)!2,GF(3)!1]>,["a"])'
            sage: magma(GF(9,'a'))                          # optional - magma
            Finite field of size 3^2
            sage: magma(GF(9,'a')).1                        # optional - magma
            a
        """
        if self.degree() == 1:
            return 'GF(%s)'%self.order()
        B = self.base_ring()
        p = self.polynomial()
        s = "ext<%s|%s>"%(B._magma_init_(magma),p._magma_init_(magma))
        return magma._with_names(s, self.variable_names())

    def _macaulay2_init_(self):
        """
        Returns the string representation of ``self`` that Macaulay2 can
        understand.

        EXAMPLES::

            sage: GF(97,'a')._macaulay2_init_()
            'GF 97'

            sage: macaulay2(GF(97, 'a'))       # optional - macaulay2
            GF 97
            sage: macaulay2(GF(49, 'a'))       # optional - macaulay2
            GF 49
        """
        return "GF %s"%(self.order())

    def _sage_input_(self, sib, coerced):
        r"""
        Produce an expression which will reproduce this value when evaluated.

        EXAMPLES::

            sage: sage_input(GF(5), verify=True)
            # Verified
            GF(5)
            sage: sage_input(GF(32, 'a'), verify=True)
            # Verified
            R.<x> = GF(2)[]
            GF(2^5, 'a', x^5 + x^2 + 1)
            sage: K = GF(125, 'b')
            sage: sage_input((K, K), verify=True)
            # Verified
            R.<x> = GF(5)[]
            GF_5_3 = GF(5^3, 'b', x^3 + 3*x + 3)
            (GF_5_3, GF_5_3)
            sage: from sage.misc.sage_input import SageInputBuilder
            sage: GF(81, 'a')._sage_input_(SageInputBuilder(), False)
            {call: {atomic:GF}({binop:** {atomic:3} {atomic:4}}, {atomic:'a'}, {binop:+ {binop:+ {binop:** {gen:x {constr_parent: {subscr: {call: {atomic:GF}({atomic:3})}[{atomic:'x'}]} with gens: ('x',)}} {atomic:4}} {binop:* {atomic:2} {binop:** {gen:x {constr_parent: {subscr: {call: {atomic:GF}({atomic:3})}[{atomic:'x'}]} with gens: ('x',)}} {atomic:3}}}} {atomic:2}})}
        """
        if self.degree() == 1:
            v = sib.name('GF')(sib.int(self.characteristic()))
            name = 'GF_%d' % self.characteristic()
        else:
            v = sib.name('GF')(sib.int(self.characteristic()) ** sib.int(self.degree()),
                               self.variable_name(),
                               self.modulus())
            name = 'GF_%d_%d' % (self.characteristic(), self.degree())
        sib.cache(self, v, name)
        return v

    def _cmp_(left, Parent right):
        """
        Compares this finite field with other.

        .. WARNING::

            The notation of equality of finite fields in Sage is
            currently not stable, i.e., it may change in a future version.

        EXAMPLES::

            sage: FiniteField(3**2, 'c') == FiniteField(3**3, 'c') # indirect doctest
            False
            sage: FiniteField(3**2, 'c') == FiniteField(3**2, 'c')
            True

        The variable name is (currently) relevant for comparison of finite
        fields::

            sage: FiniteField(3**2, 'c') == FiniteField(3**2, 'd')
            False
        """
        if not PY_TYPE_CHECK(right, FiniteField):
            return cmp(type(left), type(right))
        c = cmp(left.characteristic(), right.characteristic())
        if c: return c
        c = cmp(left.degree(), right.degree())
        if c: return c
        # TODO comparing the polynomials themselves would recursively call
        # this cmp...  Also, as mentioned above, we will get rid of this.
        if left.degree() > 1:
            c = cmp(str(left.polynomial()), str(right.polynomial()))
            if c: return c
        return 0

    def __iter__(self):
        """
        Return an iterator over the elements of this finite field. This generic
        implementation uses the fairly simple :class:`FiniteFieldIterator`
        class; derived classes may implement their own more sophisticated
        replacements.

        EXAMPLES::

            sage: from sage.rings.finite_rings.finite_field_ext_pari import FiniteField_ext_pari
            sage: k = FiniteField_ext_pari(8, 'a')
            sage: i = iter(k); i # indirect doctest
            <sage.rings.finite_rings.finite_field_base.FiniteFieldIterator object at ...>
            sage: i.next()
            0
            sage: list(k) # indirect doctest
            [0, 1, a, a + 1, a^2, a^2 + 1, a^2 + a, a^2 + a + 1]
        """
        return FiniteFieldIterator(self)

    def _is_valid_homomorphism_(self, codomain, im_gens):
        """
        Return ``True`` if the map from self to codomain sending
        ``self.0`` to the unique element of ``im_gens`` is a valid field
        homomorphism. Otherwise, return ``False``.

        EXAMPLES::

            sage: k = FiniteField(73^2, 'a')
            sage: K = FiniteField(73^3, 'b') ; b = K.0
            sage: L = FiniteField(73^4, 'c') ; c = L.0
            sage: k.hom([c]) # indirect doctest
            Traceback (most recent call last):
            ...
            TypeError: images do not define a valid homomorphism

            sage: k.hom([c^(73*73+1)])
            Ring morphism:
            From: Finite Field in a of size 73^2
            To:   Finite Field in c of size 73^4
            Defn: a |--> 7*c^3 + 13*c^2 + 65*c + 71

            sage: k.hom([b])
            Traceback (most recent call last):
            ...
            TypeError: images do not define a valid homomorphism
        """
        if (self.characteristic() != codomain.characteristic()):
            raise ValueError, "no map from %s to %s"%(self, codomain)
        if (len(im_gens) != 1):
            raise ValueError, "only one generator for finite fields."

        return (im_gens[0].charpoly())(self.gen(0)).is_zero()

    def _Hom_(self, codomain, cat=None):
        """
        Return homset of homomorphisms from ``self`` to the finite field
        codomain. This function is implicitly called by the Hom method or
        function.

        The ``cat`` option is currently ignored.

        EXAMPLES::

            sage: K.<a> = GF(25); K
            Finite Field in a of size 5^2
            sage: K.Hom(K) # indirect doctest
            Automorphism group of Finite Field in a of size 5^2
        """
        from sage.rings.finite_rings.homset import FiniteFieldHomset
        return FiniteFieldHomset(self, codomain)

    def gen(self):
        r"""
        Return a generator of this field (over its prime field). As this is an
        abstract base class, this just raises a ``NotImplementedError``.

        EXAMPLES::

            sage: K = GF(17)
            sage: sage.rings.finite_rings.finite_field_base.FiniteField.gen(K)
            Traceback (most recent call last):
            ...
            NotImplementedError
        """
        raise NotImplementedError

    def zeta_order(self):
        """
        Return the order of the distinguished root of unity in ``self``.

        EXAMPLES::

            sage: GF(9,'a').zeta_order()
            8
            sage: GF(9,'a').zeta()
            a
            sage: GF(9,'a').zeta().multiplicative_order()
            8
        """
        return self.order() - 1

    def zeta(self, n=None):
        """
        Returns an element of multiplicative order ``n`` in this
        finite field, if there is one.  Raises a ``ValueError`` if there
        is not.

        EXAMPLES::

            sage: k = GF(7)
            sage: k.zeta()
            3
            sage: k.zeta().multiplicative_order()
            6
            sage: k.zeta(3)
            2
            sage: k.zeta(3).multiplicative_order()
            3
            sage: k = GF(49, 'a')
            sage: k.zeta().multiplicative_order()
            48
            sage: k.zeta(6)
            3

        Even more examples::

            sage: GF(9,'a').zeta_order()
            8
            sage: GF(9,'a').zeta()
            a
            sage: GF(9,'a').zeta(4)
            a + 1
            sage: GF(9,'a').zeta()^2
            a + 1
        """
        z = self.multiplicative_generator()
        if n is None:
            return z
        else:
            import sage.rings.integer
            n = sage.rings.integer.Integer(n)
            m = z.multiplicative_order()
            if m % n != 0:
                raise ValueError, "No %sth root of unity in self"%n
            return z**(m.__floordiv__(n))

    def multiplicative_generator(self):
        """
        Return a primitive element of this finite field, i.e. a generator
        of the multiplicative group.

        You can use :meth:`multiplicative_generator()` or
        :meth:`primitive_element()`, these mean the same thing.

        .. WARNING::

           This generator might change from one version of Sage to another.

        EXAMPLES::

            sage: k = GF(997)
            sage: k.multiplicative_generator()
            7
            sage: k.<a> = GF(11^3)
            sage: k.primitive_element()
            a
            sage: k.<b> = GF(19^32)
            sage: k.multiplicative_generator()
            b + 4

        TESTS:

        Check that large characteristics work (:trac:`11946`)::

            sage: p = 10^20 + 39
            sage: x = polygen(GF(p))
            sage: K.<a> = GF(p^2, modulus=x^2+1)
            sage: K.multiplicative_generator()
            a + 12
        """
        from sage.rings.arith import primitive_root

        if self.__multiplicative_generator is not None:
            return self.__multiplicative_generator
        if self.degree() == 1:
            self.__multiplicative_generator = self(primitive_root(self.order()))
            return self.__multiplicative_generator
        n = self.order() - 1
        g = self.gen(0)
        # We check whether x+g is a multiplicative generator, where
        # x runs through the finite field.
        # This has the advantage that g is the first element we try,
        # so we always get g as generator if possible.  Second, the
        # PARI finite field iterator gives all the constant elements
        # first, so we try g+(constant) before anything else.
        for x in self:
            a = g+x
            if a != 0 and a.multiplicative_order() == n:
                self.__multiplicative_generator = a
                return a

    primitive_element = multiplicative_generator

    def ngens(self):
        """
        The number of generators of the finite field.  Always 1.

        EXAMPLES::

            sage: k = FiniteField(3^4, 'b')
            sage: k.ngens()
            1
        """
        return 1

    def is_field(self, proof = True):
        """
        Returns whether or not the finite field is a field, i.e.,
        always returns ``True``.

        EXAMPLES::

            sage: k.<a> = FiniteField(3^4)
            sage: k.is_field()
            True
        """
        return True

    def is_finite(self):
        """
        Return ``True`` since a finite field is finite.

        EXAMPLES::

            sage: GF(997).is_finite()
            True
        """
        return True

    def order(self):
        """
        Return the order of this finite field.

        EXAMPLES::

            sage: GF(997).order()
            997
        """
        raise NotImplementedError

    # cached because constructing the Factorization is slow;
    # see :trac:`11628`.
    @cached_method
    def factored_order(self):
        """
        Returns the factored order of this field.  For compatibility with
        :mod:`~sage.rings.finite_rings.integer_mod_ring`.

        EXAMPLES::

            sage: GF(7^2,'a').factored_order()
            7^2
        """
        from sage.structure.factorization import Factorization
        return Factorization([(self.characteristic(), self.degree())])

    def factored_unit_order(self):
        """
        Returns the factorization of ``self.order()-1``, as a 1-element list.

        The format is for compatibility with
        :mod:`~sage.rings.finite_rings.integer_mod_ring`.

        EXAMPLES::

            sage: GF(7^2,'a').factored_unit_order()
            [2^4 * 3]
        """
        if self.__factored_unit_order is None:
            self.__factored_unit_order = [(self.order()-1).factor()]
        return self.__factored_unit_order

    def cardinality(self):
        """
        Return the cardinality of ``self``.

        Same as :meth:`order`.

        EXAMPLES::

            sage: GF(997).cardinality()
            997
        """
        return self.order()

    __len__ = cardinality

    def is_prime_field(self):
        """
        Return ``True`` if ``self`` is a prime field, i.e., has degree 1.

        EXAMPLES::

            sage: GF(3^7, 'a').is_prime_field()
            False
            sage: GF(3, 'a').is_prime_field()
            True
        """
        return self.degree()==1

    def modulus(self):
        r"""
        Return the minimal polynomial of the generator of self (over an
        appropriate base field).

        The minimal polynomial of an element `a` in a field is the unique
        irreducible polynomial of smallest degree with coefficients in the base
        field that has `a` as a root. In finite field extensions, `\GF{p^n}`,
        the base field is `\GF{p}`. Here are several examples::

            sage: F.<a> = GF(7^2, 'a'); F
            Finite Field in a of size 7^2
            sage: F.polynomial_ring()
            Univariate Polynomial Ring in a over Finite Field of size 7
            sage: f = F.modulus(); f
            x^2 + 6*x + 3
            sage: f(a)
            0

        Although `f` is irreducible over the base field, we can double-check
        whether or not `f` factors in `F` as follows. The command
        ``F[x](f)`` coerces `f` as a polynomial with coefficients in `F`.
        (Instead of a polynomial with coefficients over the base field.)

        ::

            sage: f.factor()
            x^2 + 6*x + 3
            sage: F[x](f).factor()
            (x + a + 6) * (x + 6*a)

        Here is an example with a degree 3 extension::

            sage: G.<b> = GF(7^3, 'b'); G
            Finite Field in b of size 7^3
            sage: g = G.modulus(); g
            x^3 + 6*x^2 + 4
            sage: g.degree(); G.degree()
            3
            3
        """
        return self.polynomial_ring("x")(self.polynomial().list())

    def unit_group_exponent(self):
        """
        The exponent of the unit group of the finite field.  For a
        finite field, this is always the order minus 1.

        EXAMPLES::

            sage: k = GF(2^10, 'a')
            sage: k.order()
            1024
            sage: k.unit_group_exponent()
            1023
        """
        return self.order() - 1


    def random_element(self, *args, **kwds):
        r"""
        A random element of the finite field.  Passes arguments to
        ``random_element()`` function of underlying vector space.

        EXAMPLES::

            sage: k = GF(19^4, 'a')
            sage: k.random_element()
            a^3 + 3*a^2 + 6*a + 9

        Passes extra positional or keyword arguments through::

            sage: k.random_element(prob=0)
            0

        """
        if self.degree() == 1:
            return self(randrange(self.order()))
        v = self.vector_space().random_element(*args, **kwds)
        return self(v)

    def some_elements(self):
        """
        Returns a collection of elements of this finite field for use in unit
        testing.

        EXAMPLES::

            sage: k = GF(2^8,'a')
            sage: k.some_elements() # random output
            [a^4 + a^3 + 1, a^6 + a^4 + a^3, a^5 + a^4 + a, a^2 + a]
        """
        return [self.random_element() for i in range(4)]

    def polynomial(self):
        """
        Return the defining polynomial of this finite field.

        EXAMPLES::

            sage: f = GF(27,'a').polynomial(); f
            a^3 + 2*a + 1
            sage: parent(f)
            Univariate Polynomial Ring in a over Finite Field of size 3
        """
        raise NotImplementedError

    def polynomial_ring(self, variable_name=None):
        """
        Returns the polynomial ring over the prime subfield in the
        same variable as this finite field.

        EXAMPLES::

            sage: k.<alpha> = FiniteField(3^4)
            sage: k.polynomial_ring()
            Univariate Polynomial Ring in alpha over Finite Field of size 3
        """
        from sage.rings.polynomial.polynomial_ring_constructor import PolynomialRing
        from sage.rings.finite_rings.constructor import FiniteField as GF

        if variable_name is None and self.__polynomial_ring is not None:
            return self.__polynomial_ring
        else:
            if variable_name is None:
                self.__polynomial_ring = PolynomialRing(GF(self.characteristic()), self.variable_name())
                return self.__polynomial_ring
            else:
                return PolynomialRing(GF(self.characteristic()), variable_name)

    def vector_space(self):
        """
        Return the vector space over the prime subfield isomorphic
        to this finite field as a vector space.

        EXAMPLES::

            sage: GF(27,'a').vector_space()
            Vector space of dimension 3 over Finite Field of size 3
        """
        if self.__vector_space is not None:
            return self.__vector_space
        else:
            import sage.modules.all
            V = sage.modules.all.VectorSpace(self.prime_subfield(),self.degree())
            self.__vector_space = V
            return V

    def __hash__(self):
        r"""
        Return a hash of this finite field.

        EXAMPLES::

            sage: hash(GF(17))
            -1709973406 # 32-bit
            9088054599082082 # 64-bit
        """
        return hash("GF") + hash(self.order())

    cpdef _coerce_map_from_(self, R):
        r"""
        Canonical coercion to ``self``.

        TESTS::

            sage: k.<a> = GF(2^8)
            sage: a + 1
            a + 1
            sage: a + int(1)
            a + 1
            sage: a + GF(2)(1)
            a + 1

            sage: k.<a> = GF(3^8)
            sage: a + 1
            a + 1
            sage: a + int(1)
            a + 1
            sage: a + GF(3)(1)
            a + 1

            sage: k = GF(4, 'a')
            sage: k._coerce_(GF(2)(1))
            1
            sage: k._coerce_(k.0)
            a
            sage: k._coerce_(3)
            1
            sage: k._coerce_(2/3)
            Traceback (most recent call last):
            ...
            TypeError: no canonical coercion from Rational Field to Finite Field in a of size 2^2

            sage: FiniteField(16, 'a', conway=True, prefix='z')._coerce_(FiniteField(4, 'a', conway=True, prefix='z').0)
            a^2 + a

            sage: FiniteField(8, 'a')._coerce_(FiniteField(4, 'a').0)
            Traceback (most recent call last):
            ...
            TypeError: no canonical coercion from Finite Field in a of size 2^2 to Finite Field in a of size 2^3

            sage: FiniteField(8, 'a')._coerce_(FiniteField(7, 'a')(2))
            Traceback (most recent call last):
            ...
            TypeError: no canonical coercion from Finite Field of size 7 to Finite Field in a of size 2^3
        """
        from sage.rings.integer_ring import ZZ
        from sage.rings.finite_rings.finite_field_base import is_FiniteField
        from sage.rings.finite_rings.integer_mod_ring import is_IntegerModRing
        if R is int or R is long or R is ZZ:
            return True
        if is_IntegerModRing(R) and self.characteristic().divides(R.characteristic()):
            return True
        if is_FiniteField(R):
            if R is self:
                return True
            from sage.rings.residue_field import ResidueField_generic
            if isinstance(R, ResidueField_generic):
                return False
            if R.characteristic() == self.characteristic():
                if R.degree() == 1:
                    return True
                if self.degree() % R.degree() == 0:
                    if hasattr(self, '_prefix') and hasattr(R, '_prefix'):
                        return R.hom((self.gen() ** ((self.order() - 1)//(R.order() - 1)),))

    def construction(self):
        """
        Return the construction of this finite field, as a ``ConstructionFunctor``
        and the base field.

        EXAMPLES::

            sage: v = GF(3^3, conway=True, prefix='z').construction(); v
            (AlgebraicExtensionFunctor, Finite Field of size 3)
            sage: v[0].polys[0]
            3
            sage: v = GF(2^1000, 'a').construction(); v[0].polys[0]
            a^1000 + a^5 + a^4 + a^3 + 1
        """
        from sage.categories.pushout import AlgebraicExtensionFunctor
        if self.degree() == 1:
            # this is not of type FiniteField_prime_modn
            from sage.rings.integer import Integer
            return AlgebraicExtensionFunctor([self.polynomial()], [None], [None], conway=1), self.base_ring()
        elif hasattr(self, '_prefix'):
            return (AlgebraicExtensionFunctor([self.degree()], [self.variable_name()], [None],
                                              conway=True, prefix=self._prefix),
                    self.base_ring())
        else:
            return (AlgebraicExtensionFunctor([self.polynomial()], [self.variable_name()], [None]),
                    self.base_ring())

<<<<<<< HEAD
    def extension(self, modulus, name=None, names=None, embedding=None, **kwds):
=======
    def extension(self, modulus, name=None, names=None, map=False, embedding=None, **kwds):
>>>>>>> 8029bc64
        """
        Return an extension of this finite field.

        INPUT:

        - ``modulus`` -- a polynomial with coefficients in ``self``,
          or an integer.

        - ``name`` -- string: the name of the generator in the new
          extension

<<<<<<< HEAD
=======
        - ``map`` -- boolean (default: ``False``): if ``False``,
          return just the extension `E`; if ``True``, return a pair
          `(E, f)`, where `f` is an embedding of ``self`` into `E`.

>>>>>>> 8029bc64
        - ``embedding`` -- currently not used; for compatibility with
          other ``AlgebraicExtensionFunctor`` calls.

        - ``**kwds``: further keywords, passed to the finite field
          constructor.

        OUTPUT:

        An extension of the given modulus, or pseudo-Conway of the
        given degree if ``modulus`` is an integer.

        EXAMPLES::

            sage: k = GF(2)
            sage: R.<x> = k[]
            sage: k.extension(x^1000 + x^5 + x^4 + x^3 + 1, 'a')
            Finite Field in a of size 2^1000
            sage: k = GF(3^4, conway=True, prefix='z')
            sage: R.<x> = k[]
            sage: k.extension(3, conway=True, prefix='z')
            Finite Field in z12 of size 3^12

<<<<<<< HEAD
=======
        An example using the ``map`` argument::

            sage: F = GF(5)
            sage: E, f = F.extension(2, 'b', map=True)
            sage: E
            Finite Field in b of size 5^2
            sage: f
            Conversion map:
              From: Finite Field of size 5
              To:   Finite Field in b of size 5^2
            sage: f.parent()
            Set of field embeddings from Finite Field of size 5 to Finite Field in b of size 5^2

>>>>>>> 8029bc64
        Extensions of non-prime finite fields by polynomials are not yet
        supported: we fall back to generic code::

            sage: k.extension(x^5 + x^2 + x - 1)
            Univariate Quotient Polynomial Ring in x over Finite Field in z4 of size 3^4 with modulus x^5 + x^2 + x + 2
        """
        from constructor import GF
        from sage.rings.polynomial.all import is_Polynomial
        from sage.rings.integer import Integer
        if name is None and names is not None:
            name = names
        if self.degree() == 1:
            if isinstance(modulus, Integer):
<<<<<<< HEAD
                return GF(self.characteristic()**modulus, name=name, **kwds)
            elif isinstance(modulus, (list, tuple)):
                return GF(self.characteristic()**(len(modulus) - 1), name=name, modulus=modulus, **kwds)
            elif is_Polynomial(modulus):
                if modulus.change_ring(self).is_irreducible():
                    return GF(self.characteristic()**(modulus.degree()), name=name, modulus=modulus, **kwds)
                else:
                    return Field.extension(self, modulus, name=name, embedding=embedding)
        elif isinstance(modulus, Integer):
            return GF(self.order()**modulus, name=name, **kwds)
        else:
            return Field.extension(self, modulus, name=name, embedding=embedding)
=======
                E = GF(self.characteristic()**modulus, name=name, **kwds)
            elif isinstance(modulus, (list, tuple)):
                E = GF(self.characteristic()**(len(modulus) - 1), name=name, modulus=modulus, **kwds)
            elif is_Polynomial(modulus):
                if modulus.change_ring(self).is_irreducible():
                    E = GF(self.characteristic()**(modulus.degree()), name=name, modulus=modulus, **kwds)
                else:
                    E = Field.extension(self, modulus, name=name, embedding=embedding)
        elif isinstance(modulus, Integer):
            E = GF(self.order()**modulus, name=name, **kwds)
        else:
            E = Field.extension(self, modulus, name=name, embedding=embedding)
        if not map:
            return E
        # Use the canonical map if it exists.
        f = E.coerce_map_from(self)
        if f is None:
            from sage.categories.homset import Hom
            f = Hom(self, E).an_element()
        return (E, f)
>>>>>>> 8029bc64

    def subfields(self, degree=0, name=None):
        """
        Return all subfields of ``self`` of the given ``degree``,
        or all possible degrees if ``degree`` is `0`.

        The subfields are returned as absolute fields together with
        an embedding into ``self``.

        INPUT:

        - ``degree`` -- (default: `0`) an integer

        - ``name`` -- a string, a dictionary or ``None``:

          - If ``degree`` is nonzero, then ``name`` must be a string
            (or ``None``, if this is a pseudo-Conway extension),
            and will be the variable name of the returned field.
          - If ``degree`` is zero, the dictionary should have keys the divisors
            of the degree of this field, with the desired variable name for the
            field of that degree as an entry.
          - As a shortcut, you can provide a string and the degree of each
            subfield will be appended for the variable name of that subfield.
          - If ``None``, uses the prefix of this field.

        OUTPUT:

        A list of pairs ``(K, e)``, where ``K`` ranges over the subfields of
        this field and ``e`` gives an embedding of ``K`` into ``self``.

        EXAMPLES::

            sage: k.<a> = GF(2^21, conway=True, prefix='z')
            sage: k.subfields()
            [(Finite Field of size 2,
              Conversion map:
                  From: Finite Field of size 2
                  To:   Finite Field in a of size 2^21),
             (Finite Field in z3 of size 2^3,
              Ring morphism:
                  From: Finite Field in z3 of size 2^3
                  To:   Finite Field in a of size 2^21
                  Defn: z3 |--> a^20 + a^19 + a^17 + a^15 + a^11 + a^9 + a^8 + a^6 + a^2),
             (Finite Field in z7 of size 2^7,
              Ring morphism:
                  From: Finite Field in z7 of size 2^7
                  To:   Finite Field in a of size 2^21
                  Defn: z7 |--> a^20 + a^19 + a^17 + a^15 + a^14 + a^6 + a^4 + a^3 + a),
             (Finite Field in z21 of size 2^21,
              Ring morphism:
                  From: Finite Field in z21 of size 2^21
                  To:   Finite Field in a of size 2^21
                  Defn: z21 |--> a)]
        """
        from sage.rings.integer import Integer
        from constructor import GF
        p = self.characteristic()
        n = self.degree()
        if degree != 0:
            degree = Integer(degree)
            if not degree.divides(n):
                return []
            elif hasattr(self, '_prefix'):
                K = GF(p**degree, name=name, conway=True, prefix=self._prefix)
                return [(K, self.coerce_map_from(K))]
            elif degree == 1:
                K = GF(p)
                return [(K, self.coerce_map_from(K))]
            else:
                gen = self.gen()**((self.order() - 1)//(p**degree - 1))
                K = GF(p**degree, modulus=gen.minimal_polynomial(), name=name)
                return [(K, K.hom((gen,)))]
        else:
            divisors = n.divisors()
            if name is None:
                if hasattr(self, '_prefix'):
                    name = self._prefix
                else:
                    name = self.variable_name()
            if isinstance(name, str):
                name = {m: name + str(m) for m in divisors}
            elif not isinstance(name, dict):
                raise ValueError, "name must be None, a string or a dictionary indexed by divisors of the degree"
            return [self.subfields(m, name=name[m])[0] for m in divisors]

    def algebraic_closure(self):
        """
        Return the algebraic closure of ``self`` (not implemented).

        .. NOTE::

           This is not yet implemented for finite fields.

        EXAMPLES::

            sage: GF(5).algebraic_closure()
            Traceback (most recent call last):
            ...
            NotImplementedError: Algebraic closures of finite fields not implemented.
        """
        raise NotImplementedError, "Algebraic closures of finite fields not implemented."

    @cached_method
    def is_conway(self):
        """
        Return ``True`` if self is defined by a Conway polynomial.

        EXAMPLES:

            sage: GF(5^3, 'a').is_conway()
            True
            sage: GF(5^3, 'a', modulus='adleman-lenstra').is_conway()
            False
            sage: GF(next_prime(2^16, 2), 'a').is_conway()
            False
        """
        from conway_polynomials import conway_polynomial, exists_conway_polynomial
        p = self.characteristic()
        n = self.degree()
        return (exists_conway_polynomial(p, n)
                and self.polynomial() == self.polynomial_ring()(conway_polynomial(p, n)))

    def frobenius_endomorphism(self, n=1):
        """
        INPUT:

        -  ``n`` -- an integer (default: 1)

        OUTPUT:

        The `n`-th power of the absolute arithmetic Frobenius
        endomorphism on this finite field.

        EXAMPLES::

            sage: k.<t> = GF(3^5)
            sage: Frob = k.frobenius_endomorphism(); Frob
            Frobenius endomorphism t |--> t^3 on Finite Field in t of size 3^5

            sage: a = k.random_element()
            sage: Frob(a) == a^3
            True

        We can specify a power::

            sage: k.frobenius_endomorphism(2)
            Frobenius endomorphism t |--> t^(3^2) on Finite Field in t of size 3^5

        The result is simplified if possible::

            sage: k.frobenius_endomorphism(6)
            Frobenius endomorphism t |--> t^3 on Finite Field in t of size 3^5
            sage: k.frobenius_endomorphism(5)
            Identity endomorphism of Finite Field in t of size 3^5

        Comparisons work::

            sage: k.frobenius_endomorphism(6) == Frob
            True
            sage: from sage.categories.morphism import IdentityMorphism
            sage: k.frobenius_endomorphism(5) == IdentityMorphism(k)
            True

        AUTHOR:

        - Xavier Caruso (2012-06-29)
        """
        from sage.rings.finite_rings.hom_finite_field import FrobeniusEndomorphism_finite_field
        return FrobeniusEndomorphism_finite_field(self, n)


def unpickle_FiniteField_ext(_type, order, variable_name, modulus, kwargs):
    r"""
    Used to unpickle extensions of finite fields. Now superseded (hence no
    doctest), but kept around for backward compatibility.

    EXAMPLES::

        sage: # not tested
    """
    return _type(order, variable_name, modulus, **kwargs)

def unpickle_FiniteField_prm(_type, order, variable_name, kwargs):
    r"""
    Used to unpickle finite prime fields. Now superseded (hence no doctest),
    but kept around for backward compatibility.

    EXAMPLE::

        sage: # not tested
    """
    return _type(order, variable_name, **kwargs)


def is_FiniteField(x):
    """
    Return ``True`` if ``x`` is of type finite field, and ``False`` otherwise.

    EXAMPLES::

        sage: from sage.rings.finite_rings.finite_field_base import is_FiniteField
        sage: is_FiniteField(GF(9,'a'))
        True
        sage: is_FiniteField(GF(next_prime(10^10)))
        True

    Note that the integers modulo n are not of type finite field,
    so this function returns ``False``::

        sage: is_FiniteField(Integers(7))
        False
    """
    return IS_INSTANCE(x, FiniteField)<|MERGE_RESOLUTION|>--- conflicted
+++ resolved
@@ -838,11 +838,7 @@
             return (AlgebraicExtensionFunctor([self.polynomial()], [self.variable_name()], [None]),
                     self.base_ring())
 
-<<<<<<< HEAD
-    def extension(self, modulus, name=None, names=None, embedding=None, **kwds):
-=======
     def extension(self, modulus, name=None, names=None, map=False, embedding=None, **kwds):
->>>>>>> 8029bc64
         """
         Return an extension of this finite field.
 
@@ -854,13 +850,10 @@
         - ``name`` -- string: the name of the generator in the new
           extension
 
-<<<<<<< HEAD
-=======
         - ``map`` -- boolean (default: ``False``): if ``False``,
           return just the extension `E`; if ``True``, return a pair
           `(E, f)`, where `f` is an embedding of ``self`` into `E`.
 
->>>>>>> 8029bc64
         - ``embedding`` -- currently not used; for compatibility with
           other ``AlgebraicExtensionFunctor`` calls.
 
@@ -883,8 +876,6 @@
             sage: k.extension(3, conway=True, prefix='z')
             Finite Field in z12 of size 3^12
 
-<<<<<<< HEAD
-=======
         An example using the ``map`` argument::
 
             sage: F = GF(5)
@@ -898,7 +889,6 @@
             sage: f.parent()
             Set of field embeddings from Finite Field of size 5 to Finite Field in b of size 5^2
 
->>>>>>> 8029bc64
         Extensions of non-prime finite fields by polynomials are not yet
         supported: we fall back to generic code::
 
@@ -912,20 +902,6 @@
             name = names
         if self.degree() == 1:
             if isinstance(modulus, Integer):
-<<<<<<< HEAD
-                return GF(self.characteristic()**modulus, name=name, **kwds)
-            elif isinstance(modulus, (list, tuple)):
-                return GF(self.characteristic()**(len(modulus) - 1), name=name, modulus=modulus, **kwds)
-            elif is_Polynomial(modulus):
-                if modulus.change_ring(self).is_irreducible():
-                    return GF(self.characteristic()**(modulus.degree()), name=name, modulus=modulus, **kwds)
-                else:
-                    return Field.extension(self, modulus, name=name, embedding=embedding)
-        elif isinstance(modulus, Integer):
-            return GF(self.order()**modulus, name=name, **kwds)
-        else:
-            return Field.extension(self, modulus, name=name, embedding=embedding)
-=======
                 E = GF(self.characteristic()**modulus, name=name, **kwds)
             elif isinstance(modulus, (list, tuple)):
                 E = GF(self.characteristic()**(len(modulus) - 1), name=name, modulus=modulus, **kwds)
@@ -946,7 +922,6 @@
             from sage.categories.homset import Hom
             f = Hom(self, E).an_element()
         return (E, f)
->>>>>>> 8029bc64
 
     def subfields(self, degree=0, name=None):
         """
