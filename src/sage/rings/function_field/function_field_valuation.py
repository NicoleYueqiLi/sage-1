# -*- coding: utf-8 -*-
r"""
Discrete valuations on function fields

AUTHORS:

- Julian Rüth (2016-10-16): initial version

EXAMPLES:

We can create classical valuations that correspond to finite and infinite
places on a rational function field::

    sage: K.<x> = FunctionField(QQ)
    sage: v = K.valuation(1); v
    (x - 1)-adic valuation
    sage: v = K.valuation(x^2 + 1); v
    (x^2 + 1)-adic valuation
    sage: v = K.valuation(1/x); v
    Valuation at the infinite place

Note that we can also specify valuations which do not correspond to a place of
the function field::

    sage: R.<x> = QQ[]
    sage: w = valuations.GaussValuation(R, QQ.valuation(2))
    sage: v = K.valuation(w); v
    2-adic valuation

Valuations on a rational function field can then be extended to finite
extensions::

    sage: v = K.valuation(x - 1); v
    (x - 1)-adic valuation
    sage: R.<y> = K[]
    sage: L.<y> = K.extension(y^2 - x)
    sage: w = v.extensions(L); w
    [[ (x - 1)-adic valuation, v(y + 1) = 1 ]-adic valuation,
     [ (x - 1)-adic valuation, v(y - 1) = 1 ]-adic valuation]

TESTS:

Run test suite for classical places over rational function fields::

    sage: K.<x> = FunctionField(QQ)
    sage: v = K.valuation(1)
    sage: TestSuite(v).run(max_runs=100) # long time

    sage: v = K.valuation(x^2 + 1)
    sage: TestSuite(v).run(max_runs=100) # long time

    sage: v = K.valuation(1/x)
    sage: TestSuite(v).run(max_runs=100) # long time

Run test suite over classical places of finite extensions::

    sage: K.<x> = FunctionField(QQ)
    sage: v = K.valuation(x - 1)
    sage: R.<y> = K[]
    sage: L.<y> = K.extension(y^2 - x)
    sage: ws = v.extensions(L)
    sage: for w in ws: TestSuite(w).run(max_runs=100) # long time

Run test suite for valuations that do not correspond to a classical place::

    sage: K.<x> = FunctionField(QQ)
    sage: R.<x> = QQ[]
    sage: v = GaussValuation(R, QQ.valuation(2))
    sage: w = K.valuation(v)
    sage: TestSuite(w).run() # long time

Run test suite for a non-classical valuation that does not correspond to an
affinoid contained in the unit disk::

    sage: w = K.valuation((w, K.hom(K.gen()/2), K.hom(2*K.gen()))); w
    2-adic valuation (in Rational function field in x over Rational Field after x |--> 1/2*x)
    sage: TestSuite(w).run() # long time

Run test suite for some other classical places over large ground fields::

    sage: K.<t> = FunctionField(GF(3))
    sage: M.<x> = FunctionField(K)
    sage: v = M.valuation(x^3 - t)
    sage: TestSuite(v).run(max_runs=10) # long time

Run test suite for extensions over the infinite place::

    sage: K.<x> = FunctionField(QQ)
    sage: v = K.valuation(1/x)
    sage: R.<y> = K[]
    sage: L.<y> = K.extension(y^2 - 1/(x^2 + 1))
    sage: w = v.extensions(L)
    sage: TestSuite(w).run() # long time

Run test suite for a valuation with `v(1/x) > 0` which does not come from a
classical valuation of the infinite place::

    sage: K.<x> = FunctionField(QQ)
    sage: R.<x> = QQ[]
    sage: w = GaussValuation(R, QQ.valuation(2)).augmentation(x, 1)
    sage: w = K.valuation(w)
    sage: v = K.valuation((w, K.hom([~K.gen()]), K.hom([~K.gen()])))
    sage: TestSuite(v).run() # long time

Run test suite for extensions which come from the splitting in the base field::

    sage: K.<x> = FunctionField(QQ)
    sage: v = K.valuation(x^2 + 1)
    sage: L.<x> = FunctionField(GaussianIntegers().fraction_field())
    sage: ws = v.extensions(L)
    sage: for w in ws: TestSuite(w).run(max_runs=100) # long time

Run test suite for a finite place with residual degree and ramification::

    sage: K.<t> = FunctionField(GF(3))
    sage: L.<x> = FunctionField(K)
    sage: v = L.valuation(x^6 - t)
    sage: TestSuite(v).run(max_runs=10) # long time

Run test suite for a valuation which is backed by limit valuation::

    sage: K.<x> = FunctionField(QQ)
    sage: R.<y> = K[]
    sage: L.<y> = K.extension(y^2 - (x^2 + x + 1))
    sage: v = K.valuation(x - 1)
    sage: w = v.extension(L)
    sage: TestSuite(w).run() # long time

Run test suite for a valuation which sends an element to `-\infty`::

    sage: R.<x> = QQ[]
    sage: v = GaussValuation(QQ['x'], QQ.valuation(2)).augmentation(x, infinity)
    sage: K.<x> = FunctionField(QQ)
    sage: w = K.valuation(v)
    sage: TestSuite(w).run() # long time

REFERENCES:

An overview of some computational tools relating to valuations on function
fields can be found in Section 4.6 of [Rüt2014]_. Most of this was originally
developed for number fields in [Mac1936I]_ and [Mac1936II]_.

"""
#*****************************************************************************
#       Copyright (C) 2016-2018 Julian Rüth <julian.rueth@fsfe.org>
#
#  Distributed under the terms of the GNU General Public License (GPL)
#  as published by the Free Software Foundation; either version 2 of
#  the License, or (at your option) any later version.
#                  http://www.gnu.org/licenses/
#*****************************************************************************
from sage.structure.factory import UniqueFactory
from sage.rings.all import QQ
from sage.misc.cachefunc import cached_method

from sage.rings.valuation.valuation import DiscreteValuation, DiscretePseudoValuation, InfiniteDiscretePseudoValuation, NegativeInfiniteDiscretePseudoValuation
from sage.rings.valuation.trivial_valuation import TrivialValuation
from sage.rings.valuation.mapped_valuation import FiniteExtensionFromLimitValuation, MappedValuation_base

class FunctionFieldValuationFactory(UniqueFactory):
    r"""
    Create a valuation on ``domain`` corresponding to ``prime``.

    INPUT:

    - ``domain`` -- a function field

    - ``prime`` -- a place of the function field, a valuation on a subring, or
      a valuation on another function field together with information for
      isomorphisms to and from that function field

    EXAMPLES::
    
        sage: K.<x> = FunctionField(QQ)
        sage: v = K.valuation(1); v # indirect doctest
        (x - 1)-adic valuation
        sage: v(x)
        0
        sage: v(x - 1)
        1

    See :meth:`sage.rings.function_field.function_field.FunctionField.valuation` for further examples.

    """
    def create_key_and_extra_args(self, domain, prime):
        r"""
        Create a unique key which identifies the valuation given by ``prime``
        on ``domain``.

        TESTS:

        We specify a valuation on a function field by two different means and
        get the same object::

            sage: K.<x> = FunctionField(QQ)
            sage: v = K.valuation(x - 1) # indirect doctest

            sage: R.<x> = QQ[]
            sage: w = GaussValuation(R, valuations.TrivialValuation(QQ)).augmentation(x - 1, 1)
            sage: K.valuation(w) is v
            True

        The normalization is, however, not smart enough, to unwrap
        substitutions that turn out to be trivial::
        
            sage: w = GaussValuation(R, QQ.valuation(2))
            sage: w = K.valuation(w)
            sage: w is K.valuation((w, K.hom([~K.gen()]), K.hom([~K.gen()])))
            False

        """
        from sage.categories.function_fields import FunctionFields
        if domain not in FunctionFields():
            raise ValueError("Domain must be a function field.")

        if isinstance(prime, tuple):
            if len(prime) == 3:
                # prime is a triple of a valuation on another function field with
                # isomorphism information
                return self.create_key_and_extra_args_from_valuation_on_isomorphic_field(domain, prime[0], prime[1], prime[2])

        from sage.rings.valuation.valuation_space import DiscretePseudoValuationSpace
        if prime.parent() is DiscretePseudoValuationSpace(domain):
            # prime is already a valuation of the requested domain
            # if we returned (domain, prime), we would break caching
            # because this element has been created from a different key
            # Instead, we return the key that was used to create prime
            # so the caller gets back a correctly cached version of prime
            if not hasattr(prime, "_factory_data"):
               raise NotImplementedError("Valuations on function fields must be unique and come out of the FunctionFieldValuation factory but %r has been created by other means"%(prime,))
            return prime._factory_data[2], {}

        if prime in domain:
            # prime defines a place
            return self.create_key_and_extra_args_from_place(domain, prime)
        if prime.parent() is DiscretePseudoValuationSpace(domain._ring):
            # prime is a discrete (pseudo-)valuation on the polynomial ring
            # that the domain is constructed from
            return self.create_key_and_extra_args_from_valuation(domain, prime)
        if domain.base_field() is not domain:
            # prime might define a valuation on a subring of domain and have a
            # unique extension to domain
            base_valuation = domain.base_field().valuation(prime)
            return self.create_key_and_extra_args_from_valuation(domain, base_valuation)
        from sage.rings.ideal import is_Ideal
        if is_Ideal(prime):
            raise NotImplementedError("a place can not be given by an ideal yet")

        raise NotImplementedError("argument must be a place or a pseudo-valuation on a supported subring but %r does not satisfy this for the domain %r"%(prime, domain))

    def create_key_and_extra_args_from_place(self, domain, generator):
        r"""
        Create a unique key which identifies the valuation at the place
        specified by ``generator``.

        TESTS:

            sage: K.<x> = FunctionField(QQ)
            sage: v = K.valuation(1/x) # indirect doctest

        """
        if generator not in domain.base_field():
            raise NotImplementedError("a place must be defined over a rational function field")

        if domain.base_field() is not domain:
            # if this is an extension field, construct the unique place over
            # the place on the subfield
            return self.create_key_and_extra_args(domain, domain.base_field().valuation(generator))

        if generator in domain.constant_base_field():
            # generator is a constant, we associate to it the place which
            # corresponds to the polynomial (x - generator)
            return self.create_key_and_extra_args(domain, domain.gen() - generator)

        if generator in domain._ring:
            # generator is a polynomial
            generator = domain._ring(generator)
            if not generator.is_monic():
                raise ValueError("place must be defined by a monic polynomiala but %r is not monic"%(generator,))
            if not generator.is_irreducible():
                raise ValueError("place must be defined by an irreducible polynomial but %r factors over %r"%(generator, domain._ring))
            # we construct the corresponding valuation on the polynomial ring
            # with v(generator) = 1
            from sage.rings.valuation.gauss_valuation import GaussValuation
            valuation = GaussValuation(domain._ring, TrivialValuation(domain.constant_base_field())).augmentation(generator, 1)
            return self.create_key_and_extra_args(domain, valuation)
        elif generator == ~domain.gen():
            # generator is 1/x, the infinite place
            return (domain, (domain.valuation(domain.gen()), domain.hom(~domain.gen()), domain.hom(~domain.gen()))), {}
        else:
            raise ValueError("a place must be given by an irreducible polynomial or the inverse of the generator; %r does not define a place over %r"%(generator, domain))

    def create_key_and_extra_args_from_valuation(self, domain, valuation):
        r"""
        Create a unique key which identifies the valuation which extends
        ``valuation``.

        TESTS:

            sage: K.<x> = FunctionField(QQ)
            sage: R.<x> = QQ[]
            sage: w = GaussValuation(R, valuations.TrivialValuation(QQ)).augmentation(x - 1, 1)
            sage: v = K.valuation(w) # indirect doctest

        Check that :trac:`25294` has been resolved::

            sage: K.<x> = FunctionField(QQ)
            sage: R.<y> = K[]
            sage: L.<y> = K.extension(y^3 + 1/x^3*y + 2/x^4)
            sage: v = K.valuation(x)
            sage: v.extensions(L)
            [[ (x)-adic valuation, v(y) = 1 ]-adic valuation (in Function field in y defined by y^3 + x*y + 2*x^2 after y |--> 1/x^2*y),
             [ (x)-adic valuation, v(y) = 1/2 ]-adic valuation (in Function field in y defined by y^3 + x*y + 2*x^2 after y |--> 1/x^2*y)]

        """
        # this should have been handled by create_key already
        assert valuation.domain() is not domain

        if valuation.domain() is domain._ring:
            if domain.base_field() is not domain:
                vK = valuation.restriction(valuation.domain().base_ring())
                if vK.domain() is not domain.base_field():
                    raise ValueError("valuation must extend a valuation on the base field but %r extends %r whose domain is not %r"%(valuation, vK, domain.base_field()))
                # Valuation is an approximant that describes a single valuation
                # on domain.
                # For uniqueness of valuations (which provides better caching
                # and easier pickling) we need to find a normal form of
                # valuation, i.e., the smallest approximant that describes this
                # valuation
                approximants = vK.mac_lane_approximants(domain.polynomial(), require_incomparability=True)
                approximant = vK.mac_lane_approximant(domain.polynomial(), valuation, approximants)
                return (domain, approximant), {'approximants': approximants}
            else:
                # on a rational function field K(x), any valuation on K[x] that
                # does not have an element with valuation -infty extends to a
                # pseudo-valuation on K(x)
                if valuation.is_negative_pseudo_valuation():
                    raise ValueError("there must not be an element of valuation -Infinity in the domain of valuation"%(valuation,))
                return (domain, valuation), {}

        if valuation.domain().is_subring(domain.base_field()):
            # valuation is defined on a subring of this function field, try to lift it
            return self.create_key_and_extra_args(domain, valuation.extension(domain))

        raise NotImplementedError("extension of valuation from %r to %r not implemented yet"%(valuation.domain(), domain))

    def create_key_and_extra_args_from_valuation_on_isomorphic_field(self, domain, valuation, to_valuation_domain, from_valuation_domain):
        r"""
        Create a unique key which identifies the valuation which is
        ``valuation`` after mapping through ``to_valuation_domain``.

        TESTS::

            sage: K.<x> = FunctionField(GF(2))
            sage: R.<y> = K[]
            sage: L.<y> = K.extension(y^2 + y + x^3)
            sage: v = K.valuation(1/x)
            sage: w = v.extension(L) # indirect doctest

        """
        from sage.categories.function_fields import FunctionFields
        if valuation.domain() not in FunctionFields():
            raise ValueError("valuation must be defined over an isomorphic function field but %r is not a function field"%(valuation.domain(),))

        from sage.categories.homset import Hom
        if to_valuation_domain not in Hom(domain, valuation.domain()):
            raise ValueError("to_valuation_domain must map from %r to %r but %r maps from %r to %r"%(domain, valuation.domain(), to_valuation_domain, to_valuation_domain.domain(), to_valuation_domain.codomain()))
        if from_valuation_domain not in Hom(valuation.domain(), domain):
            raise ValueError("from_valuation_domain must map from %r to %r but %r maps from %r to %r"%(valuation.domain(), domain, from_valuation_domain, from_valuation_domain.domain(), from_valuation_domain.codomain()))

        if domain is domain.base():
            if valuation.domain() is not valuation.domain().base() or valuation.domain().constant_base_field() != domain.constant_base_field():
                raise NotImplementedError("maps must be isomorphisms with a rational function field over the same base field, not with %r"%(valuation.domain(),))
            if domain != valuation.domain():
                # make it harder to create different representations of the same valuation
                # (nothing bad happens if we did, but >= and <= are only implemented when this is the case.)
                raise NotImplementedError("domain and valuation.domain() must be the same rational function field but %r is not %r"%(domain, valuation.domain()))
        else:
            if domain.base() is not valuation.domain().base():
                raise NotImplementedError("domain and valuation.domain() must have the same base field but %r is not %r"%(domain.base(), valuation.domain().base()))
            if to_valuation_domain != domain.hom([to_valuation_domain(domain.gen())]):
                raise NotImplementedError("to_valuation_domain must be trivial on the base fields but %r is not %r"%(to_valuation_domain, domain.hom([to_valuation_domain(domain.gen())])))
            if from_valuation_domain != valuation.domain().hom([from_valuation_domain(valuation.domain().gen())]):
                raise NotImplementedError("from_valuation_domain must be trivial on the base fields but %r is not %r"%(from_valuation_domain, valuation.domain().hom([from_valuation_domain(valuation.domain().gen())])))
            if to_valuation_domain(domain.gen()) == valuation.domain().gen():
                raise NotImplementedError("to_valuation_domain seems to be trivial but trivial maps would currently break partial orders of valuations")

        if from_valuation_domain(to_valuation_domain(domain.gen())) != domain.gen():
            # only a necessary condition
            raise ValueError("to_valuation_domain and from_valuation_domain are not inverses of each other")

        return (domain, (valuation, to_valuation_domain, from_valuation_domain)), {}

    def create_object(self, version, key, **extra_args):
        r"""
        Create the valuation specified by ``key``.

        EXAMPLES::

            sage: K.<x> = FunctionField(QQ)
            sage: R.<x> = QQ[]
            sage: w = valuations.GaussValuation(R, QQ.valuation(2))
            sage: v = K.valuation(w); v # indirect doctest
            2-adic valuation

        """
        domain, valuation = key
        from sage.rings.valuation.valuation_space import DiscretePseudoValuationSpace
        parent = DiscretePseudoValuationSpace(domain)

        if isinstance(valuation, tuple) and len(valuation) == 3:
            valuation, to_valuation_domain, from_valuation_domain = valuation
            if domain is domain.base() and valuation.domain() is valuation.domain().base():
                if valuation == valuation.domain().valuation(valuation.domain().gen()):
                    if to_valuation_domain != domain.hom([~valuation.domain().gen()]) or from_valuation_domain != valuation.domain().hom([~domain.gen()]):
                        raise ValueError("the only allowed automorphism for classical valuations is the automorphism x |--> 1/x")
                    # valuation on the rational function field after x |--> 1/x,
                    # i.e., the classical valuation at infinity
                    return parent.__make_element_class__(InfiniteRationalFunctionFieldValuation)(parent)

                from sage.structure.dynamic_class import dynamic_class
                clazz = RationalFunctionFieldMappedValuation
                if valuation.is_discrete_valuation():
                    clazz = dynamic_class("RationalFunctionFieldMappedValuation_discrete", (clazz, DiscreteValuation))
                else:
                    clazz = dynamic_class("RationalFunctionFieldMappedValuation_infinite", (clazz, InfiniteDiscretePseudoValuation))
                return parent.__make_element_class__(clazz)(parent, valuation, to_valuation_domain, from_valuation_domain)
            return parent.__make_element_class__(FunctionFieldExtensionMappedValuation)(parent, valuation, to_valuation_domain, from_valuation_domain)

        if domain is valuation.domain():
            # we can not just return valuation in this case
            # as this would break uniqueness and pickling
            raise ValueError("valuation must not be a valuation on domain yet but %r is a valuation on %r"%(valuation, domain))

        if domain.base_field() is domain:
            # valuation is a base valuation on K[x] that induces a valuation on K(x)
            if valuation.restriction(domain.constant_base_field()).is_trivial() and valuation.is_discrete_valuation():
                # valuation corresponds to a finite place
                return parent.__make_element_class__(FiniteRationalFunctionFieldValuation)(parent, valuation)
            else:
                from sage.structure.dynamic_class import dynamic_class
                clazz = NonClassicalRationalFunctionFieldValuation
                if valuation.is_discrete_valuation():
                    clazz = dynamic_class("NonClassicalRationalFunctionFieldValuation_discrete", (clazz, DiscreteFunctionFieldValuation_base))
                else:
                    clazz = dynamic_class("NonClassicalRationalFunctionFieldValuation_negative_infinite", (clazz, NegativeInfiniteDiscretePseudoValuation))
                return parent.__make_element_class__(clazz)(parent, valuation)
        else:
            # valuation is a limit valuation that singles out an extension
            return parent.__make_element_class__(FunctionFieldFromLimitValuation)(parent, valuation, domain.polynomial(), extra_args['approximants'])

        raise NotImplementedError("valuation on %r from %r on %r"%(domain, valuation, valuation.domain()))

FunctionFieldValuation = FunctionFieldValuationFactory("sage.rings.function_field.function_field_valuation.FunctionFieldValuation")


class FunctionFieldValuation_base(DiscretePseudoValuation):
    r"""
    Abstract base class for any discrete (pseudo-)valuation on a function
    field.

    TESTS::

        sage: K.<x> = FunctionField(QQ)
        sage: v = K.valuation(x) # indirect doctest
        sage: from sage.rings.function_field.function_field_valuation import FunctionFieldValuation_base
        sage: isinstance(v, FunctionFieldValuation_base)
        True

    """


class DiscreteFunctionFieldValuation_base(DiscreteValuation):
    r"""
    Base class for discrete valuations on function fields.

    TESTS::

        sage: K.<x> = FunctionField(QQ)
        sage: v = K.valuation(x) # indirect doctest
        sage: from sage.rings.function_field.function_field_valuation import DiscreteFunctionFieldValuation_base
        sage: isinstance(v, DiscreteFunctionFieldValuation_base)
        True

    """
    def extensions(self, L):
        r"""
        Return the extensions of this valuation to ``L``.

        EXAMPLES::

            sage: K.<x> = FunctionField(QQ)
            sage: v = K.valuation(x)
            sage: R.<y> = K[]
            sage: L.<y> = K.extension(y^2 - x)
            sage: v.extensions(L)
            [(x)-adic valuation]

        TESTS:

        Valuations over the infinite place::

            sage: v = K.valuation(1/x)
            sage: R.<y> = K[]
            sage: L.<y> = K.extension(y^2 - 1/(x^2 + 1))
            sage: sorted(v.extensions(L), key=str)
            [[ Valuation at the infinite place, v(y + 1/x) = 3 ]-adic valuation,
             [ Valuation at the infinite place, v(y - 1/x) = 3 ]-adic valuation]

        Iterated extensions over the infinite place::

            sage: K.<x> = FunctionField(GF(2))
            sage: R.<y> = K[]
            sage: L.<y> = K.extension(y^2 + y + x^3)
            sage: v = K.valuation(1/x)
            sage: w = v.extension(L)
            sage: R.<z> = L[]
            sage: M.<z> = L.extension(z^2 - y)
            sage: w.extension(M) # squarefreeness is not implemented here
            Traceback (most recent call last):
            ...
            NotImplementedError

        A case that caused some trouble at some point::

            sage: R.<x> = QQ[]
            sage: v = GaussValuation(R, QQ.valuation(2))

            sage: K.<x> = FunctionField(QQ)
            sage: v = K.valuation(v)

            sage: R.<y> = K[]
            sage: L.<y> = K.extension(y^3 - x^4 - 1)
            sage: v.extensions(L)
            [2-adic valuation]

        Test that this works in towers::

            sage: K.<x> = FunctionField(GF(2))
            sage: R.<y> = K[]
            sage: L.<y> = K.extension(y - x)
            sage: R.<z> = L[]
            sage: L.<z> = L.extension(z - y)
            sage: v = K.valuation(x)
            sage: v.extensions(L)
            [(x)-adic valuation]
        """
        K = self.domain()
        from sage.categories.function_fields import FunctionFields
        if L is K:
            return [self]
        if L in FunctionFields():
            if K.is_subring(L):
                if L.base() is K:
                    # L = K[y]/(G) is a simple extension of the domain of this valuation
                    G = L.polynomial()
                    if not G.is_monic():
                        G = G / G.leading_coefficient()
                    if any(self(c) < 0 for c in G.coefficients()):
                        # rewrite L = K[u]/(H) with H integral and compute the extensions
                        from sage.rings.valuation.gauss_valuation import GaussValuation
                        g = GaussValuation(G.parent(), self)
                        y_to_u, u_to_y, H = g.monic_integral_model(G)
                        M = K.extension(H, names=L.variable_names())
                        H_extensions = self.extensions(M)

                        from sage.rings.morphism import RingHomomorphism_im_gens
                        if type(y_to_u) == RingHomomorphism_im_gens and type(u_to_y) == RingHomomorphism_im_gens:
                            return [L.valuation((w, L.hom([M(y_to_u(y_to_u.domain().gen()))]), M.hom([L(u_to_y(u_to_y.domain().gen()))]))) for w in H_extensions]
                        raise NotImplementedError
                    return [L.valuation(w) for w in self.mac_lane_approximants(L.polynomial(), require_incomparability=True)]
                elif L.base() is not L and K.is_subring(L):
                    # recursively call this method for the tower of fields
                    from operator import add
                    from functools import reduce
                    A = [base_valuation.extensions(L) for base_valuation in self.extensions(L.base())]
                    return reduce(add, A, [])
                elif L.constant_base_field() is not K.constant_base_field() and K.constant_base_field().is_subring(L):
                    # subclasses should override this method and handle this case, so we never get here
                    raise NotImplementedError("Can not compute the extensions of %r from %r to %r since the base ring changes."%(self, self.domain(), L))
        raise NotImplementedError("extension of %r from %r to %r not implemented"%(self, K, L))


class RationalFunctionFieldValuation_base(FunctionFieldValuation_base):
    r"""
    Base class for valuations on rational function fields.

    TESTS::

        sage: K.<x> = FunctionField(GF(2))
        sage: v = K.valuation(x) # indirect doctest
        sage: from sage.rings.function_field.function_field_valuation import RationalFunctionFieldValuation_base
        sage: isinstance(v, RationalFunctionFieldValuation_base)
        True

    """
    @cached_method
    def element_with_valuation(self, s):
        r"""
        Return an element with valuation ``s``.

        EXAMPLES::

            sage: K.<a> = NumberField(x^3+6)
            sage: v = K.valuation(2)
            sage: R.<x> = K[]
            sage: w = GaussValuation(R, v).augmentation(x, 1/123)
            sage: K.<x> = FunctionField(K)
            sage: w = w.extension(K)
            sage: w.element_with_valuation(122/123)
            2/x
            sage: w.element_with_valuation(1)
            2

        """
        constant_valuation = self.restriction(self.domain().constant_base_field())
        if constant_valuation.is_trivial():
            return super(RationalFunctionFieldValuation_base, self).element_with_valuation(s)

        a, b = self.value_group()._element_with_valuation(constant_valuation.value_group(), s)
        ret = self.uniformizer()**a * constant_valuation.element_with_valuation(constant_valuation.value_group().gen()*b)

        return self.simplify(ret, error=s)


class ClassicalFunctionFieldValuation_base(DiscreteFunctionFieldValuation_base):
    r"""
    Base class for discrete valuations on rational function fields that come
    from points on the projective line.

    TESTS::

        sage: K.<x> = FunctionField(GF(5))
        sage: v = K.valuation(x) # indirect doctest
        sage: from sage.rings.function_field.function_field_valuation import ClassicalFunctionFieldValuation_base
        sage: isinstance(v, ClassicalFunctionFieldValuation_base)
        True

    """
    def _test_classical_residue_field(self, **options):
        r"""
        Check correctness of the residue field of a discrete valuation at a
        classical point.

        TESTS::

            sage: K.<x> = FunctionField(QQ)
            sage: v = K.valuation(x^2 + 1)
            sage: v._test_classical_residue_field()

        """
        tester = self._tester(**options)

        tester.assertTrue(self.domain().constant_base_field().is_subring(self.residue_field()))

    def _ge_(self, other):
        r"""
        Return whether ``self`` is greater or equal to ``other`` everywhere.

        EXAMPLES::

            sage: K.<x> = FunctionField(QQ)
            sage: v = K.valuation(x^2 + 1)
            sage: w = K.valuation(x)
            sage: v >= w
            False
            sage: w >= v
            False

        """
        if other.is_trivial():
            return other.is_discrete_valuation()
        if isinstance(other, ClassicalFunctionFieldValuation_base):
            return self == other
        super(ClassicalFunctionFieldValuation_base, self)._ge_(other)


class InducedRationalFunctionFieldValuation_base(FunctionFieldValuation_base):
    r"""
    Base class for function field valuation induced by a valuation on the
    underlying polynomial ring.

    TESTS::

        sage: K.<x> = FunctionField(QQ)
        sage: v = K.valuation(x^2 + 1) # indirect doctest

    """
    def __init__(self, parent, base_valuation):
        r"""
        TESTS::

            sage: K.<x> = FunctionField(QQ)
            sage: v = K.valuation(x) # indirect doctest
            sage: from sage.rings.function_field.function_field_valuation import InducedRationalFunctionFieldValuation_base
            sage: isinstance(v, InducedRationalFunctionFieldValuation_base)
            True
            
        """
        FunctionFieldValuation_base.__init__(self, parent)

        domain = parent.domain()
        if base_valuation.domain() is not domain._ring:
            raise ValueError("base valuation must be defined on %r but %r is defined on %r"%(domain._ring, base_valuation, base_valuation.domain()))

        self._base_valuation = base_valuation

    def uniformizer(self):
        r"""
        Return a uniformizing element for this valuation.

        EXAMPLES::

            sage: K.<x> = FunctionField(QQ)
            sage: K.valuation(x).uniformizer()
            x
            
        """
        return self.domain()(self._base_valuation.uniformizer())

    def lift(self, F):
        r"""
        Return a lift of ``F`` to the domain of this valuation such
        that :meth:`reduce` returns the original element.

        EXAMPLES::

            sage: K.<x> = FunctionField(QQ)
            sage: v = K.valuation(x)
            sage: v.lift(0)
            0
            sage: v.lift(1)
            1

        """
        F = self.residue_ring().coerce(F)
        if F in self._base_valuation.residue_ring():
            num = self._base_valuation.residue_ring()(F)
            den = self._base_valuation.residue_ring()(1)
        elif F in self._base_valuation.residue_ring().fraction_field():
            num = self._base_valuation.residue_ring()(F.numerator())
            den = self._base_valuation.residue_ring()(F.denominator())
        else:
            raise NotImplementedError("lifting not implemented for this valuation")

        return self.domain()(self._base_valuation.lift(num)) / self.domain()(self._base_valuation.lift(den))

    def value_group(self):
        r"""
        Return the value group of this valuation.

        EXAMPLES::

            sage: K.<x> = FunctionField(QQ)
            sage: K.valuation(x).value_group()
            Additive Abelian Group generated by 1

        """
        return self._base_valuation.value_group()

    def reduce(self, f):
        r"""
        Return the reduction of ``f`` in :meth:`residue_ring`.

        EXAMPLES::

            sage: K.<x> = FunctionField(QQ)
            sage: v = K.valuation(x^2 + 1)
            sage: v.reduce(x)
            u1

        """
        f = self.domain().coerce(f)

        if self(f) > 0:
            return self.residue_field().zero()
        if self(f) < 0:
            raise ValueError("can not reduce element of negative valuation")

        base = self._base_valuation

        num = f.numerator()
        den = f.denominator()

        assert base(num) == base(den)
        shift = base.element_with_valuation(-base(num))
        num *= shift
        den *= shift
        ret = base.reduce(num) / base.reduce(den)
        assert not ret.is_zero()
        return self.residue_field()(ret)

    def _repr_(self):
        r"""
        Return a printable representation of this valuation.

        EXAMPLES::

            sage: K.<x> = FunctionField(QQ)
            sage: K.valuation(x^2 + 1) # indirect doctest
            (x^2 + 1)-adic valuation

        """
        from sage.rings.valuation.augmented_valuation import AugmentedValuation_base
        from sage.rings.valuation.gauss_valuation import GaussValuation
        if isinstance(self._base_valuation, AugmentedValuation_base):
            if self._base_valuation._base_valuation == GaussValuation(self.domain()._ring, TrivialValuation(self.domain().constant_base_field())):
                if self._base_valuation._mu == 1:
                    return "(%r)-adic valuation"%(self._base_valuation.phi())
        vK = self._base_valuation.restriction(self._base_valuation.domain().base_ring())
        if self._base_valuation == GaussValuation(self.domain()._ring, vK):
            return repr(vK)
        return "Valuation on rational function field induced by %s"%self._base_valuation

    def extensions(self, L):
        r"""
        Return all extensions of this valuation to ``L`` which has a larger
        constant field than the domain of this valuation.

        EXAMPLES::

            sage: K.<x> = FunctionField(QQ)
            sage: v = K.valuation(x^2 + 1)
            sage: L.<x> = FunctionField(GaussianIntegers().fraction_field())
            sage: v.extensions(L) # indirect doctest
            [(x - I)-adic valuation, (x + I)-adic valuation]

        """
        K = self.domain()
        if L is K:
            return [self]

        from sage.categories.function_fields import FunctionFields
        if L in FunctionFields() \
            and K.is_subring(L) \
            and L.base() is L \
            and L.constant_base_field() is not K.constant_base_field() \
            and K.constant_base_field().is_subring(L.constant_base_field()):
            # The above condition checks whether L is an extension of K that
            # comes from an extension of the field of constants
            # Condition "L.base() is L" is important so we do not call this
            # code for extensions from K(x) to K(x)(y)
            
            # We extend the underlying valuation on the polynomial ring
            W = self._base_valuation.extensions(L._ring)
            return [L.valuation(w) for w in W]

        return super(InducedRationalFunctionFieldValuation_base, self).extensions(L)

    def _call_(self, f):
        r"""
        Evaluate this valuation at the function ``f``.

        EXAMPLES::

            sage: K.<x> = FunctionField(QQ)
            sage: v = K.valuation(x) # indirect doctest
            sage: v((x+1)/x^2)
            -2
            
        """
        return self._base_valuation(f.numerator()) - self._base_valuation(f.denominator())

    def residue_ring(self):
        r"""
        Return the residue field of this valuation.

        EXAMPLES::

            sage: K.<x> = FunctionField(QQ)
            sage: K.valuation(x).residue_ring()
            Rational Field

            sage: K.<x> = FunctionField(QQ)
            sage: v = valuations.GaussValuation(QQ['x'], QQ.valuation(2))
            sage: w = K.valuation(v)
            sage: w.residue_ring()
            Fraction Field of Univariate Polynomial Ring in x over Finite Field of size 2 (using ...)

            sage: R.<x> = QQ[]
            sage: vv = v.augmentation(x, 1)
            sage: w = K.valuation(vv)
            sage: w.residue_ring()
            Fraction Field of Univariate Polynomial Ring in x over Finite Field of size 2 (using ...)
            
        """
        return self._base_valuation.residue_ring().fraction_field()

    def restriction(self, ring):
        r"""
        Return the restriction of this valuation to ``ring``.

        EXAMPLES::

            sage: K.<x> = FunctionField(QQ)
            sage: K.valuation(x).restriction(QQ)
            Trivial valuation on Rational Field

        """
        if ring.is_subring(self._base_valuation.domain()):
            return self._base_valuation.restriction(ring)
<<<<<<< HEAD
        return super(InducedFunctionFieldValuation_base, self).restriction(ring)

=======
        return super(InducedRationalFunctionFieldValuation_base, self).restriction(ring)

    def simplify(self, f, error=None, force=False):
        r"""
        Return a simplified version of ``f``.

        Produce an element which differs from ``f`` by an element of
        valuation strictly greater than the valuation of ``f`` (or strictly
        greater than ``error`` if set.)
        
        If ``force`` is not set, then expensive simplifications may be avoided.

        EXAMPLES::

            sage: K.<x> = FunctionField(QQ)
            sage: v = K.valuation(2)
            sage: f = (x + 1)/(x - 1)

        As the coefficients of this fraction are small, we do not simplify as
        this could be very costly in some cases::

            sage: v.simplify(f)
            (x + 1)/(x - 1)

        However, simplification can be forced::

            sage: v.simplify(f, force=True)
            3

        """
        f = self.domain().coerce(f)

        if error is None:
            # if the caller was sure that we should simplify, then we should try to do the best simplification possible
            error = self(f) if force else self.upper_bound(f)

        from sage.all import infinity
        if error is infinity:
            return f

        numerator = f.numerator()
        denominator = f.denominator()

        v_numerator = self._base_valuation(numerator)
        v_denominator = self._base_valuation(denominator)

        if v_numerator - v_denominator > error:
            return self.domain().zero()

        if error == -infinity:
            # This case is not implemented yet, so we just return f which is always safe.
            return f

        numerator = self.domain()(self._base_valuation.simplify(numerator, error=error+v_denominator, force=force))
        denominator = self.domain()(self._base_valuation.simplify(denominator, error=max(v_denominator, error - v_numerator + 2*v_denominator), force=force))

        ret = numerator/denominator
        assert self(ret - f) > error
        return ret

    def _relative_size(self, f):
        r"""
        Return an estimate on the coefficient size of ``f``.

        The number returned is an estimate on the factor between the number of
        bits used by ``f`` and the minimal number of bits used by an element
        congruent to ``f``.
>>>>>>> 06504407

        This can be used by :meth:`simplify` to decide whether simplification
        of coefficients is going to lead to a significant shrinking of the
        coefficients of ``f``.

        EXAMPLES:: 

            sage: K.<x> = FunctionField(QQ)
            sage: v = K.valuation(0)
            sage: f = (x + 1024)/(x - 1024)

        Here we report a small size, as the numerator and the denominator
        independently can not be simplified much::

            sage: v._relative_size(f)
            1

        However, a forced simplification, finds that we could have saved many
        more bits::

            sage: v.simplify(f, force=True)
            -1

        """
        return max(self._base_valuation._relative_size(f.numerator()), self._base_valuation._relative_size(f.denominator()))


class FiniteRationalFunctionFieldValuation(InducedRationalFunctionFieldValuation_base, ClassicalFunctionFieldValuation_base, RationalFunctionFieldValuation_base):
    r"""
    Valuation of a finite place of a function field.

    EXAMPLES::

        sage: K.<x> = FunctionField(QQ)
        sage: v = K.valuation(x + 1); v # indirect doctest
        (x + 1)-adic valuation

    A finite place with residual degree::

        sage: w = K.valuation(x^2 + 1); w
        (x^2 + 1)-adic valuation

    A finite place with ramification::

        sage: K.<t> = FunctionField(GF(3))
        sage: L.<x> = FunctionField(K)
        sage: u = L.valuation(x^3 - t); u
        (x^3 + 2*t)-adic valuation

    A finite place with residual degree and ramification::

        sage: q = L.valuation(x^6 - t); q
        (x^6 + 2*t)-adic valuation

    """
    def __init__(self, parent, base_valuation):
        r"""
        TESTS::
    
            sage: K.<x> = FunctionField(QQ)
            sage: v = K.valuation(x + 1)
            sage: from sage.rings.function_field.function_field_valuation import FiniteRationalFunctionFieldValuation
            sage: isinstance(v, FiniteRationalFunctionFieldValuation)
            True
    
        """
        InducedRationalFunctionFieldValuation_base.__init__(self, parent, base_valuation)
        ClassicalFunctionFieldValuation_base.__init__(self, parent)
        RationalFunctionFieldValuation_base.__init__(self, parent)


class NonClassicalRationalFunctionFieldValuation(InducedRationalFunctionFieldValuation_base, RationalFunctionFieldValuation_base):
    r"""
    Valuation induced by a valuation on the underlying polynomial ring which is
    non-classical.

    EXAMPLES::

        sage: K.<x> = FunctionField(QQ)
        sage: v = GaussValuation(QQ['x'], QQ.valuation(2))
        sage: w = K.valuation(v); w # indirect doctest
        2-adic valuation

    """
    def __init__(self, parent, base_valuation):
        r"""
        TESTS:

        There is some support for discrete pseudo-valuations on rational
        function fields in the code. However, since these valuations must send
        elements to `-\infty`, they are not supported yet::

            sage: R.<x> = QQ[]
            sage: v = GaussValuation(QQ['x'], QQ.valuation(2)).augmentation(x, infinity)
            sage: K.<x> = FunctionField(QQ)
            sage: w = K.valuation(v)
            sage: from sage.rings.function_field.function_field_valuation import NonClassicalRationalFunctionFieldValuation
            sage: isinstance(w, NonClassicalRationalFunctionFieldValuation)
            True

        """
        InducedRationalFunctionFieldValuation_base.__init__(self, parent, base_valuation)
        RationalFunctionFieldValuation_base.__init__(self, parent)


class FunctionFieldFromLimitValuation(FiniteExtensionFromLimitValuation, DiscreteFunctionFieldValuation_base):
    r"""
    A valuation on a finite extensions of function fields `L=K[y]/(G)` where `K` is
    another function field.

    EXAMPLES::

        sage: K.<x> = FunctionField(QQ)
        sage: R.<y> = K[]
        sage: L.<y> = K.extension(y^2 - (x^2 + x + 1))
        sage: v = K.valuation(x - 1) # indirect doctest
        sage: w = v.extension(L); w
        (x - 1)-adic valuation

    """
    def __init__(self, parent, approximant, G, approximants):
        r"""
        TESTS::

            sage: K.<x> = FunctionField(QQ)
            sage: R.<y> = K[]
            sage: L.<y> = K.extension(y^2 - (x^2 + x + 1))
            sage: v = K.valuation(x - 1) # indirect doctest
            sage: w = v.extension(L)
            sage: from sage.rings.function_field.function_field_valuation import FunctionFieldFromLimitValuation
            sage: isinstance(w, FunctionFieldFromLimitValuation)
            True

        """
        FiniteExtensionFromLimitValuation.__init__(self, parent, approximant, G, approximants)
        DiscreteFunctionFieldValuation_base.__init__(self, parent)

    def _to_base_domain(self, f):
        r"""
        Return ``f`` as an element of the domain of the underlying limit valuation.

        EXAMPLES::

            sage: K.<x> = FunctionField(QQ)
            sage: R.<y> = K[]
            sage: L.<y> = K.extension(y^2 - (x^2 + x + 1))
            sage: v = K.valuation(x - 1) # indirect doctest
            sage: w = v.extension(L)
            sage: w._to_base_domain(y).parent()
            Univariate Polynomial Ring in y over Rational function field in x over Rational Field

        """
        return f.element()

    def scale(self, scalar):
        r"""
        Return this valuation scaled by ``scalar``.

        EXAMPLES::

            sage: K.<x> = FunctionField(QQ)
            sage: R.<y> = K[]
            sage: L.<y> = K.extension(y^2 - (x^2 + x + 1))
            sage: v = K.valuation(x - 1) # indirect doctest
            sage: w = v.extension(L)
            sage: 3*w
            3 * (x - 1)-adic valuation

        """
        if scalar in QQ and scalar > 0 and scalar != 1:
            return self.domain().valuation(self._base_valuation._initial_approximation.scale(scalar))
        return super(FunctionFieldFromLimitValuation, self).scale(scalar)


class FunctionFieldMappedValuation_base(FunctionFieldValuation_base, MappedValuation_base):
    r"""
    A valuation on a function field which relies on a ``base_valuation`` on an
    isomorphic function field.

    EXAMPLES::
    
        sage: K.<x> = FunctionField(GF(2))
        sage: v = K.valuation(1/x); v
        Valuation at the infinite place

    """
    def __init__(self, parent, base_valuation, to_base_valuation_domain, from_base_valuation_domain):
        r"""
        TESTS::
    
            sage: K.<x> = FunctionField(GF(2))
            sage: v = K.valuation(1/x)
            sage: from sage.rings.function_field.function_field_valuation import FunctionFieldMappedValuation_base
            sage: isinstance(v, FunctionFieldMappedValuation_base)
            True
    
        """
        FunctionFieldValuation_base.__init__(self, parent)
        MappedValuation_base.__init__(self, parent, base_valuation)

        self._to_base = to_base_valuation_domain
        self._from_base = from_base_valuation_domain

    def _to_base_domain(self, f):
        r"""
        Return ``f`` as an element in the domain of ``_base_valuation``.

        EXAMPLES::

            sage: K.<x> = FunctionField(GF(2))
            sage: R.<y> = K[]
            sage: L.<y> = K.extension(y^2 + y + x^3)
            sage: v = K.valuation(1/x)
            sage: w = v.extension(L)
            sage: w._to_base_domain(y)
            x^2*y

        """
        return self._to_base(f)

    def _from_base_domain(self, f):
        r"""
        Return ``f`` as an element in the domain of this valuation.

        EXAMPLES::

            sage: K.<x> = FunctionField(GF(2))
            sage: R.<y> = K[]
            sage: L.<y> = K.extension(y^2 + y + x^3)
            sage: v = K.valuation(1/x)
            sage: w = v.extension(L)
            sage: w._from_base_domain(w._to_base_domain(y))
            y

        r"""
        return self._from_base(f)

    def scale(self, scalar):
        r"""
        Return this valuation scaled by ``scalar``.

        EXAMPLES::

            sage: K.<x> = FunctionField(GF(2))
            sage: R.<y> = K[]
            sage: L.<y> = K.extension(y^2 + y + x^3)
            sage: v = K.valuation(1/x)
            sage: w = v.extension(L)
            sage: 3*w
            3 * (x)-adic valuation (in Rational function field in x over Finite Field of size 2 after x |--> 1/x)

        """
        from sage.rings.all import QQ
        if scalar in QQ and scalar > 0 and scalar != 1:
            return self.domain().valuation((self._base_valuation.scale(scalar), self._to_base, self._from_base))
        return super(FunctionFieldMappedValuation_base, self).scale(scalar)

    def _repr_(self):
        r"""
        Return a printable representation of this valuation.

        EXAMPLES::

            sage: K.<x> = FunctionField(GF(2))
            sage: R.<y> = K[]
            sage: L.<y> = K.extension(y^2 + y + x^3)
            sage: v = K.valuation(1/x)
            sage: v.extension(L) # indirect doctest
            Valuation at the infinite place

        """
        to_base = repr(self._to_base)
        if hasattr(self._to_base, '_repr_defn'):
            to_base = self._to_base._repr_defn().replace('\n', ', ')
        return "%r (in %r after %s)"%(self._base_valuation, self._base_valuation.domain(), to_base)

    def is_discrete_valuation(self):
        r"""
        Return whether this is a discrete valuation.

        EXAMPLES::

            sage: K.<x> = FunctionField(QQ)
            sage: R.<y> = K[]
            sage: L.<y> = K.extension(y^2 - x^4 - 1)
            sage: v = K.valuation(1/x)
            sage: w0,w1 = v.extensions(L)
            sage: w0.is_discrete_valuation()
            True

        """
        return self._base_valuation.is_discrete_valuation()


class FunctionFieldMappedValuationRelative_base(FunctionFieldMappedValuation_base):
    r"""
    A valuation on a function field which relies on a ``base_valuation`` on an
    isomorphic function field and which is such that the map from and to the
    other function field is the identity on the constant field.

    EXAMPLES::
    
        sage: K.<x> = FunctionField(GF(2))
        sage: v = K.valuation(1/x); v
        Valuation at the infinite place

    """
    def __init__(self, parent, base_valuation, to_base_valuation_domain, from_base_valuation_domain):
        r"""
        TESTS::
    
            sage: K.<x> = FunctionField(GF(2))
            sage: v = K.valuation(1/x)
            sage: from sage.rings.function_field.function_field_valuation import FunctionFieldMappedValuationRelative_base
            sage: isinstance(v, FunctionFieldMappedValuationRelative_base)
            True
    
        """
        FunctionFieldMappedValuation_base.__init__(self, parent, base_valuation, to_base_valuation_domain, from_base_valuation_domain)
        if self.domain().constant_base_field() is not base_valuation.domain().constant_base_field():
            raise ValueError("constant fields must be identical but they differ for %r and %r"%(self.domain(), base_valuation.domain()))

    def restriction(self, ring):
        r"""
        Return the restriction of this valuation to ``ring``.

        EXAMPLES::

            sage: K.<x> = FunctionField(GF(2))
            sage: K.valuation(1/x).restriction(GF(2))
            Trivial valuation on Finite Field of size 2

        """
        if ring.is_subring(self.domain().constant_base_field()):
            return self._base_valuation.restriction(ring)
        return super(FunctionFieldMappedValuation_base, self).restriction(ring)


class RationalFunctionFieldMappedValuation(FunctionFieldMappedValuationRelative_base, RationalFunctionFieldValuation_base):
    r"""
    Valuation on a rational function field that is implemented after a map to
    an isomorphic rational function field.

    EXAMPLES::

        sage: K.<x> = FunctionField(QQ)
        sage: R.<x> = QQ[]
        sage: w = GaussValuation(R, QQ.valuation(2)).augmentation(x, 1)
        sage: w = K.valuation(w)
        sage: v = K.valuation((w, K.hom([~K.gen()]), K.hom([~K.gen()]))); v
        Valuation on rational function field induced by [ Gauss valuation induced by 2-adic valuation, v(x) = 1 ] (in Rational function field in x over Rational Field after x |--> 1/x)

    """
    def __init__(self, parent, base_valuation, to_base_valuation_doain, from_base_valuation_domain):
        r"""
        TESTS::

            sage: K.<x> = FunctionField(QQ)
            sage: R.<x> = QQ[]
            sage: w = GaussValuation(R, QQ.valuation(2)).augmentation(x, 1)
            sage: w = K.valuation(w)
            sage: v = K.valuation((w, K.hom([~K.gen()]), K.hom([~K.gen()])))
            sage: from sage.rings.function_field.function_field_valuation import RationalFunctionFieldMappedValuation
            sage: isinstance(v, RationalFunctionFieldMappedValuation)
            True

        """
        FunctionFieldMappedValuationRelative_base.__init__(self, parent, base_valuation, to_base_valuation_doain, from_base_valuation_domain)
        RationalFunctionFieldValuation_base.__init__(self, parent)


class InfiniteRationalFunctionFieldValuation(FunctionFieldMappedValuationRelative_base, RationalFunctionFieldValuation_base, ClassicalFunctionFieldValuation_base):
    r"""
    Valuation of the infinite place of a function field.

    EXAMPLES::

        sage: K.<x> = FunctionField(QQ)
        sage: v = K.valuation(1/x) # indirect doctest

    """
    def __init__(self, parent):
        r"""
        TESTS::

            sage: K.<x> = FunctionField(QQ)
            sage: v = K.valuation(1/x) # indirect doctest
            sage: from sage.rings.function_field.function_field_valuation import InfiniteRationalFunctionFieldValuation
            sage: isinstance(v, InfiniteRationalFunctionFieldValuation)
            True

        """
        x = parent.domain().gen()
        FunctionFieldMappedValuationRelative_base.__init__(self, parent, FunctionFieldValuation(parent.domain(), x), parent.domain().hom([1/x]), parent.domain().hom([1/x]))
        RationalFunctionFieldValuation_base.__init__(self, parent)
        ClassicalFunctionFieldValuation_base.__init__(self, parent)

    def _repr_(self):
        r"""
        Return a printable representation of this valuation.

        EXAMPLES::

            sage: K.<x> = FunctionField(QQ)
            sage: K.valuation(1/x) # indirect doctest
            Valuation at the infinite place

        """
        return "Valuation at the infinite place"


class FunctionFieldExtensionMappedValuation(FunctionFieldMappedValuationRelative_base):
    r"""
    A valuation on a finite extensions of function fields `L=K[y]/(G)` where `K` is
    another function field which redirects to another ``base_valuation`` on an
    isomorphism function field `M=K[y]/(H)`.

    The isomorphisms must be trivial on ``K``.

    EXAMPLES::

        sage: K.<x> = FunctionField(GF(2))
        sage: R.<y> = K[]
        sage: L.<y> = K.extension(y^2 + y + x^3)
        sage: v = K.valuation(1/x)
        sage: w = v.extension(L)

        sage: w(x)
        -1
        sage: w(y)
        -3/2
        sage: w.uniformizer()
        1/x^2*y

    TESTS::

        sage: from sage.rings.function_field.function_field_valuation import FunctionFieldExtensionMappedValuation
        sage: isinstance(w, FunctionFieldExtensionMappedValuation)
        True

    """
    def _repr_(self):
        r"""
        Return a printable representation of this valuation.

        EXAMPLES::

            sage: K.<x> = FunctionField(GF(2))
            sage: R.<y> = K[]
            sage: L.<y> = K.extension(y^2 + y + x^3)
            sage: v = K.valuation(1/x)
            sage: w = v.extension(L); w
            Valuation at the infinite place

            sage: K.<x> = FunctionField(QQ)
            sage: R.<y> = K[]
            sage: L.<y> = K.extension(y^2 - 1/x^2 - 1)
            sage: v = K.valuation(1/x)
            sage: w = v.extensions(L); w
            [[ Valuation at the infinite place, v(y + 1) = 2 ]-adic valuation,
             [ Valuation at the infinite place, v(y - 1) = 2 ]-adic valuation]

        """
        assert(self.domain().base() is not self.domain())
        if repr(self._base_valuation) == repr(self.restriction(self.domain().base())):
            return repr(self._base_valuation)
        return super(FunctionFieldExtensionMappedValuation, self)._repr_()

    def restriction(self, ring):
        r"""
        Return the restriction of this valuation to ``ring``.

        EXAMPLES::

            sage: K.<x> = FunctionField(GF(2))
            sage: R.<y> = K[]
            sage: L.<y> = K.extension(y^2 + y + x^3)
            sage: v = K.valuation(1/x)
            sage: w = v.extension(L)
            sage: w.restriction(K) is v
            True

        """
        if ring.is_subring(self.domain().base()):
            return self._base_valuation.restriction(ring)
        return super(FunctionFieldExtensionMappedValuation, self).restriction(ring)<|MERGE_RESOLUTION|>--- conflicted
+++ resolved
@@ -899,10 +899,6 @@
         """
         if ring.is_subring(self._base_valuation.domain()):
             return self._base_valuation.restriction(ring)
-<<<<<<< HEAD
-        return super(InducedFunctionFieldValuation_base, self).restriction(ring)
-
-=======
         return super(InducedRationalFunctionFieldValuation_base, self).restriction(ring)
 
     def simplify(self, f, error=None, force=False):
@@ -970,7 +966,6 @@
         The number returned is an estimate on the factor between the number of
         bits used by ``f`` and the minimal number of bits used by an element
         congruent to ``f``.
->>>>>>> 06504407
 
         This can be used by :meth:`simplify` to decide whether simplification
         of coefficients is going to lead to a significant shrinking of the
