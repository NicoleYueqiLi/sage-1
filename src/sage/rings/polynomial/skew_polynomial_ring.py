--- conflicted
+++ resolved
@@ -1,7 +1,6 @@
 r"""
 Skew Univariate Polynomial Rings
 
-<<<<<<< HEAD
 This module provides the
 :class:`~sage.rings.polynomial.skew_polynomial_ring.SkewPolynomialRing_general``,
 which constructs a general dense univariate skew polynomials over commutative
@@ -11,19 +10,6 @@
 
 See :class:`SkewPolynomialRing_general` for a definition of a univariate skew
 polynomial ring.
-=======
-This module provides the :class:`~sage.rings.polynomial.skew_polynomial_ring.SkewPolynomialRing_general`
-which constructs a general dense skew univariate polynomials over commutative base rings with
-automorphisms over the base rings. This is the set of formal polynomials where the coefficients
-are written on the left of the variable of the skew polynomial ring. The modified multiplication
-operation over elements of the base ring is extended to all elements of the skew poynomial ring
-by associativity and distributivity.
->>>>>>> 4bb82b8c
-
-This module also provides :class:`~sage.rings.polynomial.skew_polynomial_ring.SkewPolynomialRing_finite_field`
-which is a specialized class for skew polynomial rings over finite fields. It inherits from
-:class:`~sage.rings.polynomial.skew_polynomial_ring.SkewPolynomialRing_general` but allows for
-the more efficient computations in the case of finite fields.
 
 AUTHOR:
 
@@ -53,33 +39,17 @@
 from sage.misc.cachefunc import cached_method
 from sage.structure.unique_representation import UniqueRepresentation
 from sage.structure.element import Element
-<<<<<<< HEAD
 from sage.rings.ring import Algebra
 from sage.categories.rings import Rings
 from sage.rings.integer import Integer
+from sage.rings.ring import Field
 from sage.structure.category_object import normalize_names
-=======
-from sage.functions.all import log
-from sage.misc.cachefunc import cached_method, cached_function
-import sage.algebras.algebra
-import sage.categories.basic as categories
-from sage.rings.integer import Integer
-from sage.structure.category_object import normalize_names
-from sage.misc.prandom import randint
-from sage.rings.ring import Field
->>>>>>> 4bb82b8c
 from sage.categories.morphism import Morphism
 from sage.categories.morphism import IdentityMorphism
 from sage.rings.polynomial.skew_polynomial_element import (SkewPolynomial,
                                                            SkewPolynomialBaseringInjection)
 
 #########################################################################################
-
-<<<<<<< HEAD
-class SkewPolynomialRing_general(Algebra, UniqueRepresentation):
-    r"""
-    A general implementation of univariate skew polynomial ring over a commutative ring.
-=======
 
 def _base_ring_to_fraction_field(S):
     """
@@ -143,6 +113,8 @@
         sage: S.<x> = k['x',Frob]
         sage: eval_pts = [1, t, t^2]
         sage: b = _minimal_vanishing_polynomial(S, eval_pts); b
+        doctest:...: FutureWarning: This class/method/function is marked as experimental. It, its functionality or its interface might change without a formal deprecation.
+        See http://trac.sagemath.org/13215 for details.
         x^3 + 4
     """
     l = len(eval_pts)
@@ -171,7 +143,7 @@
 
     See the documentation for
     :meth:`SkewPolynomialRing.lagrange_polynomial` for a description of Lagrange polynomial.
-    
+
     INPUT::
 
     - ``R`` -- a skew polynomial ring over a field
@@ -201,7 +173,7 @@
     The following restrictions are impossible to satisfy because the evaluation
     points are linearly dependent over the fixed field of the twist map, and the
     corresponding values do not match::
-    
+
         sage: eval_pts = [ t, 2*t ]
         sage: values = [ 1, 3 ]
         sage: _lagrange_polynomial(S, eval_pts, values)
@@ -231,12 +203,9 @@
 #########################################################################################
 
 
-class SkewPolynomialRing_general(sage.algebras.algebra.Algebra,UniqueRepresentation):
+class SkewPolynomialRing_general(Algebra, UniqueRepresentation):
     """
-    General Skew Univariate polynomial ring over a ring.
-
-    DEFINITION:
->>>>>>> 4bb82b8c
+    A general implementation of univariate skew polynomialring over a commutative ring.
 
     Let `R` be a commutative ring, and let `\sigma` be an automorphism of
     `R`.  The ring of skew polynomials `R[X, \sigma]` is the polynomial
@@ -284,18 +253,8 @@
         ValueError: variable name 'Ring endomorphism of Univariate Polynomial Ring in t over Integer Ring\n
             Defn: t |--> t + 1' is not alphanumeric
 
-    As for polynomials, skew polynomial rings with different variable names
-    are not equal::
-
-        sage: R['x',sigma] == R['y',sigma]
-        False
-
     Of course, skew polynomial rings with different twist maps are not
-<<<<<<< HEAD
     equal either::
-=======
-    equal as well::
->>>>>>> 4bb82b8c
 
         sage: R['x',sigma] == R['x',sigma^2]
         False
@@ -332,7 +291,6 @@
        Issue 3 (Jul., 1933), 480-508.
     """
     @staticmethod
-<<<<<<< HEAD
     def __classcall__(cls, base_ring, twist_map=None, name=None, sparse=False,
                       element_class=None):
         r"""
@@ -347,9 +305,6 @@
             Skew Polynomial Ring in x over Univariate Polynomial Ring in t over Integer Ring
              twisted by t |--> t + 1
         """
-=======
-    def __classcall__(cls, base_ring, map, name=None, sparse=False, element_class=None):
->>>>>>> 4bb82b8c
         if not element_class:
             if sparse:
                 raise NotImplementedError("sparse skew polynomials are not implemented")
@@ -416,26 +371,10 @@
                 coerce_list = [base_inject],
                 convert_list = [list, base_inject])
 
-<<<<<<< HEAD
     def _element_constructor_(self, a=None, check=True, construct=False, **kwds):
         r"""
         Convert a base ring element ``a`` into a constant of this univariate
         skew polynomial ring, possibly non-canonically.
-=======
-    def __reduce__(self):
-        """
-        Return the globally unique skew polynomial ring based on
-        given arguments
-        """
-        import sage.rings.polynomial.skew_polynomial_ring_constructor
-        return (sage.rings.polynomial.skew_polynomial_ring_constructor.SkewPolynomialRing,
-                (self.base_ring(), self.twist_map(), self.variable_name(), self.is_sparse()))
-
-    def _element_constructor_(self, x=None, check=True, is_gen = False, construct=False, **kwds):
-        """
-        Convert ``x`` into an element of this univariate skew polynomial ring,
-        possibly non-canonically.
->>>>>>> 4bb82b8c
 
         INPUT:
 
@@ -643,15 +582,9 @@
 
     @cached_method
     def twist_map(self, n=1):
-<<<<<<< HEAD
         r"""
         Return the twist map, the automorphism of the base ring of
         ``self``, iterated ``n`` times.
-=======
-        """
-        Return the twist map, otherwise known as the automorphism over the base ring of
-        ``self``, iterated `n` times.
->>>>>>> 4bb82b8c
 
         INPUT:
 
@@ -750,17 +683,6 @@
         """
         return dict(zip(self.variable_names(), self.gens()))
 
-<<<<<<< HEAD
-=======
-    def parameter(self):
-        """
-        Return the generator of this skew polynomial ring.
-
-        This is the same as ``self.gen()``.
-        """
-        return self.gen()
-
->>>>>>> 4bb82b8c
     def is_finite(self):
         r"""
         Return ``False`` since skew polynomial rings are not finite
@@ -1034,112 +956,11 @@
             raise TypeError("supplied points must be pairs of elements of base ring")
         eval_pts = [ x for (x,_) in points ]
         values   = [ y for (_,y) in points ]
-        
+
         if l > len(set(eval_pts)):
             raise TypeError("the evaluation points must be distinct")
         zero_i = [ i for i in range(l) if eval_pts[i].is_zero() ]
         if zero_i and not values[zero_i[0]].is_zero():
             raise TypeError("a skew polynomial always evaluates to 0 at 0, but a non-zero value was requested.")
 
-        return _lagrange_polynomial(_base_ring_to_fraction_field(self), eval_pts, values)
-
-class SkewPolynomialRing_finite_field(SkewPolynomialRing_general):
-    """
-    A specialized class for skew polynomial rings over finite fields.
-
-    .. SEEALSO::
-
-        :meth:`sage.rings.polynomial.skew_polynomial_ring_constructor.SkewPolynomialRing`
-        :class:`sage.rings.polynomial.skew_polynomial_ring.SkewPolynomialRing_general`
-        :mod:`sage.rings.polynomial.skew_polynomial_finite_field`
-
-    .. TODO::
-
-        Add methods related to center of skew polynomial ring, irreducibility, karatsuba
-        multiplication and factorization.
-    """
-    @staticmethod
-    def __classcall__(cls, base_ring, map, name=None, sparse=False, element_class=None):
-        if not element_class:
-            if sparse:
-                raise NotImplementedError("sparse skew polynomials are not implemented")
-            else:
-                from sage.rings.polynomial import skew_polynomial_finite_field
-                element_class = skew_polynomial_finite_field.SkewPolynomial_finite_field_dense
-                return super(SkewPolynomialRing_general,cls).__classcall__(cls,base_ring,map,name,sparse,element_class)
-
-    def __init__(self, base_ring, map, name, sparse, element_class):
-        """
-        This method is a constructor for a general, dense univariate skew polynomial ring
-        over a finite field.
-
-        INPUT::
-
-        - ``base_ring`` -- a commutative ring
-
-        - ``map`` -- an automorphism of the base ring
-
-        - ``name`` -- string or list of strings representing the name of the variables of ring
-
-        - ``sparse`` -- boolean (default: ``False``)
-
-        - ``element_class`` -- class representing the type of element to be used in ring
-
-        ..NOTE::
-
-            Multivariate and Sparse rings are not implemented.
-
-        EXAMPLES::
-
-            sage: k.<t> = GF(5^3)
-            sage: Frob = k.frobenius_endomorphism()
-            sage: T.<x> = k['x', Frob]; T
-            Skew Polynomial Ring in x over Finite Field in t of size 5^3 twisted by t |--> t^5
-        """
-        self._order = -1
-        try:
-            self._order = map.order()
-        except (AttributeError,NotImplementedError):
-            pass
-        if self._order < 0:
-            try:
-                if map.is_identity():
-                    self._order = 1
-            except (AttributeError,NotImplementedError):
-                pass
-        if self._order < 0:
-            raise NotImplementedError("unable to determine the order of %s" % map)
-        SkewPolynomialRing_general.__init__ (self, base_ring, map, name, sparse, element_class)
-        self._maps = [ map**i for i in range(self._order) ]
-
-    def twist_map(self, n=1):
-        """
-        Return the twist map, otherwise known as the automorphism over the base ring of
-        ``self``, iterated `n` times.
-
-        INPUT:
-
-        -  ``n`` - a relative integer (default: 1)
-
-        OUTPUT:
-
-        -  The `n`-th iterative of the twist map of this skew polynomial ring.
-
-        EXAMPLES::
-
-            sage: k.<t> = GF(5^3)
-            sage: Frob = k.frobenius_endomorphism()
-            sage: S.<x> = k['x',Frob]
-            sage: S.twist_map()
-            Frobenius endomorphism t |--> t^5 on Finite Field in t of size 5^3
-            sage: S.twist_map(11)
-            Frobenius endomorphism t |--> t^(5^2) on Finite Field in t of size 5^3
-            sage: S.twist_map(3)
-            Identity endomorphism of Finite Field in t of size 5^3
-
-        It also works if `n` is negative::
-
-            sage: S.twist_map(-1)
-            Frobenius endomorphism t |--> t^(5^2) on Finite Field in t of size 5^3
-        """
-        return self._maps[n%self._order]+        return _lagrange_polynomial(_base_ring_to_fraction_field(self), eval_pts, values)