r"""
Multivariate Polynomial Rings

\SAGE implements multivariate polynomial rings through several
backends. The generic implementation used the classes \code{PolyDict}
and \code{ETuple} to construct a dictionary with exponent tuples as
keys and coefficients as values.

Additionally, specialized and optimized implementations are provided
for multivariate polynomials over $\Q$ and $\F_p$. These are
implemented in the classes \code{MPolynomialRing_libsingular} and
\code{MPolynomial_libsingular}

AUTHORS:
    -- David Joyner and William Stein
    -- Kiran S. Kedlaya (2006-02-12): added Macaulay2 analogues of
              Singular features
    -- Martin Albrecht (2006-04-21): reorganize class hiearchy for singular rep
    -- Martin Albrecht (2007-04-20): reorganized class hierarchy to support Pyrex
              implementations
    -- Robert Bradshaw (2007-08-15): Coercions from rings in a subset of the variables.

EXAMPLES:

We construct the Frobenius morphism on $\mbox{\rm F}_{5}[x,y,z]$ over $\F_5$:

    sage: R, (x,y,z) = PolynomialRing(GF(5), 3, 'xyz').objgens()
    sage: frob = R.hom([x^5, y^5, z^5])
    sage: frob(x^2 + 2*y - z^4)
    -z^20 + x^10 + 2*y^5
    sage: frob((x + 2*y)^3)
    x^15 + x^10*y^5 + 2*x^5*y^10 - 2*y^15
    sage: (x^5 + 2*y^5)^3
    x^15 + x^10*y^5 + 2*x^5*y^10 - 2*y^15

We make a polynomial ring in one variable over a polynomial ring in
two variables:
    sage: R.<x, y> = PolynomialRing(QQ, 2)
    sage: S.<t> = PowerSeriesRing(R)
    sage: t*(x+y)
    (x + y)*t
"""

#*****************************************************************************
#
#   SAGE: System for Algebra and Geometry Experimentation
#
#       Copyright (C) 2005 William Stein <wstein@gmail.com>
#
#  Distributed under the terms of the GNU General Public License (GPL)
#
#    This code is distributed in the hope that it will be useful,
#    but WITHOUT ANY WARRANTY; without even the implied warranty of
#    MERCHANTABILITY or FITNESS FOR A PARTICULAR PURPOSE.  See the GNU
#    General Public License for more details.
#
#  The full text of the GPL is available at:
#
#                  http://www.gnu.org/licenses/
#*****************************************************************************

# Changed:
# Kiran Kedlaya (2006-02-12): added Macaulay2 names to TermOrder

import weakref
import re

import sage.rings.commutative_ring as commutative_ring
import sage.rings.integral_domain as integral_domain

import sage.rings.fraction_field as fraction_field
import sage.rings.fraction_field_element as fraction_field_element

import multi_polynomial_element
import multi_polynomial_ideal
import polydict

from term_order import TermOrder

import sage.misc.latex as latex

from sage.interfaces.all import singular as singular_default, is_SingularElement
from sage.interfaces.all import macaulay2 as macaulay2_default
from sage.interfaces.macaulay2 import is_Macaulay2Element

from sage.rings.integer_ring import is_IntegerRing
from sage.rings.integer import Integer

from sage.rings.polynomial.polynomial_singular_interface import PolynomialRing_singular_repr

import multi_polynomial_ideal

from sage.rings.polynomial.polynomial_ring_constructor import PolynomialRing as MPolynomialRing

import polynomial_element

from sage.structure.parent_gens import ParentWithGens

from sage.structure.element import Element

from sage.structure.parent_gens import ParentWithGens

from sage.structure.element import Element

from multi_polynomial_ring_generic import MPolynomialRing_generic, is_MPolynomialRing

from polydict import ETuple

class MPolynomialRing_macaulay2_repr:
    """
    """
    def _macaulay2_(self, macaulay2=None):
        if macaulay2 is None:
            macaulay2 = macaulay2_default
        try:
            R = self.__macaulay2
            if not (R.parent() is macaulay2):
                raise ValueError
            R._check_valid()
            return R
        except (AttributeError, ValueError):
            base_str = self._macaulay2_base_str()
            self.__macaulay2 = macaulay2.ring(base_str, str(self.gens()), \
                                              self.term_order().macaulay2_str())
        return self.__macaulay2

    def _macaulay2_base_str(self):
        if self.base_ring().is_prime_field():
            if self.characteristic() == 0:
                return "QQ"
            else:
                return "ZZ/" + str(self.characteristic())
        elif is_IntegerRing(self.base_ring()):
            return "ZZ"
        else:
            raise TypeError, "no conversion of to a Macaulay2 ring defined"

    def _macaulay2_set_ring(self, macaulay2):
        macaulay2.ring(self._macaulay2_base_str(), str(self.gens()), \
                       self.term_order().macaulay2_str())

    def is_exact(self):
        return self.base_ring().is_exact()

    def change_ring(self, R):
        from polynomial_ring_constructor import PolynomialRing
        return PolynomialRing(R, self.variable_names(), order=self.term_order())

class MPolynomialRing_polydict( MPolynomialRing_macaulay2_repr, MPolynomialRing_generic):
    """
    Multivariable polynomial ring.

    EXAMPLES:
        sage: R = MPolynomialRing(Integers(12), 'x', 5); R
        Polynomial Ring in x0, x1, x2, x3, x4 over Ring of integers modulo 12
        sage.: loads(R.dumps()) == R     # TODO -- this currently hangs sometimes (??)
        True
    """
    def __init__(self, base_ring, n, names, order):
        order = TermOrder(order,n)
        MPolynomialRing_generic.__init__(self, base_ring, n, names, order)
        # Construct the generators
        v = [0 for _ in xrange(n)]
        one = base_ring(1);
        self._gens = []
        C = self._poly_class()
        for i in xrange(n):
            v[i] = 1  # int's!
            self._gens.append(C(self, {tuple(v):one}))
            v[i] = 0
        self._gens = tuple(self._gens)
        self._zero_tuple = tuple(v)

    def _monomial_order_function(self):
        return self.__monomial_order_function

    def _poly_class(self):
        return multi_polynomial_element.MPolynomial_polydict

    def __cmp__(left, right):
        if not is_MPolynomialRing(right):
            return cmp(type(left),type(right))
        else:
            return cmp((left.base_ring(), left.ngens(), left.variable_names(), left.term_order()),
                       (right.base_ring(), right.ngens(), right.variable_names(), right.term_order()))

    def __call__(self, x, check=True):
        """
        Coerce \code{x} into this multivariate polynomial ring, possibly non-canonically.

        EXAMPLES:
        We create a Macaulay2 multivariate polynomial via ideal arithmetic,
        then coerce it into R.
            sage: R.<x,y> = PolynomialRing(QQ, 2)                        # optional
            sage: I = R.ideal([x^3 + y, y])                              # optional
            sage: S = I._macaulay2_()                                    # optional
            sage: T = S*S*S                                              # optional
            sage: U = T.gens().entries().flatten()                       # optional
            sage: f = U[2]; f                                            # optional
            x^6*y+2*x^3*y^2+y^3
            sage: R(repr(f))                                             # optional
            x^6*y + 2*x^3*y^2 + y^3

        Some other subtle coercions.  We create polynomial rings in 2 variables
        over the rationals, integers, and a finite field.
            sage: R.<x,y> = QQ[]
            sage: S.<x,y> = ZZ[]
            sage: T.<x,y> = GF(7)[]

        We coerce from the integer to the rationals, and back:
            sage: f = R(S.0^2 - 4*S.1^3); f
            -4*y^3 + x^2
            sage: parent(f)
            Polynomial Ring in x, y over Rational Field
            sage: parent(S(f))
            Polynomial Ring in x, y over Integer Ring

        We coerce from the finite field.
            sage: f = R(T.0^2 - 4*T.1^3); f
            3*y^3 + x^2
            sage: parent(f)
            Polynomial Ring in x, y over Rational Field

        We dump and load a the polynomial ring S:
            sage: S2 = loads(dumps(S))
            sage: S2 == S
            True

        Coerce works and gets the right parent.
            sage: parent(S2._coerce_(S.0)) is S2
            True

        Coercion to reduce modulo a prime between rings with different variable names:
            sage: R.<x,y> = PolynomialRing(QQ,2)
            sage: S.<a,b> = PolynomialRing(GF(7),2)
            sage: f = x^2 + 2/3*y^3
            sage: S(f)
            3*b^3 + a^2

        Coercion from symbolic variables:
            sage: x,y,z = var('x,y,z')
            sage: R = QQ[x,y,z]
            sage: type(x)
            <class 'sage.calculus.calculus.SymbolicVariable'>
            sage: type(R(x))
            <type 'sage.rings.polynomial.multi_polynomial_libsingular.MPolynomial_libsingular'>
            sage: f = R(x^3 + y^3 - z^3); f
            x^3 + y^3 - z^3
            sage: type(f)
            <type 'sage.rings.polynomial.multi_polynomial_libsingular.MPolynomial_libsingular'>
            sage: parent(f)
            Polynomial Ring in x, y, z over Rational Field

        A more complicated symbolic and computational mix.  Behind the scenes
        Singular and Maxima are doing the real work.
            sage: R = QQ[x,y,z]
            sage: f = (x^3 + y^3 - z^3)^10; f
            (-z^3 + y^3 + x^3)^10
            sage: g = R(f); parent(g)
            Polynomial Ring in x, y, z over Rational Field
            sage: (f - g).expand()
            0

<<<<<<< HEAD
=======
        It intellegently handles coercion from polynomial rings in a subset of the variables too.
            sage: R = GF(5)['x,y,z']
            sage: S = ZZ['y']
            sage: R(7*S.0)
            2*y
            sage: T = ZZ['x,z']
            sage: R(2*T.0 + 6*T.1 + T.0*T.1^2)
            x*z^2 + 2*x + z

            sage: R = QQ['t,x,y,z']
            sage: S.<x> = ZZ['x']
            sage: T.<z> = S['z']
            sage: T
            Univariate Polynomial Ring in z over Univariate Polynomial Ring in x over Integer Ring
            sage: f = (x+3*z+5)^2; f
            9*z^2 + (6*x + 30)*z + x^2 + 10*x + 25
            sage: R(f)
            x^2 + 6*x*z + 9*z^2 + 10*x + 30*z + 25

<Merge Conflict>
>>>>>>> ddf89e26
        Arithmetic with a constant from a base ring:
            sage: R.<u,v> = QQ[]
            sage: S.<x,y> = R[]
            sage: u^3*x^2 + v*y
            u^3*x^2 + v*y
<<<<<<< HEAD
=======


        Stacked polynomial rings coerce into constants if possible.  First,
        the univariate case:
            sage: R.<x> = QQ[]
            sage: S.<u,v> = R[]
            sage: S(u + 2)
            u + 2
            sage: S(u + 2).degree()
            1
            sage: S(x + 3)
            x + 3
            sage: S(x + 3).degree()
            0

        Second, the multivariate case:
            sage: R.<x,y> = QQ[]
            sage: S.<u,v> = R[]
            sage: S(x + 2*y)
            x + 2*y
            sage: S(u + 2*v)
            u + 2*v

        Foreign polynomial rings coerce into the highest ring; the point here
        is that an element of T could coerce to an element of R or an element
        of S; it is anticipated that an element of T is more likely to be "the
        right thing" and is historically consistent.
            sage: R.<x,y> = QQ[]
            sage: S.<u,v> = R[]
            sage: T.<a,b> = QQ[]
            sage: S(a + b)
            u + v
>>>>>>> ddf89e26
        """

        # handle constants that coerce into self.base_ring() first, if possible
        if isinstance(x, Element) and x.parent() is self.base_ring():
            # A Constant multi-polynomial
            return self({self._zero_tuple:x})

        try:
            y = self.base_ring()._coerce_(x)
            return multi_polynomial_element.MPolynomial_polydict(self, {self._zero_tuple:y})
        except TypeError:
            pass

        from multi_polynomial_libsingular import MPolynomial_libsingular

        if isinstance(x, Element) and x.parent() is self.base_ring():
            # A Constant multi-polynomial
            return self({self._zero_tuple:x})

        if isinstance(x, multi_polynomial_element.MPolynomial_polydict):
            P = x.parent()

            if P is self:
                return x
            elif P == self:
                return multi_polynomial_element.MPolynomial_polydict(self, x.element().dict())
            elif self.base_ring().has_coerce_map_from(P):
                # it might be in the basering (i.e. a poly ring over a poly ring)
                c = self.base_ring()(x)
                return multi_polynomial_element.MPolynomial_polydict(self, {self._zero_tuple:c})
            elif len(P.variable_names()) == len(self.variable_names()):
                # Map the variables in some crazy way (but in order,
                # of course).  This is here since R(blah) is supposed
                # to be "make an element of R if at all possible with
                # no guarantees that this is mathematically solid."
                K = self.base_ring()
                D = x.element().dict()
                for i, a in D.iteritems():
                    D[i] = K(a)
                return multi_polynomial_element.MPolynomial_polydict(self, D)
            elif set(P.variable_names()).issubset(set(self.variable_names())) and self.base_ring().has_coerce_map_from(P.base_ring()):
                # If the named variables are a superset of the input, map the variables by name
                return multi_polynomial_element.MPolynomial_polydict(self, self._extract_polydict(x))
            else:
                return multi_polynomial_element.MPolynomial_polydict(self, x._mpoly_dict_recursive(self.variable_names(), self.base_ring()))

        elif isinstance(x, MPolynomial_libsingular):
            P = x.parent()
            if P == self:
                return multi_polynomial_element.MPolynomial_polydict(self, x.dict())
            elif self.base_ring().has_coerce_map_from(P):
                # it might be in the basering (i.e. a poly ring over a poly ring)
                c = self.base_ring()(x)
                return multi_polynomial_element.MPolynomial_polydict(self, {self._zero_tuple:c})
            elif len(P.variable_names()) == len(self.variable_names()):
                # Map the variables in some crazy way (but in order,
                # of course).  This is here since R(blah) is supposed
                # to be "make an element of R if at all possible with
                # no guarantees that this is mathematically solid."
                K = self.base_ring()
                D = x.dict()
                for i, a in D.iteritems():
                    D[i] = K(a)
                return multi_polynomial_element.MPolynomial_polydict(self, D)
            elif set(P.variable_names()).issubset(set(self.variable_names())) and self.base_ring().has_coerce_map_from(P.base_ring()):
                # If the named variables are a superset of the input, map the variables by name
                return multi_polynomial_element.MPolynomial_polydict(self, self._extract_polydict(x))
            else:
                return multi_polynomial_element.MPolynomial_polydict(self, x._mpoly_dict_recursive(self.variable_names(), self.base_ring()))

        elif isinstance(x, polynomial_element.Polynomial):
            return multi_polynomial_element.MPolynomial_polydict(self, x._mpoly_dict_recursive(self.variable_names(), self.base_ring()))

        elif isinstance(x, polydict.PolyDict):
            return multi_polynomial_element.MPolynomial_polydict(self, x)

        elif isinstance(x, fraction_field_element.FractionFieldElement) and x.parent().ring() == self:
            if x.denominator() == 1:
                return x.numerator()
            else:
                raise TypeError, "unable to coerce since the denominator is not 1"

        elif is_SingularElement(x) and self._has_singular:
            self._singular_().set_ring()
            try:
                return x.sage_poly(self)
            except TypeError:
                raise TypeError, "unable to coerce singular object"

        elif hasattr(x, '_polynomial_'):
            return x._polynomial_(self)

        elif isinstance(x, str) and x in self.variable_names():
            return self.gen(list(self.variable_names()).index(x))

        elif isinstance(x , str) and self._has_singular:
            self._singular_().set_ring()
            try:
                return self._singular_().parent(x).sage_poly(self)
            except TypeError:
                raise TypeError,"unable to coerce string"

        elif is_Macaulay2Element(x):
            try:
                s = x.sage_polystring()
                if len(s) == 0:
                    raise TypeError
                # NOTE: It's CRUCIAL to use the eval command as follows,
                # i.e., with the gen dict as the third arg and the second
                # empty.  Otherwise pickling won't work after calls to this eval!!!
                # This took a while to figure out!
                return self(eval(s, {}, self.gens_dict()))
            except (AttributeError, TypeError, NameError):
                raise TypeError, "Unable to coerce macaulay2 object"
            return multi_polynomial_element.MPolynomial_polydict(self, x)

        if isinstance(x, dict):
            return multi_polynomial_element.MPolynomial_polydict(self, x)
        else:
            c = self.base_ring()(x)
            return multi_polynomial_element.MPolynomial_polydict(self, {self._zero_tuple:c})



class MPolynomialRing_polydict_domain(integral_domain.IntegralDomain,
                                      MPolynomialRing_polydict,
                                      PolynomialRing_singular_repr,
                                      MPolynomialRing_macaulay2_repr):
    def __init__(self, base_ring, n, names, order):
        order = TermOrder(order, n)
        MPolynomialRing_polydict.__init__(self, base_ring, n, names, order)
        self._has_singular = self._can_convert_to_singular()

    def is_integral_domain(self):
        return True

    def is_field(self):
        if self.ngens() == 0:
            return self.base_ring().is_field()
        return False

    def ideal(self, gens, coerce=True):
        """
        Create an ideal in this polynomial ring.
        """
        if not self._has_singular:
            # pass through
            MPolynomialRing_generic.ideal(self,gens,coerce)
        if is_SingularElement(gens):
            gens = list(gens)
            coerce = True
        if is_Macaulay2Element(gens):
            gens = list(gens)
            coerce = True
        elif not isinstance(gens, (list, tuple)):
            gens = [gens]
        if coerce:
            gens = [self(x) for x in gens]  # this will even coerce from singular ideals correctly!
        return multi_polynomial_ideal.MPolynomialIdeal(self, gens, coerce=False)


    def monomial_quotient(self,f, g, coeff=False):
        """
        Return f/g, where both f and g are treated as
        monomials. Coefficients are ignored by default.

        INPUT:
            f -- monomial
            g -- monomial
            coeff -- divide coefficents as well (default: False)

        EXAMPLE:
            sage: from sage.rings.polynomial.multi_polynomial_ring import MPolynomialRing_polydict_domain
            sage: P.<x,y,z>=MPolynomialRing_polydict_domain(QQ, 3, order='degrevlex')
            sage: P.monomial_quotient(3/2*x*y,x)
            y

            sage: P.monomial_quotient(3/2*x*y,2*x,coeff=True)
            3/4*y

        TESTS:
            sage: from sage.rings.polynomial.multi_polynomial_ring import MPolynomialRing_polydict_domain
            sage: R.<x,y,z>=MPolynomialRing_polydict_domain(QQ,3, order='degrevlex')
            sage: P.<x,y,z>=MPolynomialRing_polydict_domain(QQ,3, order='degrevlex')
            sage: P.monomial_quotient(x*y,x)
            y

            sage: P.monomial_quotient(x*y,R.gen())
            y

            sage: P.monomial_quotient(P(0),P(1))
            0

            sage: P.monomial_quotient(P(1),P(0))
            Traceback (most recent call last):
            ...
            ZeroDivisionError

            sage: P.monomial_quotient(P(3/2),P(2/3), coeff=True)
            9/4

            sage: P.monomial_quotient(x,y) # Note the wrong result
            x*y^-1

            sage: P.monomial_quotient(x,P(1))
            x

        NOTE: Assumes that the head term of f is a multiple of the
        head term of g and return the multiplicant m. If this rule is
        violated, funny things may happen.

        """

        if not f:
          return f
        if not g:
          raise ZeroDivisionError

        if not coeff:
          coeff= self.base_ring()(1)
        else:
          coeff = f.dict().values()[0] /  g.dict().values()[0]

        f = f.dict().keys()[0]
        g = g.dict().keys()[0]

        res = f.esub(g)

        return multi_polynomial_element.MPolynomial_polydict(self,polydict.PolyDict({res:coeff},\
                                                                                    force_int_exponents=False, \
                                                                                    force_etuples=False))

    def monomial_lcm(self, f, g):
        """
        LCM for monomials. Coefficients are ignored.

        INPUT:
            f -- monomial
            g -- monomial

        EXAMPLE:
            sage: from sage.rings.polynomial.multi_polynomial_ring import MPolynomialRing_polydict_domain
            sage: P.<x,y,z>=MPolynomialRing_polydict_domain(QQ,3, order='degrevlex')
            sage: P.monomial_lcm(3/2*x*y,x)
            x*y

        TESTS:
            sage: from sage.rings.polynomial.multi_polynomial_ring import MPolynomialRing_polydict_domain
            sage: R.<x,y,z>=MPolynomialRing_polydict_domain(QQ,3, order='degrevlex')
            sage: P.<x,y,z>=MPolynomialRing_polydict_domain(QQ,3, order='degrevlex')
            sage: P.monomial_lcm(x*y,R.gen())
            x*y

            sage: P.monomial_lcm(P(3/2),P(2/3))
            1

            sage: P.monomial_lcm(x,P(1))
            x

        """
        one = self.base_ring()(1)

        f=f.dict().keys()[0]
        g=g.dict().keys()[0]


        length = len(f)

        res = {}

        nonzero = []

        for i in f.common_nonzero_positions(g):
            res[i] = max([f[i],g[i]])

        res =  self(polydict.PolyDict({ETuple(res,length):one},\
                                   force_int_exponents=False,force_etuples=False))
        return res

    def monomial_reduce(self, f, G):
        """
        Try to find a g in G where g.lm() divides f. If found (g,flt)
        is returned, (0,0) otherwise, where flt is f/g.lm().

        It is assumed that G is iterable and contains ONLY elements in
        self.

        INPUT:
            f -- monomial
            G -- list/set of mpolynomials

        EXAMPLES:
            sage: from sage.rings.polynomial.multi_polynomial_ring import MPolynomialRing_polydict_domain
            sage: P.<x,y,z>=MPolynomialRing_polydict_domain(QQ,3, order='degrevlex')
            sage: f = x*y^2
            sage: G = [ 3/2*x^3 + y^2 + 1/2, 1/4*x*y + 2/7, P(1/2)  ]
            sage: P.monomial_reduce(f,G)
            (y, 1/4*x*y + 2/7)

        TESTS:
            sage: from sage.rings.polynomial.multi_polynomial_ring import MPolynomialRing_polydict_domain
            sage: P.<x,y,z>=MPolynomialRing_polydict_domain(QQ,3, order='degrevlex')
            sage: f = x*y^2
            sage: G = [ 3/2*x^3 + y^2 + 1/2, 1/4*x*y + 2/7, P(1/2)  ]

            sage: P.monomial_reduce(P(0),G)
            (0, 0)

            sage: P.monomial_reduce(f,[P(0)])
            (0, 0)

        """
        if not f:
            return 0,0
        for g in G:
            t = g.lm()
            if self.monomial_is_divisible_by(f,t):
                return self.monomial_quotient(f,t),g
        return 0,0


    def monomial_is_divisible_by(self, a, b):
        """
        Return False if b does not divide a and True otherwise.

        INPUT:
            a -- monomial
            b -- monomial

        EXAMPLES:
            sage: from sage.rings.polynomial.multi_polynomial_ring import MPolynomialRing_polydict_domain
            sage: P.<x,y,z>=MPolynomialRing_polydict_domain(QQ,3, order='degrevlex')
            sage: P.monomial_is_divisible_by(x^3*y^2*z^4, x*y*z)
            True
            sage: P.monomial_is_divisible_by(x*y*z, x^3*y^2*z^4)
            False

        TESTS:
            sage: from sage.rings.polynomial.multi_polynomial_ring import MPolynomialRing_polydict_domain
            sage: P.<x,y,z>=MPolynomialRing_polydict_domain(QQ,3, order='degrevlex')
            sage: P.monomial_is_divisible_by(P(0),P(1))
            True
            sage: P.monomial_is_divisible_by(x,P(1))
            True

        """

        if not a:
            return True
        if not b:
            return False

        one = self.base_ring()(1)

        a=a.dict().keys()[0]
        b=b.dict().keys()[0]

        for i in a.common_nonzero_positions(b):
          if a[i] - b[i] < 0:
            return False
        return True

    def monomial_pairwise_prime(self, h, g):
        """
        Return True if h and g are pairwise prime. Both are treated as monomials.

        INPUT:
            h -- monomial
            g -- monomial

        EXAMPLES:
            sage: from sage.rings.polynomial.multi_polynomial_ring import MPolynomialRing_polydict_domain
            sage: P.<x,y,z>=MPolynomialRing_polydict_domain(QQ,3, order='degrevlex')
            sage: P.monomial_pairwise_prime(x^2*z^3, y^4)
            True

            sage: P.monomial_pairwise_prime(1/2*x^3*y^2, 3/4*y^3)
            False

        TESTS:
            sage: from sage.rings.polynomial.multi_polynomial_ring import MPolynomialRing_polydict_domain
            sage: P.<x,y,z>=MPolynomialRing_polydict_domain(QQ,3, order='degrevlex')
            sage: Q.<x,y,z>=MPolynomialRing_polydict_domain(QQ,3, order='degrevlex')
            sage: P.monomial_pairwise_prime(x^2*z^3, Q('y^4'))
            True

            sage: P.monomial_pairwise_prime(1/2*x^3*y^2, Q(0))
            True

            sage: P.monomial_pairwise_prime(P(1/2),x)
            False
        """
        if not g:
            if not h:
                return False #GCD(0,0) = 0
            else:
                return True #GCD(x,0) = 1

        elif not h:
            return True # GCD(0,x) = 1

        return self.monomial_lcm(g,h) == g*h

    def monomial_all_divisors(self,t):
        """
        Return a list of all monomials that divide t, coefficients are
        ignored.

        INPUT:
            t -- a monomial

        OUTPUT:
            a list of monomials


        EXAMPLE:
            sage: from sage.rings.polynomial.multi_polynomial_ring import MPolynomialRing_polydict_domain
            sage: P.<x,y,z>=MPolynomialRing_polydict_domain(QQ,3, order='degrevlex')
            sage: P.monomial_all_divisors(x^2*z^3)
            [x, x^2, z, x*z, x^2*z, z^2, x*z^2, x^2*z^2, z^3, x*z^3, x^2*z^3]

        ALGORITHM: addwithcarry idea by Toon Segers
        """

        def addwithcarry(tempvector, maxvector, pos):
            if tempvector[pos] < maxvector[pos]:
              tempvector[pos] += 1
            else:
              tempvector[pos] = 0
              tempvector = addwithcarry(tempvector, maxvector, pos + 1)
            return tempvector

        if not t.is_monomial():
          raise TypeError, "Only monomials are supported"

        R = self
        one = self.base_ring()(1)
        M = list()

        maxvector = list(t.dict().keys()[0])

        tempvector =[0,]*len(maxvector)

        pos = 0

        while tempvector != maxvector:
          tempvector = addwithcarry(list(tempvector) , maxvector, pos)
          M.append(R(polydict.PolyDict({ETuple(tempvector):one}, \
                                       force_int_exponents=False,force_etuples=False)))
        return M


<|MERGE_RESOLUTION|>--- conflicted
+++ resolved
@@ -99,8 +99,6 @@
 from sage.structure.element import Element
 
 from sage.structure.parent_gens import ParentWithGens
-
-from sage.structure.element import Element
 
 from multi_polynomial_ring_generic import MPolynomialRing_generic, is_MPolynomialRing
 
@@ -261,8 +259,6 @@
             sage: (f - g).expand()
             0
 
-<<<<<<< HEAD
-=======
         It intellegently handles coercion from polynomial rings in a subset of the variables too.
             sage: R = GF(5)['x,y,z']
             sage: S = ZZ['y']
@@ -283,14 +279,11 @@
             x^2 + 6*x*z + 9*z^2 + 10*x + 30*z + 25
 
 <Merge Conflict>
->>>>>>> ddf89e26
         Arithmetic with a constant from a base ring:
             sage: R.<u,v> = QQ[]
             sage: S.<x,y> = R[]
             sage: u^3*x^2 + v*y
             u^3*x^2 + v*y
-<<<<<<< HEAD
-=======
 
 
         Stacked polynomial rings coerce into constants if possible.  First,
@@ -323,7 +316,6 @@
             sage: T.<a,b> = QQ[]
             sage: S(a + b)
             u + v
->>>>>>> ddf89e26
         """
 
         # handle constants that coerce into self.base_ring() first, if possible
@@ -338,10 +330,6 @@
             pass
 
         from multi_polynomial_libsingular import MPolynomial_libsingular
-
-        if isinstance(x, Element) and x.parent() is self.base_ring():
-            # A Constant multi-polynomial
-            return self({self._zero_tuple:x})
 
         if isinstance(x, multi_polynomial_element.MPolynomial_polydict):
             P = x.parent()
