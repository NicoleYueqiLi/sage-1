--- conflicted
+++ resolved
@@ -1193,12 +1193,8 @@
         """
         For pickling.
 
-<<<<<<< HEAD
-        TESTS:
-=======
-        TESTS::
-
->>>>>>> bf738fef
+        TESTS::
+
             sage: from sage.rings.real_lazy import LazyBinop
             sage: a = LazyBinop(CLF, 3, 2, operator.truediv)
             sage: loads(dumps(a)) == a
