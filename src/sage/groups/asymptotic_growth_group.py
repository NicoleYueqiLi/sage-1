--- conflicted
+++ resolved
@@ -1106,9 +1106,6 @@
                 return True
 
 
-<<<<<<< HEAD
-    CartesianProduct = CartesianProductGrowthGroups
-=======
     def gens_monomial(self):
         r"""
         Return a generator of this growth group, in case one exists.
@@ -1137,7 +1134,9 @@
         """
         raise NotImplementedError("Only implemented for concrete growth group"
                                   " implementations.")
->>>>>>> b477c62f
+
+
+    CartesianProduct = CartesianProductGrowthGroups
 
 
 class MonomialGrowthElement(GenericGrowthElement):
