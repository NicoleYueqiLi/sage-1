--- conflicted
+++ resolved
@@ -32,15 +32,11 @@
 #*****************************************************************************
 
 
-from sage.misc.all import prod
 from sage.calculus.functions import jacobian
 from sage.categories.homset        import Hom
 from sage.matrix.constructor       import matrix, identity_matrix
-<<<<<<< HEAD
 from sage.misc.cachefunc           import cached_method
 from sage.misc.misc                import prod
-=======
->>>>>>> a4ea5887
 from sage.rings.all                import Integer, moebius
 from sage.rings.arith              import lcm, gcd
 from sage.rings.complex_field      import ComplexField
@@ -48,6 +44,7 @@
 from sage.rings.fraction_field     import FractionField
 from sage.rings.fraction_field_element import FractionFieldElement
 from sage.rings.integer_ring       import ZZ
+from sage.rings.polynomial.polynomial_ring_constructor import PolynomialRing
 from sage.rings.quotient_ring      import QuotientRing_generic
 from sage.rings.real_mpfr          import RealField
 from sage.schemes.generic.morphism import SchemeMorphism_polynomial
