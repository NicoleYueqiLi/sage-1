"""
Affine curves.

EXAMPLES:

We can construct curves in either an affine plane::

    sage: A.<x,y> = AffineSpace(QQ, 2)
    sage: C = Curve([y - x^2], A); C
    Affine Plane Curve over Rational Field defined by -x^2 + y

or in higher dimensional affine space::

    sage: A.<x,y,z,w> = AffineSpace(QQ, 4)
    sage: C = Curve([y - x^2, z - w^3, w - y^4], A); C
    Affine Curve over Rational Field defined by -x^2 + y, -w^3 + z, -y^4 + w

AUTHORS:

- William Stein (2005-11-13)

- David Joyner (2005-11-13)

- David Kohel (2006-01)
"""
#*****************************************************************************
#       Copyright (C) 2005 William Stein <wstein@gmail.com>
#
#  Distributed under the terms of the GNU General Public License (GPL)
#
#  The full text of the GPL is available at:
#
#                  http://www.gnu.org/licenses/
#*****************************************************************************
from __future__ import absolute_import

from sage.categories.fields import Fields
from sage.categories.finite_fields import FiniteFields
from sage.categories.number_fields import NumberFields
from sage.categories.homset import Hom, End
from sage.interfaces.all import singular
import sage.libs.singular

from sage.misc.all import add

from sage.rings.all import degree_lowest_rational_function

from sage.rings.number_field.number_field import NumberField
from sage.rings.polynomial.polynomial_ring_constructor import PolynomialRing
from sage.rings.qqbar import number_field_elements_from_algebraics, QQbar
from sage.rings.rational_field import is_RationalField
from sage.schemes.affine.affine_space import (AffineSpace,
                                              is_AffineSpace)
from . import point

from sage.schemes.generic.algebraic_scheme import AlgebraicScheme_subscheme_affine

from sage.schemes.affine.affine_space import AffineSpace, is_AffineSpace
from sage.schemes.projective.projective_space import ProjectiveSpace

from .curve import Curve_generic

class AffineCurve(Curve_generic, AlgebraicScheme_subscheme_affine):

    _point = point.AffineCurvePoint_field

    def _repr_type(self):
        r"""
        Return a string representation of the type of this curve.

        EXAMPLES::

            sage: A.<x,y,z,w> = AffineSpace(QQ, 4)
            sage: C = Curve([x - y, z - w, w - x], A)
            sage: C._repr_type()
            'Affine'
        """
        return "Affine"

    def __init__(self, A, X):
        r"""
        Initialization function.

        EXAMPLES::

            sage: R.<v> = QQ[]
            sage: K.<u> = NumberField(v^2 + 3)
            sage: A.<x,y,z> = AffineSpace(K, 3)
            sage: C = Curve([z - u*x^2, y^2], A); C
            Affine Curve over Number Field in u with defining polynomial v^2 + 3
            defined by (-u)*x^2 + z, y^2

        ::

            sage: A.<x,y,z> = AffineSpace(GF(7), 3)
            sage: C = Curve([x^2 - z, z - 8*x], A); C
            Affine Curve over Finite Field of size 7 defined by x^2 - z, -x + z
        """
        if not is_AffineSpace(A):
            raise TypeError("A (=%s) must be an affine space"%A)
        Curve_generic.__init__(self, A, X)
        d = self.dimension()
        if d != 1:
            raise ValueError("defining equations (=%s) define a scheme of dimension %s != 1"%(X,d))

    def projective_closure(self, i=0, PP=None):
        r"""
        Return the projective closure of this affine curve.

        INPUT:

        - ``i`` -- (default: 0) the index of the affine coordinate chart of the projective space that the affine
          ambient space of this curve embeds into.

        - ``PP`` -- (default: None) ambient projective space to compute the projective closure in. This is
          constructed if it is not given.

        OUTPUT:

        - a curve in projective space.

        EXAMPLES::

            sage: A.<x,y,z> = AffineSpace(QQ, 3)
            sage: C = Curve([y-x^2,z-x^3], A)
            sage: C.projective_closure()
            Projective Curve over Rational Field defined by x1^2 - x0*x2,
            x1*x2 - x0*x3, x2^2 - x1*x3

        ::

            sage: A.<x,y,z> = AffineSpace(QQ, 3)
            sage: C = Curve([y - x^2, z - x^3], A)
            sage: C.projective_closure()
            Projective Curve over Rational Field defined by
            x1^2 - x0*x2, x1*x2 - x0*x3, x2^2 - x1*x3

        ::

            sage: A.<x,y> = AffineSpace(CC, 2)
            sage: C = Curve(y - x^3 + x - 1, A)
            sage: C.projective_closure(1)
            Projective Plane Curve over Complex Field with 53 bits of precision defined by
            x0^3 - x0*x1^2 + x1^3 - x1^2*x2

        ::

            sage: A.<x,y> = AffineSpace(QQ, 2)
            sage: P.<u,v,w> = ProjectiveSpace(QQ, 2)
            sage: C = Curve([y - x^2], A)
            sage: C.projective_closure(1, P).ambient_space() == P
            True
        """
        from .constructor import Curve
        return Curve(AlgebraicScheme_subscheme_affine.projective_closure(self, i, PP))

<<<<<<< HEAD
    def projection(self, indices, AS=None):
        r"""
        Return the projection of this curve onto the coordinates specified by ``indices``.

        INPUT:

        - ``indices`` -- a list or tuple of distinct integers specifying the indices of the coordinates to use
          in the projection. Can also be a list or tuple consisting of variables of the coordinate ring of the
          ambient space of this curve. If integers are used to specify the coordinates, 0 denotes the first
          coordinate. The length of ``indices`` must be between two and one less than the dimension of the ambient
          space of this curve, inclusive.

        - ``AS`` -- (default: None) the affine space the projected curve will be defined in. This space must be
          defined over the same base field as this curve, and must have dimension equal to the length of ``indices``.
          This space is constructed if not specified.

        OUTPUT:

        - a tuple consisting of two elements: a scheme morphism from this curve to affine space of dimension
          equal to the number of coordinates specified in ``indices``, and the affine subscheme that is the image
          of that morphism. If the image is a curve, the second element of the tuple will be a curve.

        EXAMPLES::

            sage: A.<x,y,z> = AffineSpace(QQ, 3)
            sage: C = Curve([y^7 - x^2 + x^3 - 2*z, z^2 - x^7 - y^2], A)
            sage: C.projection([0,1])
            (Scheme morphism:
               From: Affine Curve over Rational Field defined by y^7 + x^3 - x^2 -
            2*z, -x^7 - y^2 + z^2
               To:   Affine Space of dimension 2 over Rational Field
               Defn: Defined on coordinates by sending (x, y, z) to
                     (x, y),
             Affine Plane Curve over Rational Field defined by x1^14 + 2*x0^3*x1^7 -
            2*x0^2*x1^7 - 4*x0^7 + x0^6 - 2*x0^5 + x0^4 - 4*x1^2)
            sage: C.projection([0,1,3,4])
            Traceback (most recent call last):
            ...
            ValueError: (=[0, 1, 3, 4]) must be a list or tuple of length between 2
            and (=2), inclusive

        ::

            sage: A.<x,y,z,w> = AffineSpace(QQ, 4)
            sage: C = Curve([x - 2, y - 3, z - 1], A)
            sage: B.<a,b,c> = AffineSpace(QQ, 3)
            sage: C.projection([0,1,2], AS=B)
            (Scheme morphism:
               From: Affine Curve over Rational Field defined by x - 2, y - 3, z - 1
               To:   Affine Space of dimension 3 over Rational Field
               Defn: Defined on coordinates by sending (x, y, z, w) to
                     (x, y, z),
             Closed subscheme of Affine Space of dimension 3 over Rational Field
            defined by:
               c - 1,
               b - 3,
               a - 2)

        ::

            sage: A.<x,y,z,w,u> = AffineSpace(GF(11), 5)
            sage: C = Curve([x^3 - 5*y*z + u^2, x - y^2 + 3*z^2, w^2 + 2*u^3*y, y - u^2 + z*x], A)
            sage: B.<a,b,c> = AffineSpace(GF(11), 3)
            sage: proj1 = C.projection([1,2,4], AS=B)
            sage: proj1
            (Scheme morphism:
               From: Affine Curve over Finite Field of size 11 defined by x^3 -
            5*y*z + u^2, -y^2 + 3*z^2 + x, 2*y*u^3 + w^2, x*z - u^2 + y
               To:   Affine Space of dimension 3 over Finite Field of size 11
               Defn: Defined on coordinates by sending (x, y, z, w, u) to
                     (y, z, u),
             Affine Curve over Finite Field of size 11 defined by a^2*b - 3*b^3 -
            c^2 + a, c^6 - 5*a*b^4 + b^3*c^2 - 3*a*c^4 + 3*a^2*c^2 - a^3, a^2*c^4 -
            3*b^2*c^4 - 2*a^3*c^2 - 5*a*b^2*c^2 + a^4 - 5*a*b^3 + 2*b^4 + b^2*c^2 -
            3*b*c^2 + 3*a*b, a^4*c^2 + 2*b^4*c^2 - a^5 - 2*a*b^4 + 5*b*c^4 + a*b*c^2
            - 5*a*b^2 + 4*b^3 + b*c^2 + 5*c^2 - 5*a, a^6 - 5*b^6 - 5*b^3*c^2 +
            5*a*b^3 + 2*c^4 - 4*a*c^2 + 2*a^2 - 5*a*b + c^2)
            sage: proj1[1].ambient_space() is B
            True
            sage: proj2 = C.projection([1,2,4])
            sage: proj2[1].ambient_space() is B
            False
            sage: C.projection([1,2,3,5], AS=B)
            Traceback (most recent call last):
            ...
            TypeError: (=Affine Space of dimension 3 over Finite Field of size 11)
            must have dimension (=4)

        ::

            sage: A.<x,y,z,w> = AffineSpace(QQ, 4)
            sage: C = A.curve([x*y - z^3, x*z - w^3, w^2 - x^3])
            sage: C.projection([y,z])
            (Scheme morphism:
               From: Affine Curve over Rational Field defined by -z^3 + x*y, -w^3 +
            x*z, -x^3 + w^2
               To:   Affine Space of dimension 2 over Rational Field
               Defn: Defined on coordinates by sending (x, y, z, w) to
                     (y, z),
             Affine Plane Curve over Rational Field defined by x1^23 - x0^7*x1^4)
            sage: B.<x,y,z> = AffineSpace(QQ, 3)
            sage: C.projection([x,y,z], AS=B)
            (Scheme morphism:
               From: Affine Curve over Rational Field defined by -z^3 + x*y, -w^3 +
            x*z, -x^3 + w^2
               To:   Affine Space of dimension 3 over Rational Field
               Defn: Defined on coordinates by sending (x, y, z, w) to
                     (x, y, z),
             Affine Curve over Rational Field defined by z^3 - x*y, x^8 - x*z^2,
            x^7*z^2 - x*y*z)
            sage: C.projection([y,z,z])
            Traceback (most recent call last):
            ...
            ValueError: (=[y, z, z]) must be a list or tuple of distinct indices or
            variables
        """
        AA = self.ambient_space()
        n = AA.dimension_relative()
        if n == 2:
            raise TypeError("this curve is already a plane curve")
        if self.base_ring() not in Fields():
            raise TypeError("this curve must be defined over a field")
        if len(indices) < 2 or len(indices) >= n:
            raise ValueError("(=%s) must be a list or tuple of length between 2 and (=%s), inclusive"%(indices,n - 1))
        if len(set(indices)) < len(indices):
            raise ValueError("(=%s) must be a list or tuple of distinct indices or variables"%indices)
        if not AS is None:
            if not is_AffineSpace(AS):
                raise TypeError("(=%s) must be an affine space"%AS)
            if AS.dimension_relative() != len(indices):
                raise TypeError("(=%s) must have dimension (=%s)"%(AS, len(indices)))
            if AS.base_ring() != AA.base_ring():
                raise TypeError("(=%s) must be defined over the same base field as this curve"%AS)
        indices = list(indices)
        if all([f in AA.gens() for f in indices]):
            indices = [AA.gens().index(f) for f in indices]
            indices.sort()
        else:
            indices = [int(i) for i in indices] # type checking
            indices.sort()
            if indices[0] < 0 or indices[-1] > n - 1:
                raise ValueError("index values must be between 0 and one minus the dimension of the ambient space " \
                                 "of this curve")
        # construct the projection map
        if AS is None:
            AA2 = AffineSpace(self.base_ring(), len(indices))
        else:
            AA2 = AS
        H = Hom(self, AA2)
        psi = H([AA.gens()[i] for i in indices])
        # compute the image via elimination
        removecoords = list(AA.gens())
        for i in range(len(indices) - 1, -1, -1):
            removecoords.pop(indices[i])
        J = self.defining_ideal().elimination_ideal(removecoords)
        K = Hom(AA.coordinate_ring(), AA2.coordinate_ring())
        l = [0]*(n)
        for i in range(len(indices)):
            l[indices[i]] = AA2.gens()[i]
        phi = K(l)
        G = [phi(f) for f in J.gens()]
        try:
            C = AA2.curve(G)
        except (TypeError, ValueError):
            C = AA2.subscheme(G)
        return tuple([psi, C])

    def plane_projection(self, AP=None):
        r"""
        Return a projection of this curve into an affine plane so that the image of the projection is
        a plane curve.

        INPUT:

        - ``AP`` -- (default: None) the affine plane to project this curve into. This space must be defined over
          the same base field as this curve, and must have dimension two. This space will be constructed if not
          specified.

        OUTPUT:

        - a tuple consisting of two elements: a scheme morphism from this curve into an affine plane, and the plane
          curve that defines the image of that morphism.

        EXAMPLES::

            sage: A.<x,y,z,w> = AffineSpace(QQ, 4)
            sage: C = Curve([x^2 - y*z*w, z^3 - w, w + x*y - 3*z^3], A)
            sage: C.plane_projection()
            (Scheme morphism:
              From: Affine Curve over Rational Field defined by -y*z*w + x^2, z^3 -
            w, -3*z^3 + x*y + w
              To:   Affine Space of dimension 2 over Rational Field
              Defn: Defined on coordinates by sending (x, y, z, w) to
                    (x, y), Affine Plane Curve over Rational Field defined by
            x0^2*x1^7 - 16*x0^4)

        ::

            sage: R.<a> = QQ[]
            sage: K.<b> = NumberField(a^2 + 2)
            sage: A.<x,y,z> = AffineSpace(K, 3)
            sage: C = A.curve([x - b, y - 2])
            sage: B.<a,b> = AffineSpace(K, 2)
            sage: proj1 = C.plane_projection(AP=B)
            sage: proj1
            (Scheme morphism:
               From: Affine Curve over Number Field in b with defining polynomial
            a^2 + 2 defined by x + (-b), y - 2
               To:   Affine Space of dimension 2 over Number Field in b with
            defining polynomial a^2 + 2
               Defn: Defined on coordinates by sending (x, y, z) to
                     (x, z),
             Affine Plane Curve over Number Field in b with defining polynomial a^2
            + 2 defined by a + (-b))
            sage: proj1[1].ambient_space() is B
            True
            sage: proj2 = C.plane_projection()
            sage: proj2[1].ambient_space() is B
            False
        """
        n = self.ambient_space().dimension_relative()
        # finds a projection that will have a plane curve as its image
        # the following iterates over all pairs (i,j) with j > i to test all
        # possible projections
        for i in range(0, n - 1):
            for j in range(i + 1, n):
                L = self.projection([i,j], AP)
                if isinstance(L[1], Curve_generic):
                    return L
=======
    def blowup(self, P=None):
        r"""
        Return the blow up of this affine curve at the point ``P``.

        The blow up is described by affine charts. This curve must be irreducible.

        INPUT:

        - ``P`` -- (default: None) a point on this curve at which to blow up. If ``None``, then ``P`` is
          taken to be the origin.

        OUTPUT:

        - a tuple consisting of three elements. The first is a tuple of curves in affine space of
          the same dimension as the ambient space of this curve, which define the blow up in
          each affine chart. The second is a tuple of tuples such that the jth element of the ith
          tuple is the transition map from the ith affine patch to the jth affine patch. Lastly,
          the third element is a tuple consisting of the restrictions of the projection map from
          the blow up back to the original curve, restricted to each affine patch. There the
          ith element will be the projection from the ith affine patch.

        EXAMPLES::

            sage: A.<x,y> = AffineSpace(QQ, 2)
            sage: C = Curve([y^2 - x^3], A)
            sage: C.blowup()
            ((Affine Plane Curve over Rational Field defined by s1^2 - x,
             Affine Plane Curve over Rational Field defined by y*s0^3 - 1),
            ([Scheme endomorphism of Affine Plane Curve over Rational Field defined by s1^2 - x
                Defn: Defined on coordinates by sending (x, s1) to
                      (x, s1), Scheme morphism:
                From: Affine Plane Curve over Rational Field defined by s1^2 - x
                To:   Affine Plane Curve over Rational Field defined by y*s0^3 - 1
                Defn: Defined on coordinates by sending (x, s1) to
                      (x*s1, 1/s1)], [Scheme morphism:
                From: Affine Plane Curve over Rational Field defined by y*s0^3 - 1
                To:   Affine Plane Curve over Rational Field defined by s1^2 - x
                Defn: Defined on coordinates by sending (y, s0) to
                      (y*s0, 1/s0),
              Scheme endomorphism of Affine Plane Curve over Rational Field defined by y*s0^3 - 1
                Defn: Defined on coordinates by sending (y, s0) to
                      (y, s0)]),
            (Scheme morphism:
               From: Affine Plane Curve over Rational Field defined by s1^2 - x
               To:   Affine Plane Curve over Rational Field defined by -x^3 + y^2
               Defn: Defined on coordinates by sending (x, s1) to
                     (x, x*s1), Scheme morphism:
               From: Affine Plane Curve over Rational Field defined by y*s0^3 - 1
               To:   Affine Plane Curve over Rational Field defined by -x^3 + y^2
               Defn: Defined on coordinates by sending (y, s0) to
                     (y*s0, y)))

        ::

            sage: K.<a> = QuadraticField(2)
            sage: A.<x,y,z> = AffineSpace(K, 3)
            sage: C = Curve([y^2 - a*x^5, x - z], A)
            sage: B = C.blowup()
            sage: B[0]
            (Affine Curve over Number Field in a with defining polynomial x^2 - 2 defined by s2 - 1,
            2*x^3 + (-a)*s1^2,
             Affine Curve over Number Field in a with defining polynomial x^2 - 2 defined by s0 - s2,
             2*y^3*s2^5 + (-a),
             Affine Curve over Number Field in a with defining polynomial x^2 - 2 defined by s0 - 1,
             2*z^3 + (-a)*s1^2)
            sage: B[1][0][2]
            Scheme morphism:
            From: Affine Curve over Number Field in a with defining polynomial x^2 - 2 defined by s2 - 1,
            2*x^3 + (-a)*s1^2
            To:   Affine Curve over Number Field in a with defining polynomial x^2 - 2 defined by s0 - 1, 
            2*z^3 + (-a)*s1^2
            Defn: Defined on coordinates by sending (x, s1, s2) to
                  (x*s2, 1/s2, s1/s2)
            sage: B[1][2][0]
            Scheme morphism:
            From: Affine Curve over Number Field in a with defining polynomial x^2 - 2 defined by s0 - 1,
            2*z^3 + (-a)*s1^2
            To:   Affine Curve over Number Field in a with defining polynomial x^2 - 2 defined by s2 - 1,
            2*x^3 + (-a)*s1^2
            Defn: Defined on coordinates by sending (z, s0, s1) to
                  (z*s0, s1/s0, 1/s0)
            sage: B[2]
            (Scheme morphism:
            From: Affine Curve over Number Field in a with defining polynomial x^2 - 2 defined by
            s2 - 1, 2*x^3 + (-a)*s1^2
            To:   Affine Curve over Number Field in a with defining polynomial x^2 - 2 defined by
            (-a)*x^5 + y^2, x - z
            Defn: Defined on coordinates by sending (x, s1, s2) to
                  (x, x*s1, x*s2), Scheme morphism:
            From: Affine Curve over Number Field in a with defining polynomial x^2 - 2 defined by
            s0 - s2, 2*y^3*s2^5 + (-a)
            To:   Affine Curve over Number Field in a with defining polynomial x^2 - 2 defined by
            (-a)*x^5 + y^2, x - z
            Defn: Defined on coordinates by sending (y, s0, s2) to
                  (y*s0, y, y*s2), Scheme morphism:
            From: Affine Curve over Number Field in a with defining polynomial x^2 - 2 defined by
            s0 - 1, 2*z^3 + (-a)*s1^2
            To:   Affine Curve over Number Field in a with defining polynomial x^2 - 2 defined by
            (-a)*x^5 + y^2, x - z
            Defn: Defined on coordinates by sending (z, s0, s1) to
                  (z*s0, z*s1, z))

        ::

            sage: A.<x,y> = AffineSpace(QQ, 2)
            sage: C = A.curve((y - 3/2)^3 - (x + 2)^5 - (x + 2)^6)
            sage: Q = A([-2,3/2])
            sage: C.blowup(Q)
            ((Affine Plane Curve over Rational Field defined by x^3 - s1^3 + 7*x^2 + 16*x + 12,
              Affine Plane Curve over Rational Field defined by 8*y^3*s0^6 - 36*y^2*s0^6 + 8*y^2*s0^5 +
              54*y*s0^6 - 24*y*s0^5 - 27*s0^6 + 18*s0^5 - 8),
             ([Scheme endomorphism of Affine Plane Curve over Rational Field defined by x^3 - s1^3 + 7*x^2 +
             16*x + 12
                 Defn: Defined on coordinates by sending (x, s1) to
                       (x, s1), Scheme morphism:
                 From: Affine Plane Curve over Rational Field defined by x^3 - s1^3 + 7*x^2 + 16*x + 12
                 To:   Affine Plane Curve over Rational Field defined by 8*y^3*s0^6 - 36*y^2*s0^6 + 8*y^2*s0^5 +
                 54*y*s0^6 - 24*y*s0^5 - 27*s0^6 + 18*s0^5 - 8
                 Defn: Defined on coordinates by sending (x, s1) to
                       (x*s1 + 2*s1 + 3/2, 1/s1)], [Scheme morphism:
                 From: Affine Plane Curve over Rational Field defined by 8*y^3*s0^6 - 36*y^2*s0^6 + 8*y^2*s0^5 +
                 54*y*s0^6 - 24*y*s0^5 - 27*s0^6 + 18*s0^5 - 8
                 To:   Affine Plane Curve over Rational Field defined by x^3 - s1^3 + 7*x^2 + 16*x + 12
                 Defn: Defined on coordinates by sending (y, s0) to
                       (y*s0 - 3/2*s0 - 2, 1/s0),
               Scheme endomorphism of Affine Plane Curve over Rational Field defined by 8*y^3*s0^6 - 36*y^2*s0^6 +
               8*y^2*s0^5 + 54*y*s0^6 - 24*y*s0^5 - 27*s0^6 + 18*s0^5 - 8
                 Defn: Defined on coordinates by sending (y, s0) to
                       (y, s0)]),
             (Scheme morphism:
                From: Affine Plane Curve over Rational Field defined by x^3 - s1^3 + 7*x^2 + 16*x + 12
                To:   Affine Plane Curve over Rational Field defined by -x^6 - 13*x^5 - 70*x^4 - 200*x^3 + y^3 -
                320*x^2 - 9/2*y^2 - 272*x + 27/4*y - 795/8
                Defn: Defined on coordinates by sending (x, s1) to
                      (x, x*s1 + 2*s1 + 3/2), Scheme morphism:
                From: Affine Plane Curve over Rational Field defined by 8*y^3*s0^6 - 36*y^2*s0^6 + 8*y^2*s0^5 +
                54*y*s0^6 - 24*y*s0^5 - 27*s0^6 + 18*s0^5 - 8
                To:   Affine Plane Curve over Rational Field defined by -x^6 - 13*x^5 - 70*x^4 - 200*x^3 + y^3 -
                320*x^2 - 9/2*y^2 - 272*x + 27/4*y - 795/8
                Defn: Defined on coordinates by sending (y, s0) to
                      (y*s0 - 3/2*s0 - 2, y)))

        ::

            sage: A.<x,y,z,w> = AffineSpace(QQ, 4)
            sage: C = A.curve([((x + 1)^2 + y^2)^3 - 4*(x + 1)^2*y^2, y - z, w - 4])
            sage: Q = C([-1,0,0,4])
            sage: B = C.blowup(Q)
            sage: B[0]
            (Affine Curve over Rational Field defined by s3, s1 - s2, x^2*s2^6 +
            2*x*s2^6 + 3*x^2*s2^4 + s2^6 + 6*x*s2^4 + 3*x^2*s2^2 + 3*s2^4 + 6*x*s2^2
            + x^2 - s2^2 + 2*x + 1,
             Affine Curve over Rational Field defined by s3, s2 - 1, y^2*s0^6 +
            3*y^2*s0^4 + 3*y^2*s0^2 + y^2 - 4*s0^2,
             Affine Curve over Rational Field defined by s3, s1 - 1, z^2*s0^6 +
            3*z^2*s0^4 + 3*z^2*s0^2 + z^2 - 4*s0^2,
             Closed subscheme of Affine Space of dimension 4 over Rational Field
            defined by:
               1)
            sage: Q = A([6,2,3,1])
            sage: B = C.blowup(Q)
            Traceback (most recent call last):
            ...
            TypeError: (=(6, 2, 3, 1)) must be a point on this curve

        ::

            sage: A.<x,y> = AffineSpace(QuadraticField(-1), 2)
            sage: C = A.curve([y^2 + x^2])
            sage: C.blowup()
            Traceback (most recent call last):
            ...
            TypeError: this curve must be irreducible
        """
        A = self.ambient_space()
        n = A.dimension_relative()
        if P is None:
            P = A([0]*n)
        try:
            self(P)
        except TypeError:
            raise TypeError("(=%s) must be a point on this curve"%P)
        if not self.base_ring() in Fields():
            raise TypeError("the base ring of this curve must be a field")
        if not self.is_irreducible():
            raise TypeError("this curve must be irreducible")
        # attempt to make the variable names more organized
        # the convention used here is to have the homogeneous coordinates for the projective component of the
        # product space the blow up resides in be generated from the letter 's'. The following loop is in place
        # to prevent conflicts in the names from occurring
        rf = 1
        for i in range(n):
            if str(A.gens()[i])[0] == 's' and len(str(A.gens()[i])) > rf:
                rf = len(str(A.gens()[i]))
        var_names = [str(A.gens()[i]) for i in range(n)] + ['s'*rf + str(i) for i in range(n)]
        R = PolynomialRing(A.base_ring(), 2*n, var_names)
        # move the defining polynomials of this curve into R
        H = Hom(A.coordinate_ring(), R)
        psi = H([R.gens()[i] for i in range(n)])
        n_polys = [psi(f) for f in self.defining_polynomials()]
        # the blow up ideal of A at P is the ideal generated by
        # (z_i - p_i)*s_j - (z_j - p_j)*s_i for i != j from 0,...,n-1
        # in the mixed product space of A^n and P^{n-1} where the z_i are the gens
        # of A^n, the s_i are the gens for P^{n-1}, and P = (p_1,...,p_n). We describe the
        # blow up of this curve at P in each affine chart
        patches = []
        for i in range(n):
            # in this chart, s_i is assumed to be 1
            # substitute in z_j = (z_i - p_i)*s_j + p_j for each j != i
            coords = list(R.gens())
            for j in range(n):
                if j != i:
                    coords[j] = (R.gens()[i] - P[i])*R.gens()[j + n] + P[j]
            c_polys = [f(coords) for f in n_polys]
            var_names = list(R.gens())[n:2*n]
            var_names.pop(i)
            var_names.insert(0, R.gens()[i])
            c_A = AffineSpace(R.base_ring(), n, var_names)
            H = Hom(R, c_A.coordinate_ring())
            coords = [0]*(2*n)
            coords[i] = c_A.gens()[0]
            t = 1
            for j in range(n):
                if j != i:
                    coords[j + n] = c_A.gens()[t]
                    t = t + 1
                else:
                    coords[j + n] = 1
            psi = H(coords)
            c_polys = [psi(f) for f in c_polys]
            # choose the component of the subscheme defined by these polynomials
            # that corresponds to the proper transform
            irr_comps = c_A.subscheme(c_polys).irreducible_components()
            for j in range(len(irr_comps)):
                proper_transform = True
                for f in irr_comps[j].defining_polynomials():
                    if (c_A.gens()[0] - P[i]).divides(f):
                        proper_transform = False
                        break
                if proper_transform:
                    patches.append(c_A.curve(irr_comps[j].defining_polynomials()))
                    break
                elif j + 1 == len(irr_comps):
                    # patch of blowup in this chart is empty
                    patches.append(c_A.subscheme(1))
        # create the transition maps between the charts
        t_maps = []
        for i in range(n):
            maps = []
            for j in range(n):
                AA = patches[i].ambient_space()
                H = Hom(patches[i], patches[j])
                vars = AA.gens()
                homvars = list(AA.gens())
                homvars.pop(0)
                homvars.insert(i, 1)
                coords = [(vars[0] - P[i])*homvars[j] + P[j]]
                for t in range(n):
                    if t != j:
                        coords.append(homvars[t]/homvars[j])
                maps.append(H(coords))
            t_maps.append(maps)
        # create the restrictions of the projection map
        proj_maps = []
        for i in range(n):
            p_A = patches[i].ambient_space()
            H = Hom(patches[i], self)
            homvars = list(p_A.gens())[1:n]
            homvars.insert(i, 1)
            coords = [(p_A.gens()[0] - P[i])*homvars[j] + P[j] for j in range(n)]
            proj_maps.append(H(coords))
        return tuple([tuple(patches), tuple(t_maps), tuple(proj_maps)])

    def resolution_of_singularities(self, extend=False):
        r"""
        Return a nonsingular model for this affine curve created by blowing up its singular points.

        The nonsingular model is given as a collection of affine patches that cover it. If ``extend`` is ``False``
        and if the base field is a number field, or if the base field is a finite field, the model returned may have
        singularities with coordinates not contained in the base field. An error is returned if this curve is already
        nonsingular, or if it has no singular points over its base field. This curve must be irreducible, and must be
        defined over a number field or finite field.

        INPUT:

        - ``extend`` -- (default: False) specifies whether to extend the base field when necessary to find all
          singular points when this curve is defined over a number field. If ``extend`` is ``False``, then only
          singularities with coordinates in the base field of this curve will be resolved. However, setting
          ``extend`` to ``True`` will slow down computations.

        OUTPUT:

        - a tuple consisting of three elements. The first is a tuple of curves in affine space of
          the same dimension as the ambient space of this curve, which represent affine patches
          of the resolution of singularities. The second is a tuple of tuples such that the jth
          element of the ith tuple is the transition map from the ith patch to the jth patch. Lastly,
          the third element is a tuple consisting of birational maps from the patches back to the
          original curve that were created by composing the projection maps generated from the blow up
          computations. There the ith element will be a map from the ith patch.

        EXAMPLES::

            sage: A.<x,y> = AffineSpace(QQ, 2)
            sage: C = Curve([y^2 - x^3], A)
            sage: C.resolution_of_singularities()
            ((Affine Plane Curve over Rational Field defined by s1^2 - x,
              Affine Plane Curve over Rational Field defined by y*s0^3 - 1),
             ((Scheme endomorphism of Affine Plane Curve over Rational Field defined by s1^2 - x
                 Defn: Defined on coordinates by sending (x, s1) to
                       (x, s1), Scheme morphism:
                 From: Affine Plane Curve over Rational Field defined by s1^2 - x
                 To:   Affine Plane Curve over Rational Field defined by y*s0^3 - 1
                 Defn: Defined on coordinates by sending (x, s1) to
                       (x*s1, 1/s1)), (Scheme morphism:
                 From: Affine Plane Curve over Rational Field defined by y*s0^3 - 1
                 To:   Affine Plane Curve over Rational Field defined by s1^2 - x
                 Defn: Defined on coordinates by sending (y, s0) to
                       (y*s0, 1/s0),
               Scheme endomorphism of Affine Plane Curve over Rational Field defined by y*s0^3 - 1
                 Defn: Defined on coordinates by sending (y, s0) to
                       (y, s0))),
             (Scheme morphism:
                From: Affine Plane Curve over Rational Field defined by s1^2 - x
                To:   Affine Plane Curve over Rational Field defined by -x^3 + y^2
                Defn: Defined on coordinates by sending (x, s1) to
                      (x, x*s1), Scheme morphism:
                From: Affine Plane Curve over Rational Field defined by y*s0^3 - 1
                To:   Affine Plane Curve over Rational Field defined by -x^3 + y^2
                Defn: Defined on coordinates by sending (y, s0) to
                      (y*s0, y)))

        ::

            sage: set_verbose(-1)
            sage: K.<a> = QuadraticField(3)
            sage: A.<x,y> = AffineSpace(K, 2)
            sage: C = A.curve(x^4 + 2*x^2 + a*y^3 + 1)
            sage: C.resolution_of_singularities(extend=True)[0] # long time (2 seconds)
            (Affine Plane Curve over Number Field in a0 with defining polynomial y^4 - 4*y^2 + 16 defined by
            24*x^2*ss1^3 + 24*ss1^3 + (a0^3 - 8*a0),
             Affine Plane Curve over Number Field in a0 with defining polynomial y^4 - 4*y^2 + 16 defined by
             24*s1^2*ss0 + (a0^3 - 8*a0)*ss0^2 + (6*a0^3)*s1,
             Affine Plane Curve over Number Field in a0 with defining polynomial y^4 - 4*y^2 + 16 defined by
             8*y^2*s0^4 + (-4*a0^3)*y*s0^3 - 32*s0^2 + (a0^3 - 8*a0)*y)

        ::

            sage: A.<x,y,z> = AffineSpace(GF(5), 3)
            sage: C = Curve([y - x^3, (z - 2)^2 - y^3 - x^3], A)
            sage: R = C.resolution_of_singularities()
            sage: R[0]
            (Affine Curve over Finite Field of size 5 defined by x^2 - s1, s1^4 - x*s2^2 + s1, x*s1^3 - s2^2 + x,
             Affine Curve over Finite Field of size 5 defined by y*s2^2 - y^2 - 1, s2^4 - s0^3 - y^2 - 2, y*s0^3
             - s2^2 + y, Affine Curve over Finite Field of size 5 defined by s0^3*s1 + z*s1^3 + s1^4 - 2*s1^3 - 1,
             z*s0^3 + z*s1^3 - 2*s0^3 - 2*s1^3 - 1, z^2*s1^3 + z*s1^3 - s1^3 - z + s1 + 2)

        ::

            sage: A.<x,y,z,w> = AffineSpace(QQ, 4)
            sage: C = A.curve([((x - 2)^2 + y^2)^2 - (x - 2)^2 - y^2 + (x - 2)^3, z - y - 7, w - 4])
            sage: B = C.resolution_of_singularities()
            sage: B[0]
            (Affine Curve over Rational Field defined by s3, s1 - s2, x^2*s2^4 -
            4*x*s2^4 + 2*x^2*s2^2 + 4*s2^4 - 8*x*s2^2 + x^2 + 7*s2^2 - 3*x + 1,
             Affine Curve over Rational Field defined by s3, s2 - 1, y^2*s0^4 +
            2*y^2*s0^2 + y*s0^3 + y^2 - s0^2 - 1,
             Affine Curve over Rational Field defined by s3, s1 - 1, z^2*s0^4 -
            14*z*s0^4 + 2*z^2*s0^2 + z*s0^3 + 49*s0^4 - 28*z*s0^2 - 7*s0^3 + z^2 +
            97*s0^2 - 14*z + 48,
             Closed subscheme of Affine Space of dimension 4 over Rational Field
            defined by:
               1)

        ::

            sage: A.<x,y> = AffineSpace(QQ, 2)
            sage: C = Curve([y - x^2 + 1], A)
            sage: C.resolution_of_singularities()
            Traceback (most recent call last):
            ...
            TypeError: this curve is already nonsingular

        ::

            sage: A.<x,y> = AffineSpace(QQ, 2)
            sage: C = A.curve([(x^2 + y^2 - y - 2)*(y - x^2 + 2) + y^3])
            sage: C.resolution_of_singularities()
            Traceback (most recent call last):
            ...
            TypeError: this curve has no singular points over its base field. If
            working over a number field use extend=True
        """
        # helper function for extending the base field (in the case of working over a number field)
        def extension(self):
            F = self.base_ring()
            pts = self.change_ring(F.embeddings(QQbar)[0]).rational_points()
            L = [t for pt in pts for t in pt]
            K = number_field_elements_from_algebraics(L)[0]
            if is_RationalField(K):
                return F.embeddings(F)[0]
            else:
                if is_RationalField(F):
                    return F.embeddings(K)[0]
                else:
                    # make sure the defining polynomial variable names are the same for K, N
                    N = NumberField(K.defining_polynomial().parent()(F.defining_polynomial()), str(K.gen()))
                    return N.composite_fields(K, both_maps=True)[0][1]*F.embeddings(N)[0]
        # find the set of singular points of this curve
        # in the case that the base field is a number field, extend it as needed (if extend == True)
        C = self
        n = C.ambient_space().dimension_relative()
        if not self.is_irreducible():
            raise TypeError("this curve must be irreducible")
        if not (self.base_ring() in NumberFields() or self.base_ring() in FiniteFields()):
            raise NotImplementedError("this curve must be defined over either a number field or a finite field")
        if C.base_ring() in NumberFields() and extend:
            C = C.change_ring(extension(C.singular_subscheme()))
        H = End(C)
        placeholder = H(C.ambient_space().gens())
        # the list res holds the data for the patches of the resolution of singularities
        # each element is a list consisting of the curve defining the patch, a list
        # of the transition maps from that patch to the other patches, a projection
        # map from the patch to the original curve, and the set of singular points
        # of the patch
        res = [[C, [placeholder], placeholder, C.singular_points()]]
        if len(res[0][3]) == 0:
            if C.is_smooth():
                raise TypeError("this curve is already nonsingular")
            else:
                raise TypeError("this curve has no singular points over its base field. If working over"\
                                " a number field use extend=True")
        not_resolved = True
        t = 0
        # loop through the patches and blow up each until no patch has singular points
        while not_resolved:
            [BC, t_maps, pi, pts] = [res[t][0], res[t][1], res[t][2], res[t][3]]
            # check if there are any singular points in this patch
            if len(pts) == 0:
                t = t + 1
                if t == len(res):
                    not_resolved = False
                continue
            # the identity map should be replaced for each of the charts of the blow up
            t_maps.pop(t)
            # blow up pts[0]
            B = list(BC.blowup(pts[0]))
            B = [list(B[0]), [list(B[1][i]) for i in range(len(B[1]))], list(B[2])]
            # the t-th element of res will be replaced with the new data corresponding to the charts
            # of the blow up
            res.pop(t)
            # take out the transition maps from the other resolution patches to the t-th patch
            old_maps = [res[i][1].pop(t) for i in range(len(res))]
            patches_to_add = []
            # generate the needed data for each patch of the blow up
            for i in range(len(B[0])):
                # check if there are any singular points where this patch meets the exceptional divisor
                AA = AffineSpace(B[0][i].base_ring(), n - 1, 'x')
                coords = [pts[0][i]]
                coords.extend(list(AA.gens()))
                H = Hom(B[0][i].ambient_space().coordinate_ring(), AA.coordinate_ring())
                poly_hom = H(coords)
                X = AA.subscheme([poly_hom(f) for f in B[0][i].defining_polynomials()])
                # in the case of working over a number field, it might be necessary to extend the base
                # field in order to find all intersection points
                n_pts = []
                if B[0][i].base_ring() in NumberFields() and extend:
                    emb = extension(X)
                    X = X.change_ring(emb)
                    tmp_curve = B[0][i].change_ring(emb)
                    for pt in X.rational_points():
                        tmp_pt = tmp_curve([pts[0][i]] + list(pt))
                        if tmp_curve.is_singular(tmp_pt):
                            n_pts.append(tmp_pt)
                    # avoid needlessly extending the base field
                    if len(n_pts) > 0:
                        # coerce everything to the new base field
                        BC = BC.change_ring(emb)
                        t_maps = [t_maps[j].change_ring(emb) for j in range(len(t_maps))]
                        old_maps = [old_maps[j].change_ring(emb) for j in range(len(old_maps))]
                        pi = pi.change_ring(emb)
                        pts = [pt.change_ring(emb) for pt in pts]
                        # coerce the current blow up data
                        for j in range(len(B[0])):
                            B[0][j] = B[0][j].change_ring(emb)
                        for j in range(len(B[1])):
                            for k in range(len(B[1])):
                                B[1][j][k] = B[1][j][k].change_ring(emb)
                        for j in range(len(B[2])):
                            B[2][j] = B[2][j].change_ring(emb)
                        # coerce the other data in res
                        for j in range(len(res)):
                            res[j][0] = res[j][0].change_ring(emb)
                            for k in range(len(res[j][1])):
                                res[j][1][k] = res[j][1][k].change_ring(emb)
                            res[j][2].change_ring(emb)
                            for k in range(len(res[j][3])):
                                res[j][3][k] = res[j][3][k].change_ring(emb)
                else:
                    for pt in X.rational_points():
                        tmp_pt = B[0][i]([pts[0][i]] + list(pt))
                        if B[0][i].is_singular(tmp_pt):
                            n_pts.append(tmp_pt)
                b_data = [B[0][i]]
                # projection map and its inverse
                t_pi = B[2][i]
                coords = [(BC.ambient_space().gens()[j] - pts[0][j])/(BC.ambient_space().gens()[i] - pts[0][i]) for\
                          j in range(n)]
                coords.pop(i)
                coords.insert(0, BC.ambient_space().gens()[i])
                H = Hom(BC, B[0][i])
                t_pi_inv = H(coords)
                # compose the current transition maps from the original curve to the other patches
                # with the projection map
                L = list(t_maps)
                for j in range(len(t_maps)):
                    L[j] = L[j]*t_pi
                for j in range(len(B[1][i])):
                    L.insert(t + j, B[1][i][j])
                b_data.append(L)
                # update transition maps of each other element of res
                for j in range(len(res)):
                    new_t_map = t_pi_inv*old_maps[j]
                    res[j][1].insert(t + i, new_t_map)
                # create the projection map
                b_data.append(pi*t_pi)
                # singular points
                # translate the singular points of the parent patch (other than that which was the center of the
                # blow up) by the inverse of the first projection map
                for j in range(1, len(pts)):
                    # make sure this point is in this chart before attempting to map it
                    try:
                        n_pts.append(t_pi_inv(BC(pts[j])))
                    except (TypeError, ZeroDivisionError):
                        pass
                b_data.append(n_pts)
                patches_to_add.append(b_data)
            for i in range(len(patches_to_add)):
                res.insert(t + i, patches_to_add[i])
            t = 0
        patches = [res[i][0] for i in range(len(res))]
        t_maps = [tuple(res[i][1]) for i in range(len(res))]
        p_maps = [res[i][2] for i in range(len(res))]
        return tuple([tuple(patches), tuple(t_maps), tuple(p_maps)])
>>>>>>> bebf7b02

class AffinePlaneCurve(AffineCurve):

    _point = point.AffinePlaneCurvePoint_field

    def __init__(self, A, f):
        r"""
        Initialization function.

        EXAMPLES::

            sage: A.<x,y> = AffineSpace(QQ, 2)
            sage: C = Curve([x^3 - y^2], A); C
            Affine Plane Curve over Rational Field defined by x^3 - y^2

        ::

            sage: A.<x,y> = AffineSpace(CC, 2)
            sage: C = Curve([y^2 + x^2], A); C
            Affine Plane Curve over Complex Field with 53 bits of precision defined
            by x^2 + y^2
        """
        if not (is_AffineSpace(A) and A.dimension != 2):
            raise TypeError("Argument A (= %s) must be an affine plane."%A)
        Curve_generic.__init__(self, A, [f])

    def _repr_type(self):
        r"""
        Return a string representation of the type of this curve.

        EXAMPLES::

            sage: A.<x,y> = AffineSpace(QQ, 2)
            sage: C = Curve([y - 7/2*x^5 + x - 3], A)
            sage: C._repr_type()
            'Affine Plane'
        """
        return "Affine Plane"

    def divisor_of_function(self, r):
        """
        Return the divisor of a function on a curve.

        INPUT: r is a rational function on X

        OUTPUT:


        -  ``list`` - The divisor of r represented as a list of
           coefficients and points. (TODO: This will change to a more
           structural output in the future.)


        EXAMPLES::

            sage: F = GF(5)
            sage: P2 = AffineSpace(2, F, names = 'xy')
            sage: R = P2.coordinate_ring()
            sage: x, y = R.gens()
            sage: f = y^2 - x^9 - x
            sage: C = Curve(f)
            sage: K = FractionField(R)
            sage: r = 1/x
            sage: C.divisor_of_function(r)     # todo: not implemented (broken)
                  [[-1, (0, 0, 1)]]
            sage: r = 1/x^3
            sage: C.divisor_of_function(r)     # todo: not implemented (broken)
                  [[-3, (0, 0, 1)]]
        """
        F = self.base_ring()
        f = self.defining_polynomial()
        pts = self.places_on_curve()
        numpts = len(pts)
        R = f.parent()
        x,y = R.gens()
        R0 = PolynomialRing(F,3,names = [str(x),str(y),"t"])
        vars0 = R0.gens()
        t = vars0[2]
        divf = []
        for pt0 in pts:
            if pt0[2] != F(0):
                lcs = self.local_coordinates(pt0,5)
                yt = lcs[1]
                xt = lcs[0]
                ldg = degree_lowest_rational_function(r(xt,yt),t)
                if ldg[0] != 0:
                    divf.append([ldg[0],pt0])
        return divf

    def local_coordinates(self, pt, n):
        r"""
        Return local coordinates to precision n at the given point.

            Behaviour is flaky - some choices of `n` are worst that
            others.


        INPUT:


        -  ``pt`` - an F-rational point on X which is not a
           point of ramification for the projection (x,y) - x.

        -  ``n`` - the number of terms desired


        OUTPUT: x = x0 + t y = y0 + power series in t

        EXAMPLES::

            sage: F = GF(5)
            sage: pt = (2,3)
            sage: R = PolynomialRing(F,2, names = ['x','y'])
            sage: x,y = R.gens()
            sage: f = y^2-x^9-x
            sage: C = Curve(f)
            sage: C.local_coordinates(pt, 9)
            [t + 2, -2*t^12 - 2*t^11 + 2*t^9 + t^8 - 2*t^7 - 2*t^6 - 2*t^4 + t^3 - 2*t^2 - 2]
        """
        f = self.defining_polynomial()
        R = f.parent()
        F = self.base_ring()
        p = F.characteristic()
        x0 = F(pt[0])
        y0 = F(pt[1])
        astr = ["a"+str(i) for i in range(1,2*n)]
        x,y = R.gens()
        R0 = PolynomialRing(F,2*n+2,names = [str(x),str(y),"t"]+astr)
        vars0 = R0.gens()
        t = vars0[2]
        yt = y0*t**0+add([vars0[i]*t**(i-2) for i in range(3,2*n+2)])
        xt = x0+t
        ft = f(xt,yt)
        S = singular
        S.eval('ring s = '+str(p)+','+str(R0.gens())+',lp;')
        S.eval('poly f = '+str(ft) + ';')
        c = S('coeffs(%s, t)'%ft)
        N = int(c.size())
        b = ["%s[%s,1],"%(c.name(), i) for i in range(2,N//2-4)]
        b = ''.join(b)
        b = b[:len(b)-1] # to cut off the trailing comma
        cmd = 'ideal I = '+b
        S.eval(cmd)
        S.eval('short=0')    # print using *'s and ^'s.
        c = S.eval('slimgb(I)')
        d = c.split("=")
        d = d[1:]
        d[len(d)-1] += "\n"
        e = [x[:x.index("\n")] for x in d]
        vals = []
        for x in e:
            for y in vars0:
                if str(y) in x:
                    if len(x.replace(str(y),"")) != 0:
                        i = x.find("-")
                        if i>0:
                            vals.append([eval(x[1:i]),x[:i],F(eval(x[i+1:]))])
                        i = x.find("+")
                        if i>0:
                            vals.append([eval(x[1:i]),x[:i],-F(eval(x[i+1:]))])
                    else:
                        vals.append([eval(str(y)[1:]),str(y),F(0)])
        vals.sort()
        k = len(vals)
        v = [x0+t,y0+add([vals[i][2]*t**(i+1) for i in range(k)])]
        return v

    def plot(self, *args, **kwds):
        """
        Plot the real points on this affine plane curve.

        INPUT:


        -  ``self`` - an affine plane curve

        -  ``*args`` - optional tuples (variable, minimum, maximum) for
           plotting dimensions

        -  ``**kwds`` - optional keyword arguments passed on to
           ``implicit_plot``


        EXAMPLES:

        A cuspidal curve::

            sage: R.<x, y> = QQ[]
            sage: C = Curve(x^3 - y^2)
            sage: C.plot()
            Graphics object consisting of 1 graphics primitive

        A 5-nodal curve of degree 11.  This example also illustrates
        some of the optional arguments::

            sage: R.<x, y> = ZZ[]
            sage: C = Curve(32*x^2 - 2097152*y^11 + 1441792*y^9 - 360448*y^7 + 39424*y^5 - 1760*y^3 + 22*y - 1)
            sage: C.plot((x, -1, 1), (y, -1, 1), plot_points=400)
            Graphics object consisting of 1 graphics primitive

        A line over `\mathbf{RR}`::

            sage: R.<x, y> = RR[]
            sage: C = Curve(R(y - sqrt(2)*x))
            sage: C.plot()
            Graphics object consisting of 1 graphics primitive
        """
        I = self.defining_ideal()
        return I.plot(*args, **kwds)

    def is_transverse(self, C, P):
        r"""
        Return whether the intersection of this curve with the curve ``C`` at the point ``P`` is transverse.

        The intersection at ``P`` is transverse if ``P`` is a nonsingular point of both curves, and if the
        tangents of the curves at ``P`` are distinct.

        INPUT:

        - ``C`` -- a curve in the ambient space of this curve.

        - ``P`` -- a point in the intersection of both curves.

        OUTPUT: Boolean.

        EXAMPLES::

            sage: A.<x,y> = AffineSpace(QQ, 2)
            sage: C = Curve([x^2 + y^2 - 1], A)
            sage: D = Curve([x - 1], A)
            sage: Q = A([1,0])
            sage: C.is_transverse(D, Q)
            False

        ::

            sage: R.<a> = QQ[]
            sage: K.<b> = NumberField(a^3 + 2)
            sage: A.<x,y> = AffineSpace(K, 2)
            sage: C = A.curve([x*y])
            sage: D = A.curve([y - b*x])
            sage: Q = A([0,0])
            sage: C.is_transverse(D, Q)
            False

        ::

            sage: A.<x,y> = AffineSpace(QQ, 2)
            sage: C = Curve([y - x^3], A)
            sage: D = Curve([y + x], A)
            sage: Q = A([0,0])
            sage: C.is_transverse(D, Q)
            True
        """
        if not self.intersects_at(C, P):
            raise TypeError("(=%s) must be a point in the intersection of (=%s) and this curve"%(P,C))
        if self.is_singular(P) or C.is_singular(P):
            return False

        # there is only one tangent at a nonsingular point of a plane curve
        return not self.tangents(P)[0] == C.tangents(P)[0]

    def multiplicity(self, P):
        r"""
        Return the multiplicity of this affine plane curve at the point ``P``.

        In the special case of affine plane curves, the multiplicity of an affine
        plane curve at the point (0,0) can be computed as the minimum of the degrees
        of the homogeneous components of its defining polynomial. To compute the
        multiplicity of a different point, a linear change of coordinates is used.

        This curve must be defined over a field. An error if raised if ``P`` is
        not a point on this curve.

        INPUT:

        - ``P`` -- a point in the ambient space of this curve.

        OUTPUT:

        An integer.

        EXAMPLES::

            sage: A.<x,y> = AffineSpace(QQ, 2)
            sage: C = Curve([y^2 - x^3], A)
            sage: Q1 = A([1,1])
            sage: C.multiplicity(Q1)
            1
            sage: Q2 = A([0,0])
            sage: C.multiplicity(Q2)
            2

        ::

            sage: A.<x,y> = AffineSpace(QQbar,2)
            sage: C = Curve([-x^7 + (-7)*x^6 + y^6 + (-21)*x^5 + 12*y^5 + (-35)*x^4 + 60*y^4 +\
            (-35)*x^3 + 160*y^3 + (-21)*x^2 + 240*y^2 + (-7)*x + 192*y + 63], A)
            sage: Q = A([-1,-2])
            sage: C.multiplicity(Q)
            6

        ::

            sage: A.<x,y> = AffineSpace(QQ, 2)
            sage: C = A.curve([y^3 - x^3 + x^6])
            sage: Q = A([1,1])
            sage: C.multiplicity(Q)
            Traceback (most recent call last):
            ...
            TypeError: (=(1, 1)) is not a point on (=Affine Plane Curve over
            Rational Field defined by x^6 - x^3 + y^3)
        """
        if not self.base_ring() in Fields():
            raise TypeError("curve must be defined over a field")

        # Check whether P is a point on this curve
        try:
            P = self(P)
        except TypeError:
            raise TypeError("(=%s) is not a point on (=%s)"%(P,self))

        # Apply a linear change of coordinates to self so that P becomes (0,0)
        AA = self.ambient_space()
        f = self.defining_polynomials()[0](AA.gens()[0] + P[0], AA.gens()[1] + P[1])

        # Compute the multiplicity of the new curve at (0,0), which is the minimum of the degrees of its
        # nonzero terms
        return min([g.degree() for g in f.monomials()])

    def tangents(self, P):
        r"""
        Return the tangents of this affine plane curve at the point ``P``.

        The point ``P`` must be a point on this curve.

        INPUT:

        - ``P`` -- a point on this curve.

        OUTPUT:

        - a list of polynomials in the coordinate ring of the ambient space of this curve.

        EXAMPLES::

            sage: R.<a> = QQ[]
            sage: K.<b> = NumberField(a^2 - 3)
            sage: A.<x,y> = AffineSpace(K, 2)
            sage: C = Curve([(x^2 + y^2 - 2*x)^2 - x^2 - y^2], A)
            sage: Q = A([0,0])
            sage: C.tangents(Q)
            [x + (-1/3*b)*y, x + (1/3*b)*y]

        ::

            sage: A.<x,y> = AffineSpace(QQ, 2)
            sage: C = A.curve([y^2 - x^3 - x^2])
            sage: Q = A([0,0])
            sage: C.tangents(Q)
            [x - y, x + y]

        ::

            sage: A.<x,y> = AffineSpace(QQ, 2)
            sage: C = A.curve([y*x - x^4 + 2*x^2])
            sage: Q = A([1,1])
            sage: C.tangents(Q)
            Traceback (most recent call last):
            ...
            TypeError: (=(1, 1)) is not a point on (=Affine Plane Curve over
            Rational Field defined by -x^4 + 2*x^2 + x*y)
        """
        r = self.multiplicity(P)
        f = self.defining_polynomials()[0]
        vars = self.ambient_space().gens()
        deriv = [f.derivative(vars[0],i).derivative(vars[1],r-i)(list(P)) for i in range(r+1)]
        from sage.arith.misc import binomial
        T = sum([binomial(r,i)*deriv[i]*(vars[0] - P[0])**i*(vars[1] - P[1])**(r-i) for i in range(r+1)])
        fact = T.factor()
        return [l[0] for l in fact]

    def is_ordinary_singularity(self, P):
        r"""
        Return whether the singular point ``P`` of this affine plane curve is an ordinary singularity.

        The point ``P`` is an ordinary singularity of this curve if it is a singular point, and
        if the tangents of this curve at ``P`` are distinct.

        INPUT:

        - ``P`` -- a point on this curve.

        OUTPUT:

        - Boolean. True or False depending on whether ``P`` is or is not an ordinary singularity of this
          curve, respectively. An error is raised if ``P`` is not a singular point of this curve.

        EXAMPLES::

            sage: A.<x,y> = AffineSpace(QQ, 2)
            sage: C = Curve([y^2 - x^3], A)
            sage: Q = A([0,0])
            sage: C.is_ordinary_singularity(Q)
            False

        ::

            sage: R.<a> = QQ[]
            sage: K.<b> = NumberField(a^2 - 3)
            sage: A.<x,y> = AffineSpace(K, 2)
            sage: C = Curve([(x^2 + y^2 - 2*x)^2 - x^2 - y^2], A)
            sage: Q = A([0,0])
            sage: C.is_ordinary_singularity(Q)
            True

        ::

            sage: A.<x,y> = AffineSpace(QQ, 2)
            sage: C = A.curve([x^2*y - y^2*x + y^2 + x^3])
            sage: Q = A([-1,-1])
            sage: C.is_ordinary_singularity(Q)
            Traceback (most recent call last):
            ...
            TypeError: (=(-1, -1)) is not a singular point of (=Affine Plane Curve
            over Rational Field defined by x^3 + x^2*y - x*y^2 + y^2)
        """
        r = self.multiplicity(P)
        if r < 2:
            raise TypeError("(=%s) is not a singular point of (=%s)"%(P,self))

        T = self.tangents(P)

        # when there is a tangent of higher multiplicity
        if len(T) < r:
            return False

        # otherwise they are distinct
        return True

    def rational_parameterization(self):
        r"""
        Return a rational parameterization of this curve.

        This curve must have rational coefficients and be absolutely irreducible (i.e. irreducible
        over the algebraic closure of the rational field). The curve must also be rational (have
        geometric genus zero).

        The rational parameterization may have coefficients in a quadratic extension of the rational
        field.

        OUTPUT:

        - a birational map between `\mathbb{A}^{1}` and this curve, given as a scheme morphism.

        EXAMPLES::

            sage: A.<x,y> = AffineSpace(QQ, 2)
            sage: C = Curve([y^2 - x], A)
            sage: C.rational_parameterization()
            Scheme morphism:
              From: Affine Space of dimension 1 over Rational Field
              To:   Affine Plane Curve over Rational Field defined by y^2 - x
              Defn: Defined on coordinates by sending (t) to
                    (t^2, t)

        ::

            sage: A.<x,y> = AffineSpace(QQ, 2)
            sage: C = Curve([(x^2 + y^2 - 2*x)^2 - x^2 - y^2], A)
            sage: C.rational_parameterization()
            Scheme morphism:
              From: Affine Space of dimension 1 over Rational Field
              To:   Affine Plane Curve over Rational Field defined by x^4 +
            2*x^2*y^2 + y^4 - 4*x^3 - 4*x*y^2 + 3*x^2 - y^2
              Defn: Defined on coordinates by sending (t) to
                    ((-12*t^4 + 6*t^3 + 4*t^2 - 2*t)/(-25*t^4 + 40*t^3 - 26*t^2 +
            8*t - 1), (-9*t^4 + 12*t^3 - 4*t + 1)/(-25*t^4 + 40*t^3 - 26*t^2 + 8*t - 1))

        ::

            sage: A.<x,y> = AffineSpace(QQ, 2)
            sage: C = Curve([x^2 + y^2 + 7], A)
            sage: C.rational_parameterization()
            Scheme morphism:
              From: Affine Space of dimension 1 over Number Field in a with defining polynomial a^2 + 7
              To:   Affine Plane Curve over Number Field in a with defining
            polynomial a^2 + 7 defined by x^2 + y^2 + 7
              Defn: Defined on coordinates by sending (t) to
                    (((7*a)*t^2 + (a))/(-7*t^2 + 1), (-14*t)/(-7*t^2 + 1))
        """
        para = self.projective_closure(i=0).rational_parameterization().defining_polynomials()
        # these polynomials are homogeneous in two indeterminants, so dehomogenize wrt one of the variables
        R = para[0].parent()
        A_line = AffineSpace(R.base_ring(), 1, 't')
        para = [A_line.coordinate_ring()(para[i].substitute({R.gens()[0]: 1})) for i in range(3)]
        C = self.change_ring(R.base_ring())
        # because of the parameter i=0, the projective closure is constructed with respect to the
        # affine patch corresponding to the first coordinate being nonzero. Thus para[0] will not be
        # the zero polynomial, and dehomogenization won't change this
        H = Hom(A_line, C)
        return H([para[1]/para[0], para[2]/para[0]])

class AffinePlaneCurve_finite_field(AffinePlaneCurve):

    _point = point.AffinePlaneCurvePoint_finite_field

    def rational_points(self, algorithm="enum"):
        r"""
        Return sorted list of all rational points on this curve.

        Use *very* naive point enumeration to find all rational points on
        this curve over a finite field.

        EXAMPLE::

            sage: A.<x,y> = AffineSpace(2,GF(9,'a'))
            sage: C = Curve(x^2 + y^2 - 1)
            sage: C
            Affine Plane Curve over Finite Field in a of size 3^2 defined by x^2 + y^2 - 1
            sage: C.rational_points()
            [(0, 1), (0, 2), (1, 0), (2, 0), (a + 1, a + 1), (a + 1, 2*a + 2), (2*a + 2, a + 1), (2*a + 2, 2*a + 2)]
        """
        f = self.defining_polynomial()
        R = f.parent()
        K = R.base_ring()
        points = []
        for x in K:
            for y in K:
                if f(x,y) == 0:
                    points.append(self((x,y)))
        points.sort()
        return points


class AffinePlaneCurve_prime_finite_field(AffinePlaneCurve_finite_field):
    # CHECK WHAT ASSUMPTIONS ARE MADE REGARDING AFFINE VS. PROJECTIVE MODELS!!!
    # THIS IS VERY DIRTY STILL -- NO DATASTRUCTURES FOR DIVISORS.

    def riemann_roch_basis(self,D):
        """
        Interfaces with Singular's BrillNoether command.

        INPUT:


        -  ``self`` - a plane curve defined by a polynomial eqn f(x,y)
           = 0 over a prime finite field F = GF(p) in 2 variables x,y
           representing a curve X: f(x,y) = 0 having n F-rational
           points (see the Sage function places_on_curve)

        -  ``D`` - an n-tuple of integers
           `(d1, ..., dn)` representing the divisor
           `Div = d1*P1+...+dn*Pn`, where
           `X(F) = \{P1,...,Pn\}`.
           *The ordering is that dictated by places_on_curve.*


        OUTPUT: basis of L(Div)

        EXAMPLE::

            sage: R = PolynomialRing(GF(5),2,names = ["x","y"])
            sage: x, y = R.gens()
            sage: f = y^2 - x^9 - x
            sage: C = Curve(f)
            sage: D = [6,0,0,0,0,0]
            sage: C.riemann_roch_basis(D)
            [1, (y^2*z^4 - x*z^5)/x^6, (y^2*z^5 - x*z^6)/x^7, (y^2*z^6 - x*z^7)/x^8]
        """
        f = self.defining_polynomial()
        R = f.parent()
        F = self.base_ring()
        p = F.characteristic()
        Dstr = str(tuple(D))
        G = singular(','.join([str(x) for x in D]), type='intvec')

        singular.LIB('brnoeth.lib')

        S = singular.ring(p, R.gens(), 'lp')
        fsing = singular(str(f))

        X = fsing.Adj_div()
        P = singular.NSplaces(1, X)
        T = P[1][2]
        T.set_ring()

        LG = G.BrillNoether(P)

        dim = len(LG)
        basis = [(LG[i][1], LG[i][2]) for i in range(1,dim+1)]
        x, y, z = PolynomialRing(F, 3, names = ["x","y","z"]).gens()
        V = []
        for g in basis:
            T.set_ring()  # necessary...
            V.append(eval(g[0].sage_polystring())/eval(g[1].sage_polystring()))
        return V


    def rational_points(self, algorithm="enum"):
        r"""
        Return sorted list of all rational points on this curve.

        INPUT:


        -  ``algorithm`` - string:

           +  ``'enum'`` - straightforward enumeration

           +  ``'bn'`` - via Singular's Brill-Noether package.

           +  ``'all'`` - use all implemented algorithms and
              verify that they give the same answer, then return it


        .. note::

           The Brill-Noether package does not always work. When it
           fails a RuntimeError exception is raised.

        EXAMPLE::

            sage: x, y = (GF(5)['x,y']).gens()
            sage: f = y^2 - x^9 - x
            sage: C = Curve(f); C
            Affine Plane Curve over Finite Field of size 5 defined by -x^9 + y^2 - x
            sage: C.rational_points(algorithm='bn')
            [(0, 0), (2, 2), (2, 3), (3, 1), (3, 4)]
            sage: C = Curve(x - y + 1)
            sage: C.rational_points()
            [(0, 1), (1, 2), (2, 3), (3, 4), (4, 0)]

        We compare Brill-Noether and enumeration::

            sage: x, y = (GF(17)['x,y']).gens()
            sage: C = Curve(x^2 + y^5 + x*y - 19)
            sage: v = C.rational_points(algorithm='bn')
            sage: w = C.rational_points(algorithm='enum')
            sage: len(v)
            20
            sage: v == w
            True
        """
        if algorithm == "enum":

            return AffinePlaneCurve_finite_field.rational_points(self, algorithm="enum")

        elif algorithm == "bn":
            f = self.defining_polynomial()._singular_()
            singular = f.parent()
            singular.lib('brnoeth')
            try:
                X1 = f.Adj_div()
            except (TypeError, RuntimeError) as s:
                raise RuntimeError(str(s) + "\n\n ** Unable to use the Brill-Noether Singular package to compute all points (see above).")

            X2 = singular.NSplaces(1, X1)
            R = X2[5][1][1]
            singular.set_ring(R)

            # We use sage_flattened_str_list since iterating through
            # the entire list through the sage/singular interface directly
            # would involve hundreds of calls to singular, and timing issues
            # with the expect interface could crop up.  Also, this is vastly
            # faster (and more robust).
            v = singular('POINTS').sage_flattened_str_list()
            pnts = [self(int(v[3*i]), int(v[3*i+1])) for i in range(len(v)//3) if int(v[3*i+2])!=0]
            # remove multiple points
            pnts = sorted(set(pnts))
            return pnts

        elif algorithm == "all":

            S_enum = self.rational_points(algorithm = "enum")
            S_bn = self.rational_points(algorithm = "bn")
            if S_enum != S_bn:
                raise RuntimeError("Bug in rational_points -- different algorithms give different answers for curve %s!"%self)
            return S_enum

        else:
            raise ValueError("No algorithm '%s' known"%algorithm)<|MERGE_RESOLUTION|>--- conflicted
+++ resolved
@@ -154,7 +154,6 @@
         from .constructor import Curve
         return Curve(AlgebraicScheme_subscheme_affine.projective_closure(self, i, PP))
 
-<<<<<<< HEAD
     def projection(self, indices, AS=None):
         r"""
         Return the projection of this curve onto the coordinates specified by ``indices``.
@@ -384,7 +383,7 @@
                 L = self.projection([i,j], AP)
                 if isinstance(L[1], Curve_generic):
                     return L
-=======
+
     def blowup(self, P=None):
         r"""
         Return the blow up of this affine curve at the point ``P``.
@@ -928,7 +927,6 @@
         t_maps = [tuple(res[i][1]) for i in range(len(res))]
         p_maps = [res[i][2] for i in range(len(res))]
         return tuple([tuple(patches), tuple(t_maps), tuple(p_maps)])
->>>>>>> bebf7b02
 
 class AffinePlaneCurve(AffineCurve):
 
