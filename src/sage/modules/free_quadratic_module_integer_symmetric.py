r"""
<<<<<<< HEAD
Finitely generated `\ZZ`-modules with non-degenerate integral
symmetric bilinear form.
=======
Integral lattices
>>>>>>> 8d9c008a

An integral lattice is a finitely generated free abelian group
`L \cong \ZZ^r` equipped with a non-degenerate, symmetric bilinear
form `L \times L \colon \rightarrow \ZZ`.

Here, lattices have an ambient quadratic space `\QQ^n` and
a distinguished basis.

EXAMPLES::

    sage: M = Matrix(ZZ, [[0,1], [1,0]])
    sage: IntegralLattice(M)
    Lattice of degree 2 and rank 2 over Integer Ring
    Basis matrix:
    [1 0]
    [0 1]
    Inner product matrix:
    [0 1]
    [1 0]

A lattice can be defined by an inner product matrix of the
ambient space and a basis::

    sage: G = matrix.identity(3)
<<<<<<< HEAD
    sage: basis = [[1,-1,0],[0,1,-1]]
    sage: L = IntegralLattice(G,basis)
=======
    sage: basis = [[1,-1,0], [0,1,-1]]
    sage: L = IntegralLattice(G, basis)
>>>>>>> 8d9c008a
    sage: L
    Lattice of degree 3 and rank 2 over Integer Ring
    Basis matrix:
    [ 1 -1  0]
    [ 0  1 -1]
    Inner product matrix:
    [1 0 0]
    [0 1 0]
    [0 0 1]

    sage: L.gram_matrix()
    [ 2 -1]
    [-1  2]

AUTHORS:

- Simon Brandhorst (2017-09): First created
"""

#*****************************************************************************
#       Copyright (C) 2017 Simon Brandhorst <sbrandhorst@web.de>
#
# This program is free software: you can redistribute it and/or modify
# it under the terms of the GNU General Public License as published by
# the Free Software Foundation, either version 2 of the License, or
# (at your option) any later version.
#                  http://www.gnu.org/licenses/
#*****************************************************************************

from sage.rings.integer_ring import ZZ
from sage.rings.integer import Integer
from sage.rings.rational_field import QQ
from sage.modules.free_quadratic_module import FreeQuadraticModule_submodule_with_basis_pid, FreeQuadraticModule
from sage.matrix.constructor import matrix
from sage.structure.element import is_Matrix
from sage.arith.misc import gcd
from sage.combinat.root_system.cartan_matrix import CartanMatrix

###############################################################################
#
# Constructor functions
#
###############################################################################

def IntegralLattice(data, basis=None):
    r"""
    Return the integral lattice spanned by ``basis`` in the ambient space.

<<<<<<< HEAD
    A lattice is a finitely generated free abelian group `L \cong \ZZ^r` equipped
    with a non-degenerate, symmetric bilinear form `L \times L \colon \rightarrow \ZZ`.
    Here, lattices have an ambient quadratic space `\QQ^n` and a distinguished basis.
=======
    A lattice is a finitely generated free abelian group `L \cong \ZZ^r`
    equipped with a non-degenerate, symmetric bilinear form
    `L \times L \colon \rightarrow \ZZ`. Here, lattices have an
    ambient quadratic space `\QQ^n` and a distinguished basis.
>>>>>>> 8d9c008a

    INPUT:

    The input is a descriptor of the lattice and a (optional) basis.
    - ``data`` -- can be one of the following:

      * a symmetric matrix over the rationals -- the inner product matrix
      * an integer -- the dimension for a euclidian lattice
      * a symmetric Cartan type or anything recognized by
        :class:`CartanMatrix` (see also
        :mod:`Cartan types <sage.combinat.root_system.cartan_type>`)
        -- for a root lattice
      * the string ``"U"`` or ``"H"`` -- for hyperbolic lattices

    - ``basis`` -- (optional) a matrix whose rows form a basis of the
      lattice,  or a list of module elements forming a basis

    OUTPUT:

    A lattice in the ambient space defined by the inner_product_matrix.
    Unless specified, the basis of the lattice is the standard basis.

    EXAMPLES::

<<<<<<< HEAD
        sage: IntegralLattice(Matrix(ZZ,2,2,[0,1,1,0]))
=======
        sage: H5 = Matrix(ZZ, 2, [2,1,1,-2])
        sage: IntegralLattice(H5)
        Lattice of degree 2 and rank 2 over Integer Ring
        Basis matrix:
        [1 0]
        [0 1]
        Inner product matrix:
        [ 2  1]
        [ 1 -2]

    A basis can be specified too::

        sage: IntegralLattice(H5, Matrix([1,1]))
        Lattice of degree 2 and rank 1 over Integer Ring
        Basis matrix:
        [1 1]
        Inner product matrix:
        [ 2  1]
        [ 1 -2]

    We can define a Euclidian lattice just by its dimension::

        sage: IntegralLattice(3)
        Lattice of degree 3 and rank 3 over Integer Ring
        Basis matrix:
        [1 0 0]
        [0 1 0]
        [0 0 1]
        Inner product matrix:
        [1 0 0]
        [0 1 0]
        [0 0 1]

    Here is an example of the `A_2` root lattice in Euclidian space::

        sage: basis = Matrix([[1,-1,0], [0,1,-1]])
        sage: A2 = IntegralLattice(3, basis)
        sage: A2
        Lattice of degree 3 and rank 2 over Integer Ring
        Basis matrix:
        [ 1 -1  0]
        [ 0  1 -1]
        Inner product matrix:
        [1 0 0]
        [0 1 0]
        [0 0 1]
        sage: A2.gram_matrix()
        [ 2 -1]
        [-1  2]

    We use ``"U"`` or ``"H"`` for defining a hyperbolic lattice::

        sage: L1 = IntegralLattice("U")
        sage: L1
>>>>>>> 8d9c008a
        Lattice of degree 2 and rank 2 over Integer Ring
        Basis matrix:
        [1 0]
        [0 1]
        Inner product matrix:
        [0 1]
        [1 0]
        sage: L1 == IntegralLattice("H")
        True

    We can construct root lattices by specifying their type
    (see :mod:`Cartan types <sage.combinat.root_system.cartan_type>`
    and :class:`CartanMatrix`)::

        sage: IntegralLattice(["E", 7])
        Lattice of degree 7 and rank 7 over Integer Ring
        Basis matrix:
        [1 0 0 0 0 0 0]
        [0 1 0 0 0 0 0]
        [0 0 1 0 0 0 0]
        [0 0 0 1 0 0 0]
        [0 0 0 0 1 0 0]
        [0 0 0 0 0 1 0]
        [0 0 0 0 0 0 1]
        Inner product matrix:
        [ 2  0 -1  0  0  0  0]
        [ 0  2  0 -1  0  0  0]
        [-1  0  2 -1  0  0  0]
        [ 0 -1 -1  2 -1  0  0]
        [ 0  0  0 -1  2 -1  0]
        [ 0  0  0  0 -1  2 -1]
        [ 0  0  0  0  0 -1  2]
        sage: IntegralLattice(["A", 2])
        Lattice of degree 2 and rank 2 over Integer Ring
        Basis matrix:
        [1 0]
        [0 1]
        Inner product matrix:
        [ 2 -1]
        [-1  2]
        sage: IntegralLattice("D3")
        Lattice of degree 3 and rank 3 over Integer Ring
        Basis matrix:
        [1 0 0]
        [0 1 0]
        [0 0 1]
        Inner product matrix:
        [ 2 -1 -1]
        [-1  2  0]
        [-1  0  2]
        sage: IntegralLattice(["D", 4])
        Lattice of degree 4 and rank 4 over Integer Ring
        Basis matrix:
        [1 0 0 0]
        [0 1 0 0]
        [0 0 1 0]
        [0 0 0 1]
        Inner product matrix:
        [ 2 -1  0  0]
        [-1  2 -1 -1]
        [ 0 -1  2  0]
        [ 0 -1  0  2]

    We can specify a basis as well::

        sage: G = Matrix(ZZ, 2, [0,1,1,0])
        sage: B = [vector([1,1])]
        sage: IntegralLattice(G, basis=B)
        Lattice of degree 2 and rank 1 over Integer Ring
        Basis matrix:
        [1 1]
        Inner product matrix:
        [0 1]
        [1 0]
        sage: IntegralLattice(["A", 3], [[1,1,1]])
        Lattice of degree 3 and rank 1 over Integer Ring
        Basis matrix:
        [1 1 1]
        Inner product matrix:
        [ 2 -1  0]
        [-1  2 -1]
        [ 0 -1  2]
        sage: IntegralLattice(4, [[1,1,1,1]])
        Lattice of degree 4 and rank 1 over Integer Ring
        Basis matrix:
        [1 1 1 1]
        Inner product matrix:
        [1 0 0 0]
        [0 1 0 0]
        [0 0 1 0]
        [0 0 0 1]
        sage: IntegralLattice("A2", [[1,1]])
        Lattice of degree 2 and rank 1 over Integer Ring
        Basis matrix:
        [1 1]
        Inner product matrix:
        [ 2 -1]
        [-1  2]

    TESTS::

        sage: IntegralLattice(["A", 1, 1])
        Traceback (most recent call last):
        ...
        ValueError: lattices must be nondegenerate; use FreeQuadraticModule instead
        sage: IntegralLattice(["D", 3, 1])
        Traceback (most recent call last):
        ...
        ValueError: lattices must be nondegenerate; use FreeQuadraticModule instead
    """
    if is_Matrix(data):
        inner_product_matrix = data
    elif isinstance(data, Integer):
        inner_product_matrix = matrix.identity(ZZ, data)
    elif data == "U" or data == "H":
        inner_product_matrix = matrix([[0,1],[1,0]])
    else:
        inner_product_matrix = CartanMatrix(data)
    if basis is None:
        basis = matrix.identity(ZZ, inner_product_matrix.ncols())
    if inner_product_matrix != inner_product_matrix.transpose():
        raise ValueError("the inner product matrix must be symmetric\n%s"
                         % inner_product_matrix)

    A = FreeQuadraticModule(ZZ,
                            inner_product_matrix.ncols(),
                            inner_product_matrix=inner_product_matrix)
    return FreeQuadraticModule_integer_symmetric(ambient=A,
                                                 basis=basis,
                                                 inner_product_matrix=inner_product_matrix,
                                                 already_echelonized=False)

###############################################################################
#
# Base class for Lattices
#
###############################################################################

class FreeQuadraticModule_integer_symmetric(FreeQuadraticModule_submodule_with_basis_pid):
    r"""
<<<<<<< HEAD
    This class represents non-degenerate, integral, symmetric free quadratic `\ZZ`-modules.
=======
    This class represents non-degenerate, integral,
    symmetric free quadratic `\ZZ`-modules.
>>>>>>> 8d9c008a

    INPUT:

    - ``ambient`` -- an ambient free quadratic module
    - ``basis`` -- a list of elements of ambient or a matrix
    - ``inner_product_matrix`` -- a symmetric matrix over the rationals

    EXAMPLES::

<<<<<<< HEAD
        sage: IntegralLattice(Matrix(ZZ,2,2,[0,1,1,0]),basis=[vector([1,1])])
=======
        sage: IntegralLattice("U",basis=[vector([1,1])])
>>>>>>> 8d9c008a
        Lattice of degree 2 and rank 1 over Integer Ring
        Basis matrix:
        [1 1]
        Inner product matrix:
        [0 1]
        [1 0]
    """
    def __init__(self, ambient, basis, inner_product_matrix,
                 check=True, already_echelonized=False):
        r"""
        Create the integral lattice spanned by ``basis`` in the ambient space.

        TESTS::

<<<<<<< HEAD
            sage: L = IntegralLattice(Matrix(ZZ,2,2,[0,1,1,0]))
=======
            sage: L = IntegralLattice("U")
>>>>>>> 8d9c008a
            sage: TestSuite(L).run()
        """
        FreeQuadraticModule_submodule_with_basis_pid.__init__(
                                        self,
                                        ambient,
                                        basis,
                                        inner_product_matrix,
                                        check=check,
                                        already_echelonized=already_echelonized)
        if self.determinant() == 0:
            raise ValueError("lattices must be nondegenerate; "
                            "use FreeQuadraticModule instead")
        if self.gram_matrix().base_ring() is not ZZ:
            if self.gram_matrix().denominator() != 1:
                raise ValueError("lattices must be integral; "
                            "use FreeQuadraticModule instead")

    def _repr_(self):
        r"""
        The print representation of this lattice.

        EXAMPLES::

<<<<<<< HEAD
            sage: A2 = IntegralLattice(matrix(ZZ,2,2,[2,-1,-1,2]))
=======
            sage: A2 = IntegralLattice("A2")
>>>>>>> 8d9c008a
            sage: A2
            Lattice of degree 2 and rank 2 over Integer Ring
            Basis matrix:
            [1 0]
            [0 1]
            Inner product matrix:
            [ 2 -1]
            [-1  2]
        """
        if self.is_sparse():
            s = "Sparse lattice of degree %s and rank %s over %s\n"%(
                self.degree(), self.rank(), self.base_ring()) + \
                "Basis matrix:\n%s\n" % self.basis_matrix() + \
                "Inner product matrix:\n%s" % self.inner_product_matrix()
        else:
            s = "Lattice of degree %s and rank %s over %s\n"%(
                self.degree(), self.rank(), self.base_ring()) + \
                "Basis matrix:\n%s\n" % self.basis_matrix() + \
                "Inner product matrix:\n%s" % self.inner_product_matrix()
        return s

    def is_even(self):
        r"""
        Return whether the diagonal entries of the Gram matrix are even.

        EXAMPLES::

<<<<<<< HEAD
            sage: L = IntegralLattice(Matrix(ZZ,2,2,[-1,1,1,2]))
=======
            sage: G = Matrix(ZZ,2,2,[-1,1,1,2])
            sage: L = IntegralLattice(G)
>>>>>>> 8d9c008a
            sage: L.is_even()
            False
            sage: L = IntegralLattice("A2")
            sage: L.is_even()
            True
        """
        return all(d % 2 == 0 for d in self.gram_matrix().diagonal())

    def dual_lattice(self):
        r"""
        Return the dual lattice as a :class:`FreeQuadraticModule`

        Let `L` be a lattice. Its dual lattice is

        .. MATH::

            L^\vee = \{x \in L \otimes \QQ :  (x, l) \in \ZZ \; \forall l \in L \}.

        EXAMPLES::

<<<<<<< HEAD
            sage: L = IntegralLattice(Matrix(ZZ,2,2,[2,-1,-1,2]))
=======
            sage: L = IntegralLattice("A2")
>>>>>>> 8d9c008a
            sage: Ldual=L.dual_lattice()
            sage: Ldual
            Free module of degree 2 and rank 2 over Integer Ring
            Echelon basis matrix:
            [1/3 2/3]
            [  0   1]

        Since our lattices are always integral, a lattice is contained in its dual::

            sage: L.is_submodule(Ldual)
            True
        """
        return self.span(self.gram_matrix().inverse()*self.basis_matrix())

    def discriminant_group(self, s=0):
        r"""
        Return the discriminant group `L^\vee / L` of this lattice.

        INPUT:

        - ``s`` -- an integer (default: 0)

        OUTPUT:

        The `s` primary part of the discriminant group.
        If `s=0`, returns the whole discriminant group.

        EXAMPLES::

            sage: L = IntegralLattice(Matrix(ZZ,2,2,[2,1,1,-2])*2)
            sage: L.discriminant_group()
<<<<<<< HEAD
            Finite quadratic module V/W over Integer Ring with invariants (2, 10).
=======
            Finite quadratic module over Integer Ring with invariants (2, 10)
>>>>>>> 8d9c008a
            Gram matrix of the quadratic form with values in Q/2Z:
            [  1 1/2]
            [1/2 9/5]
            sage: L.discriminant_group(2)
<<<<<<< HEAD
            Finite quadratic module V/W over Integer Ring with invariants (2, 2).
=======
            Finite quadratic module over Integer Ring with invariants (2, 2)
>>>>>>> 8d9c008a
            Gram matrix of the quadratic form with values in Q/2Z:
            [  1 1/2]
            [1/2   1]
            sage: L.discriminant_group(5)
<<<<<<< HEAD
            Finite quadratic module V/W over Integer Ring with invariants (5,).
=======
            Finite quadratic module over Integer Ring with invariants (5,)
>>>>>>> 8d9c008a
            Gram matrix of the quadratic form with values in Q/2Z:
            [6/5]

        TESTS::

<<<<<<< HEAD
            sage: L = IntegralLattice(Matrix(ZZ,2,2,[0,1,1,0]))
            sage: L.discriminant_group()
            Finite quadratic module V/W over Integer Ring with invariants ().
=======
            sage: L = IntegralLattice("H")
            sage: L.discriminant_group()
            Finite quadratic module over Integer Ring with invariants ()
>>>>>>> 8d9c008a
            Gram matrix of the quadratic form with values in Q/2Z:
            []
        """
        from sage.modules.torsion_quadratic_module import TorsionQuadraticModule
        D = TorsionQuadraticModule(self.dual_lattice(), self)
        d = D.annihilator().gen()
        a = d.prime_to_m_part(s)
        Dp_gens = [a*g for g in D.gens()]
        return D.submodule(Dp_gens)

    def signature(self):
        r"""
        Return the signature of this lattice, which is defined as
        the difference between the number of positive eigenvalues and
        the number of negative eigenvalues in the Gram matrix.

        EXAMPLES::

<<<<<<< HEAD
            sage: U = IntegralLattice(Matrix(ZZ,2,2,[0,1,1,0]))
=======
            sage: U = IntegralLattice("U")
>>>>>>> 8d9c008a
            sage: U.signature()
            0
        """
        from sage.quadratic_forms.quadratic_form import QuadraticForm
        return QuadraticForm(QQ, self.gram_matrix()).signature()

    def signature_pair(self):
        r"""
        Return the signature tuple `(n_+,n_-)` of this lattice.

        Here `n_+` (resp. `n_-`) is the number of positive (resp. negative)
        eigenvalues of the Gram matrix.

        EXAMPLES::


<<<<<<< HEAD
            sage: A2 = IntegralLattice(Matrix(ZZ,2,2,[2,-1,-1,2]))
=======
            sage: A2 = IntegralLattice("A2")
>>>>>>> 8d9c008a
            sage: A2.signature_pair()
            (2, 0)
        """
        from sage.quadratic_forms.quadratic_form import QuadraticForm
        return QuadraticForm(QQ, self.gram_matrix()).signature_vector()[:2]

    def direct_sum(self, M):
        r"""
        Return the direct sum of this lattice with ``M``.

        INPUT:

        - ``M`` -- a module over `\ZZ`

        EXAMPLES::

<<<<<<< HEAD
            sage: A = IntegralLattice(matrix([1]))
=======
            sage: A = IntegralLattice(1)
>>>>>>> 8d9c008a
            sage: A.direct_sum(A)
            Lattice of degree 2 and rank 2 over Integer Ring
            Basis matrix:
            [1 0]
            [0 1]
            Inner product matrix:
            [1|0]
            [-+-]
            [0|1]
        """
        IM = matrix.block_diagonal([self.inner_product_matrix(),
                                    M.inner_product_matrix()])
        ambient = FreeQuadraticModule(ZZ,
                                      self.degree() + M.degree(),
                                    inner_product_matrix=IM)
        smzero = matrix.zero(self.rank(), M.degree())
        mszero = matrix.zero(M.rank(), self.degree())
        basis = self.basis_matrix().augment(smzero).stack(
                            mszero.augment(M.basis_matrix()))
        ipm = ambient.inner_product_matrix()
        return FreeQuadraticModule_integer_symmetric(ambient=ambient,
                                                     basis=basis,
                                                     inner_product_matrix=ipm,
                                                     already_echelonized=False)

    def is_primitive(self, M):
        r"""
        Return whether ``M`` is a primitive submodule of this lattice.

        A `\ZZ`-submodule ``M`` of a `\ZZ`-module ``L`` is called primitive if
        the quotient ``L/M`` is torsion free.

        INPUT:

        - ``M`` -- a submodule of this lattice

        EXAMPLES::

<<<<<<< HEAD
            sage: U = IntegralLattice(Matrix(ZZ,2,2,[0,1,1,0]))
=======
            sage: U = IntegralLattice("U")
>>>>>>> 8d9c008a
            sage: L1 = U.span([vector([1,1])])
            sage: L2 = U.span([vector([1,-1])])
            sage: U.is_primitive(L1)
            True
            sage: U.is_primitive(L2)
            True
            sage: U.is_primitive(L1+L2)
            False

        We can also compute the index::

            sage: (L1+L2).index_in(U)
            2
        """
        return (gcd((self/M).invariants()) == 0)

    def orthogonal_complement(self, M):
        r"""
        Return the orthogonal complement of ``M`` in this lattice.

        INPUT:

        - ``M`` -- a module in the same ambient space or
          a list of elements of the ambient space

        EXAMPLES::

<<<<<<< HEAD
            sage: L = IntegralLattice(Matrix(ZZ,2,2,[2,1,1,-2]))
=======
            sage: H5 = Matrix(ZZ,2,[2,1,1,-2])
            sage: L = IntegralLattice(H5)
>>>>>>> 8d9c008a
            sage: S = L.span([vector([1,1])])
            sage: L.orthogonal_complement(S)
            Lattice of degree 2 and rank 1 over Integer Ring
            Basis matrix:
            [1 3]
            Inner product matrix:
            [ 2  1]
            [ 1 -2]

            sage: L = IntegralLattice(2)
            sage: L.orthogonal_complement([vector(ZZ,[1,0])])
            Lattice of degree 2 and rank 1 over Integer Ring
            Basis matrix:
            [0 1]
            Inner product matrix:
            [1 0]
            [0 1]
        """
        from sage.modules.free_module import FreeModule_generic
        if not isinstance(M,FreeModule_generic):
            M = self.span(M)
        elif M.ambient_vector_space() != self.ambient_vector_space():
            raise ValueError("M must have the same "
                             "ambient vector space as this lattice")

        K = (self.inner_product_matrix() * M.basis_matrix().transpose()).kernel()
        K = self.span(K.basis())
        K = K.base_extend(QQ)
        return self.sublattice(self.intersection(K).basis())

    def sublattice(self, basis):
        r"""
        Return the sublattice spanned by ``basis``.

        INPUT:

        - ``basis`` -- A list of elements of this lattice.

        EXAMPLES::

<<<<<<< HEAD
            sage: U = IntegralLattice(Matrix(ZZ,2,2,[0,1,1,0]))
=======
            sage: U = IntegralLattice("U")
>>>>>>> 8d9c008a
            sage: S = U.sublattice([vector([1,1])])
            sage: S
            Lattice of degree 2 and rank 1 over Integer Ring
            Basis matrix:
            [1 1]
            Inner product matrix:
            [0 1]
            [1 0]
            sage: U.sublattice([vector([1,-1])/2])
            Traceback (most recent call last):
            ...
            ValueError: lattices must be integral; use FreeQuadraticModule instead
            sage: S.sublattice([vector([1,-1])])
            Traceback (most recent call last):
            ...
            ValueError: the basis (= [(1, -1)]) does not span a submodule
        """
        M = FreeQuadraticModule_integer_symmetric(
            ambient=self.ambient_module(), basis=basis,
            inner_product_matrix=self.inner_product_matrix(),
            already_echelonized=False)
        if not M.is_submodule(self):
            raise ValueError("the basis (= %s) does not span "
                             "a submodule" % basis)
        return M

    def overlattice(self, gens):
        r"""
        Return the lattice spanned by this lattice and ``gens``.

        INPUT:

        - ``gens`` -- a list of elements or a rational matrix

        EXAMPLES::

            sage: L = IntegralLattice(Matrix(ZZ,2,2,[2,0,0,2]))
            sage: M = L.overlattice([vector([1,1])/2])
            sage: M.gram_matrix()
            [1 1]
            [1 2]
        """
        basis = (self + self.span(gens)).basis()
        return FreeQuadraticModule_integer_symmetric(
            ambient=self.ambient_module(), basis=basis,
            inner_product_matrix=self.inner_product_matrix(),
            already_echelonized=False)

    def genus(self):
        r"""
        Return the genus of this lattice.

        EXAMPLES::

<<<<<<< HEAD
            sage: L = IntegralLattice(Matrix(ZZ,2,2,[0,1,1,0]))
=======
            sage: L = IntegralLattice("U")
>>>>>>> 8d9c008a
            sage: L.genus()
            Genus of
            [0 1]
            [1 0]
            Genus symbol at 2:    1^2
        """
        from sage.quadratic_forms.genera.genus import Genus
        return Genus(self.gram_matrix())
<|MERGE_RESOLUTION|>--- conflicted
+++ resolved
@@ -1,10 +1,5 @@
 r"""
-<<<<<<< HEAD
-Finitely generated `\ZZ`-modules with non-degenerate integral
-symmetric bilinear form.
-=======
 Integral lattices
->>>>>>> 8d9c008a
 
 An integral lattice is a finitely generated free abelian group
 `L \cong \ZZ^r` equipped with a non-degenerate, symmetric bilinear
@@ -29,13 +24,8 @@
 ambient space and a basis::
 
     sage: G = matrix.identity(3)
-<<<<<<< HEAD
-    sage: basis = [[1,-1,0],[0,1,-1]]
-    sage: L = IntegralLattice(G,basis)
-=======
     sage: basis = [[1,-1,0], [0,1,-1]]
     sage: L = IntegralLattice(G, basis)
->>>>>>> 8d9c008a
     sage: L
     Lattice of degree 3 and rank 2 over Integer Ring
     Basis matrix:
@@ -84,16 +74,10 @@
     r"""
     Return the integral lattice spanned by ``basis`` in the ambient space.
 
-<<<<<<< HEAD
-    A lattice is a finitely generated free abelian group `L \cong \ZZ^r` equipped
-    with a non-degenerate, symmetric bilinear form `L \times L \colon \rightarrow \ZZ`.
-    Here, lattices have an ambient quadratic space `\QQ^n` and a distinguished basis.
-=======
     A lattice is a finitely generated free abelian group `L \cong \ZZ^r`
     equipped with a non-degenerate, symmetric bilinear form
     `L \times L \colon \rightarrow \ZZ`. Here, lattices have an
     ambient quadratic space `\QQ^n` and a distinguished basis.
->>>>>>> 8d9c008a
 
     INPUT:
 
@@ -118,9 +102,6 @@
 
     EXAMPLES::
 
-<<<<<<< HEAD
-        sage: IntegralLattice(Matrix(ZZ,2,2,[0,1,1,0]))
-=======
         sage: H5 = Matrix(ZZ, 2, [2,1,1,-2])
         sage: IntegralLattice(H5)
         Lattice of degree 2 and rank 2 over Integer Ring
@@ -175,7 +156,6 @@
 
         sage: L1 = IntegralLattice("U")
         sage: L1
->>>>>>> 8d9c008a
         Lattice of degree 2 and rank 2 over Integer Ring
         Basis matrix:
         [1 0]
@@ -316,12 +296,8 @@
 
 class FreeQuadraticModule_integer_symmetric(FreeQuadraticModule_submodule_with_basis_pid):
     r"""
-<<<<<<< HEAD
-    This class represents non-degenerate, integral, symmetric free quadratic `\ZZ`-modules.
-=======
     This class represents non-degenerate, integral,
     symmetric free quadratic `\ZZ`-modules.
->>>>>>> 8d9c008a
 
     INPUT:
 
@@ -331,11 +307,7 @@
 
     EXAMPLES::
 
-<<<<<<< HEAD
-        sage: IntegralLattice(Matrix(ZZ,2,2,[0,1,1,0]),basis=[vector([1,1])])
-=======
         sage: IntegralLattice("U",basis=[vector([1,1])])
->>>>>>> 8d9c008a
         Lattice of degree 2 and rank 1 over Integer Ring
         Basis matrix:
         [1 1]
@@ -350,11 +322,7 @@
 
         TESTS::
 
-<<<<<<< HEAD
-            sage: L = IntegralLattice(Matrix(ZZ,2,2,[0,1,1,0]))
-=======
             sage: L = IntegralLattice("U")
->>>>>>> 8d9c008a
             sage: TestSuite(L).run()
         """
         FreeQuadraticModule_submodule_with_basis_pid.__init__(
@@ -378,11 +346,7 @@
 
         EXAMPLES::
 
-<<<<<<< HEAD
-            sage: A2 = IntegralLattice(matrix(ZZ,2,2,[2,-1,-1,2]))
-=======
             sage: A2 = IntegralLattice("A2")
->>>>>>> 8d9c008a
             sage: A2
             Lattice of degree 2 and rank 2 over Integer Ring
             Basis matrix:
@@ -410,12 +374,8 @@
 
         EXAMPLES::
 
-<<<<<<< HEAD
-            sage: L = IntegralLattice(Matrix(ZZ,2,2,[-1,1,1,2]))
-=======
             sage: G = Matrix(ZZ,2,2,[-1,1,1,2])
             sage: L = IntegralLattice(G)
->>>>>>> 8d9c008a
             sage: L.is_even()
             False
             sage: L = IntegralLattice("A2")
@@ -436,11 +396,7 @@
 
         EXAMPLES::
 
-<<<<<<< HEAD
-            sage: L = IntegralLattice(Matrix(ZZ,2,2,[2,-1,-1,2]))
-=======
             sage: L = IntegralLattice("A2")
->>>>>>> 8d9c008a
             sage: Ldual=L.dual_lattice()
             sage: Ldual
             Free module of degree 2 and rank 2 over Integer Ring
@@ -472,43 +428,25 @@
 
             sage: L = IntegralLattice(Matrix(ZZ,2,2,[2,1,1,-2])*2)
             sage: L.discriminant_group()
-<<<<<<< HEAD
-            Finite quadratic module V/W over Integer Ring with invariants (2, 10).
-=======
             Finite quadratic module over Integer Ring with invariants (2, 10)
->>>>>>> 8d9c008a
             Gram matrix of the quadratic form with values in Q/2Z:
             [  1 1/2]
             [1/2 9/5]
             sage: L.discriminant_group(2)
-<<<<<<< HEAD
-            Finite quadratic module V/W over Integer Ring with invariants (2, 2).
-=======
             Finite quadratic module over Integer Ring with invariants (2, 2)
->>>>>>> 8d9c008a
             Gram matrix of the quadratic form with values in Q/2Z:
             [  1 1/2]
             [1/2   1]
             sage: L.discriminant_group(5)
-<<<<<<< HEAD
-            Finite quadratic module V/W over Integer Ring with invariants (5,).
-=======
             Finite quadratic module over Integer Ring with invariants (5,)
->>>>>>> 8d9c008a
             Gram matrix of the quadratic form with values in Q/2Z:
             [6/5]
 
         TESTS::
 
-<<<<<<< HEAD
-            sage: L = IntegralLattice(Matrix(ZZ,2,2,[0,1,1,0]))
-            sage: L.discriminant_group()
-            Finite quadratic module V/W over Integer Ring with invariants ().
-=======
             sage: L = IntegralLattice("H")
             sage: L.discriminant_group()
             Finite quadratic module over Integer Ring with invariants ()
->>>>>>> 8d9c008a
             Gram matrix of the quadratic form with values in Q/2Z:
             []
         """
@@ -527,11 +465,7 @@
 
         EXAMPLES::
 
-<<<<<<< HEAD
-            sage: U = IntegralLattice(Matrix(ZZ,2,2,[0,1,1,0]))
-=======
             sage: U = IntegralLattice("U")
->>>>>>> 8d9c008a
             sage: U.signature()
             0
         """
@@ -548,11 +482,7 @@
         EXAMPLES::
 
 
-<<<<<<< HEAD
-            sage: A2 = IntegralLattice(Matrix(ZZ,2,2,[2,-1,-1,2]))
-=======
             sage: A2 = IntegralLattice("A2")
->>>>>>> 8d9c008a
             sage: A2.signature_pair()
             (2, 0)
         """
@@ -569,11 +499,7 @@
 
         EXAMPLES::
 
-<<<<<<< HEAD
-            sage: A = IntegralLattice(matrix([1]))
-=======
             sage: A = IntegralLattice(1)
->>>>>>> 8d9c008a
             sage: A.direct_sum(A)
             Lattice of degree 2 and rank 2 over Integer Ring
             Basis matrix:
@@ -612,11 +538,7 @@
 
         EXAMPLES::
 
-<<<<<<< HEAD
-            sage: U = IntegralLattice(Matrix(ZZ,2,2,[0,1,1,0]))
-=======
             sage: U = IntegralLattice("U")
->>>>>>> 8d9c008a
             sage: L1 = U.span([vector([1,1])])
             sage: L2 = U.span([vector([1,-1])])
             sage: U.is_primitive(L1)
@@ -644,12 +566,8 @@
 
         EXAMPLES::
 
-<<<<<<< HEAD
-            sage: L = IntegralLattice(Matrix(ZZ,2,2,[2,1,1,-2]))
-=======
             sage: H5 = Matrix(ZZ,2,[2,1,1,-2])
             sage: L = IntegralLattice(H5)
->>>>>>> 8d9c008a
             sage: S = L.span([vector([1,1])])
             sage: L.orthogonal_complement(S)
             Lattice of degree 2 and rank 1 over Integer Ring
@@ -690,11 +608,7 @@
 
         EXAMPLES::
 
-<<<<<<< HEAD
-            sage: U = IntegralLattice(Matrix(ZZ,2,2,[0,1,1,0]))
-=======
             sage: U = IntegralLattice("U")
->>>>>>> 8d9c008a
             sage: S = U.sublattice([vector([1,1])])
             sage: S
             Lattice of degree 2 and rank 1 over Integer Ring
@@ -749,11 +663,7 @@
 
         EXAMPLES::
 
-<<<<<<< HEAD
-            sage: L = IntegralLattice(Matrix(ZZ,2,2,[0,1,1,0]))
-=======
             sage: L = IntegralLattice("U")
->>>>>>> 8d9c008a
             sage: L.genus()
             Genus of
             [0 1]
