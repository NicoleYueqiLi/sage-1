--- conflicted
+++ resolved
@@ -398,13 +398,8 @@
         """
 
     def homology(self, dim=None, base_ring=ZZ, subcomplex=None,
-<<<<<<< HEAD
                  generators=False, cohomology=False, algorithm='pari',
-                 verbose=False, reduced=True):
-=======
-                 generators=False, cohomology=False, algorithm='auto',
                  verbose=False, reduced=True, **kwds):
->>>>>>> 4b30dffd
         r"""
         The (reduced) homology of this cell complex.
 
