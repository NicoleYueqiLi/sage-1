#*****************************************************************************
#       Copyright (C) 2005 William Stein <wstein@gmail.com>
#
#  Distributed under the terms of the GNU General Public License (GPL)
#
#    This code is distributed in the hope that it will be useful,
#    but WITHOUT ANY WARRANTY; without even the implied warranty of
#    MERCHANTABILITY or FITNESS FOR A PARTICULAR PURPOSE.  See the GNU
#    General Public License for more details.
#
#  The full text of the GPL is available at:
#
#                  http://www.gnu.org/licenses/
#*****************************************************************************

include "sage/ext/interrupt.pxi"
include "sage/ext/stdsage.pxi"
include "sage/ext/cdefs.pxi"
include "sage/ext/random.pxi"
include 'misc.pxi'
include 'decl.pxi'

from sage.rings.integer_ring import IntegerRing
from sage.rings.integer cimport Integer

cdef extern from "mpz_pylong.h":
    cdef int mpz_set_pylong(mpz_t dst, src) except -1

ZZ_sage = IntegerRing()

cdef make_ZZ(ZZ_c* x):
    cdef ntl_ZZ y
    y = ntl_ZZ()
    y.x = x[0]
    ZZ_delete(x)
    sig_off()
    return y


##############################################################################
# ZZ: Arbitrary precision integers
##############################################################################

cdef class ntl_ZZ:
    r"""
    The \class{ZZ} class is used to represent signed, arbitrary length integers.

    Routines are provided for all of the basic arithmetic operations, as
    well as for some more advanced operations such as primality testing.
    Space is automatically managed by the constructors and destructors.

    This module also provides routines for generating small primes, and
    fast routines for performing modular arithmetic on single-precision
    numbers.
    """
    # See ntl.pxd for definition of data members
    def __init__(self, v=None):
        r"""
        Initializes and NTL integer.

        EXAMPLES::

            sage: ntl.ZZ(12r)
            12
            sage: ntl.ZZ(Integer(95413094))
            95413094
            sage: ntl.ZZ(long(223895239852389582983))
            223895239852389582983
            sage: ntl.ZZ('-1')
            -1
            sage: ntl.ZZ('1L')
            1
            sage: ntl.ZZ('-1r')
            -1

        TESTS::

            sage: ntl.ZZ(int(2**40))
            1099511627776

        AUTHOR: Joel B. Mohler (2007-06-14)
        """
        if isinstance(v, ntl_ZZ):
            self.x = (<ntl_ZZ>v).x
        elif PyInt_Check(v):
            ZZ_conv_from_int(self.x, PyInt_AS_LONG(v))
        elif PyLong_Check(v):
<<<<<<< HEAD
            PyLong_to_ZZ(&self.x, v)
        elif PY_TYPE_CHECK(v, Integer):
=======
            ZZ_set_pylong(self.x, v)
        elif isinstance(v, Integer):
>>>>>>> b22c33b8
            self.set_from_sage_int(v)
        elif v is not None:
            v = str(v)
            if len(v) == 0:
                v = '0'
            if not ((v[0].isdigit() or v[0] == '-') and \
                    (v[1:-1].isdigit() or (len(v) <= 2)) and \
                    (v[-1].isdigit() or (v[-1].lower() in ['l','r']))):
               raise ValueError, "invalid integer: %s"%v
            sig_on()
            ZZ_from_str(&self.x, v)
            sig_off()

    def __cinit__(self):
        ZZ_construct(&self.x)

    def __dealloc__(self):
        ZZ_destruct(&self.x)

    def __repr__(self):
        """
        Return the string representation of self.

        EXAMPLES:
            sage: ntl.ZZ(5).__repr__()
            '5'
        """
        return ZZ_to_PyString(&self.x)

    def __reduce__(self):
        """
        sage: from sage.libs.ntl.ntl_ZZ import ntl_ZZ
        sage: a = ntl_ZZ(-7)
        sage: loads(dumps(a))
        -7
        """
        return unpickle_class_value, (ntl_ZZ, self._integer_())

    def __cmp__(self, other):
        """
        Compare self to other.

        EXAMPLES:
            sage: f = ntl.ZZ(1)
            sage: g = ntl.ZZ(2)
            sage: h = ntl.ZZ(2)
            sage: w = ntl.ZZ(7)
            sage: h == g
            True
            sage: f == g
            False
            sage: h > w ## indirect doctest
            False
            sage: h < w
            True
        """
        if (type(self) != type(other)):
            return cmp(type(self), type(other))
        diff = self.__sub__(other)
        if ZZ_IsZero( (<ntl_ZZ>diff).x ):
            return 0
        elif ZZ_sign( (<ntl_ZZ>diff).x ) == 1:
            return 1
        else:
            return -1

    def __hash__(self):
        """
        Return the hash of this integer.

        Agrees with the hash of the corresponding sage integer.
        """
        cdef Integer v = PY_NEW(Integer)
        ZZ_to_mpz(v.value, &self.x)
        return v.hash_c()

    def __mul__(self, other):
        """
            sage: n=ntl.ZZ(2983)*ntl.ZZ(2)
            sage: n
            5966
        """
        cdef ntl_ZZ r = ntl_ZZ.__new__(ntl_ZZ)
        if not isinstance(self, ntl_ZZ):
            self = ntl_ZZ(self)
        if not isinstance(other, ntl_ZZ):
            other = ntl_ZZ(other)
        sig_on()
        ZZ_mul(r.x, (<ntl_ZZ>self).x, (<ntl_ZZ>other).x)
        sig_off()
        return r

    def __sub__(self, other):
        """
            sage: n=ntl.ZZ(2983)-ntl.ZZ(2)
            sage: n
            2981
            sage: ntl.ZZ(2983)-2
            2981
        """
        cdef ntl_ZZ r = ntl_ZZ.__new__(ntl_ZZ)
        if not isinstance(self, ntl_ZZ):
            self = ntl_ZZ(self)
        if not isinstance(other, ntl_ZZ):
            other = ntl_ZZ(other)
        ZZ_sub(r.x, (<ntl_ZZ>self).x, (<ntl_ZZ>other).x)
        return r

    def __add__(self, other):
        """
            sage: n=ntl.ZZ(2983)+ntl.ZZ(2)
            sage: n
            2985
            sage: ntl.ZZ(23)+2
            25
        """
        cdef ntl_ZZ r = ntl_ZZ.__new__(ntl_ZZ)
        if not isinstance(self, ntl_ZZ):
            self = ntl_ZZ(self)
        if not isinstance(other, ntl_ZZ):
            other = ntl_ZZ(other)
        ZZ_add(r.x, (<ntl_ZZ>self).x, (<ntl_ZZ>other).x)
        return r

    def __neg__(ntl_ZZ self):
        """
            sage: x = ntl.ZZ(38)
            sage: -x
            -38
            sage: x.__neg__()
            -38
        """
        cdef ntl_ZZ r = ntl_ZZ.__new__(ntl_ZZ)
        ZZ_negate(r.x, self.x)
        return r

    def __pow__(ntl_ZZ self, long e, ignored):
        """
            sage: ntl.ZZ(23)^50
            122008981252869411022491112993141891091036959856659100591281395343249
        """
        cdef ntl_ZZ r = ntl_ZZ()
        sig_on()
        ZZ_power(r.x, self.x, e)
        sig_off()
        return r

    def __int__(self):
        """
        Return self as an int.

        EXAMPLES:
            sage: ntl.ZZ(22).__int__()
            22
            sage: type(ntl.ZZ(22).__int__())
            <type 'int'>

            sage: ntl.ZZ(10^30).__int__()
            1000000000000000000000000000000L
            sage: type(ntl.ZZ(10^30).__int__())
            <type 'long'>
        """
        return int(self._integer_())

    cdef int get_as_int(ntl_ZZ self):
        r"""
        Returns value as C int.
        Return value is only valid if the result fits into an int.

        AUTHOR: David Harvey (2006-08-05)
        """
        cdef int ans
        ZZ_conv_to_int(ans, self.x)
        return ans

    def get_as_int_doctest(self):
        r"""
        This method exists solely for automated testing of get_as_int().

        sage: x = ntl.ZZ(42)
        sage: i = x.get_as_int_doctest()
        sage: print i
         42
        sage: print type(i)
         <type 'int'>
        """
        return self.get_as_int()

    def _integer_(self, ZZ=None):
        r"""
        Gets the value as a sage int.

        sage: n=ntl.ZZ(2983)
        sage: type(n._integer_())
        <type 'sage.rings.integer.Integer'>

        AUTHOR: Joel B. Mohler
        """
        cdef Integer ans = PY_NEW(Integer)
        ZZ_to_mpz(ans.value, &self.x)
        return ans
        #return (<IntegerRing_class>ZZ_sage)._coerce_ZZ(&self.x)

    cdef void set_from_int(ntl_ZZ self, int value):
        r"""
        Sets the value from a C int.

        AUTHOR: David Harvey (2006-08-05)
        """
        ZZ_conv_from_int(self.x, value)

    def set_from_sage_int(self, Integer value):
        r"""
        Sets the value from a sage int.

        EXAMPLES:
            sage: n=ntl.ZZ(2983)
            sage: n
            2983
            sage: n.set_from_sage_int(1234)
            sage: n
            1234

        AUTHOR: Joel B. Mohler
        """
        sig_on()
        value._to_ZZ(&self.x)
        sig_off()

    def set_from_int_doctest(self, value):
        r"""
        This method exists solely for automated testing of set_from_int().

        sage: x = ntl.ZZ()
        sage: x.set_from_int_doctest(42)
        sage: x
         42
        """
        self.set_from_int(int(value))

    def valuation(self, ntl_ZZ prime):
        """
        Uses code in ntl_wrap.cpp to compute the number of times prime divides self.

        EXAMPLES:
        sage: a = ntl.ZZ(5^7*3^4)
        sage: p = ntl.ZZ(5)
        sage: a.valuation(p)
        7
        sage: a.valuation(-p)
        7
        sage: b = ntl.ZZ(0)
        sage: b.valuation(p)
        +Infinity
        """
        cdef ntl_ZZ ans = ntl_ZZ.__new__(ntl_ZZ)
        cdef ntl_ZZ unit = ntl_ZZ.__new__(ntl_ZZ)
        cdef long valuation
        if ZZ_IsZero(self.x):
            from sage.rings.infinity import infinity
            return infinity
        sig_on()
        valuation = ZZ_remove(unit.x, self.x, prime.x)
        sig_off()
        ZZ_conv_from_long(ans.x, valuation)
        return ans

    def val_unit(self, ntl_ZZ prime):
        """
        Uses code in ntl_wrap.cpp to compute p-adic valuation and unit of self.

        EXAMPLES:
        sage: a = ntl.ZZ(5^7*3^4)
        sage: p = ntl.ZZ(-5)
        sage: a.val_unit(p)
        (7, -81)
        sage: a.val_unit(ntl.ZZ(-3))
        (4, 78125)
        sage: a.val_unit(ntl.ZZ(2))
        (0, 6328125)
        """
        cdef ntl_ZZ val = ntl_ZZ.__new__(ntl_ZZ)
        cdef ntl_ZZ unit = ntl_ZZ.__new__(ntl_ZZ)
        cdef long valuation
        sig_on()
        valuation = ZZ_remove(unit.x, self.x, prime.x)
        sig_off()
        ZZ_conv_from_long(val.x, valuation)
        return val, unit

    # todo: add wrapper for int_to_ZZ in wrap.cc?

def unpickle_class_value(cls, x):
    """
    Here for unpickling.

    EXAMPLES:
        sage: sage.libs.ntl.ntl_ZZ.unpickle_class_value(ntl.ZZ, 3)
        3
        sage: type(sage.libs.ntl.ntl_ZZ.unpickle_class_value(ntl.ZZ, 3))
        <type 'sage.libs.ntl.ntl_ZZ.ntl_ZZ'>
    """
    return cls(x)

def unpickle_class_args(cls, x):
    """
    Here for unpickling.

    EXAMPLES:
        sage: sage.libs.ntl.ntl_ZZ.unpickle_class_args(ntl.ZZ, [3])
        3
        sage: type(sage.libs.ntl.ntl_ZZ.unpickle_class_args(ntl.ZZ, [3]))
        <type 'sage.libs.ntl.ntl_ZZ.ntl_ZZ'>
    """
    return cls(*x)

# Random-number generation
def ntl_setSeed(x=None):
    r"""
    Seed the NTL random number generator.

    This is automatically called when you set the main \sage random
    number seed, then call any NTL routine requiring random numbers;
    so you should never need to call this directly.

    If for some reason you do need to call this directly, then
    you need to get a random number from NTL (so that \sage will
    seed NTL), then call this function and \sage will not notice.

    EXAMPLE:
    This is automatically seeded from the main \sage random number seed.
        sage: ntl.ZZ_random(1000)
        341

    Now you can call this function, and it will not be overridden until
    the next time the main \sage random number seed is changed.
        sage: ntl.ntl_setSeed(10)
        sage: ntl.ZZ_random(1000)
        776
    """
    cdef ntl_ZZ seed = ntl_ZZ(1)
    if x is None:
        from random import randint
        seed = ntl_ZZ(str(randint(0,int(2)**64)))
    else:
        seed = ntl_ZZ(str(x))
    sig_on()
    ZZ_SetSeed(seed.x)
    sig_off()

ntl_setSeed()


def randomBnd(q):
    r"""
    Returns random number in the range [0,n) .
    According to the NTL documentation, these numbers are
    "cryptographically strong"; of course, that depends in part on
    how they are seeded.

    EXAMPLES:
        sage: [ntl.ZZ_random(99999) for i in range(5)]
        [82123, 14857, 53872, 13159, 83337]

    AUTHOR:
        -- Didier Deshommes <dfdeshom@gmail.com>
    """
    current_randstate().set_seed_ntl(False)

    cdef ntl_ZZ w

    if not isinstance(q, ntl_ZZ):
        q = ntl_ZZ(str(q))
    w = q
    cdef ntl_ZZ ans
    ans = ntl_ZZ.__new__(ntl_ZZ)
    sig_on()
    ZZ_RandomBnd(ans.x, w.x)
    sig_off()
    return ans

def randomBits(long n):
    r"""
    Return a pseudo-random number between 0 and $2^n-1$

    EXAMPLES:
        sage: [ntl.ZZ_random_bits(20) for i in range(3)]
        [564629, 843071, 972038]

    AUTHOR:
        -- Didier Deshommes <dfdeshom@gmail.com>
    """
    current_randstate().set_seed_ntl(False)

    cdef ntl_ZZ ans
    ans = ntl_ZZ.__new__(ntl_ZZ)
    sig_on()
    ZZ_RandomBits(ans.x, n)
    sig_off()
    return ans


cdef void PyLong_to_ZZ(ZZ_c* z, value):
    """
    Convert ``value`` (which must be a Python ``long``) to NTL.
    """
    cdef mpz_t t
    mpz_init(t)
    mpz_set_pylong(t, value)
    mpz_to_ZZ(z, t)
    mpz_clear(t)<|MERGE_RESOLUTION|>--- conflicted
+++ resolved
@@ -85,13 +85,8 @@
         elif PyInt_Check(v):
             ZZ_conv_from_int(self.x, PyInt_AS_LONG(v))
         elif PyLong_Check(v):
-<<<<<<< HEAD
             PyLong_to_ZZ(&self.x, v)
-        elif PY_TYPE_CHECK(v, Integer):
-=======
-            ZZ_set_pylong(self.x, v)
         elif isinstance(v, Integer):
->>>>>>> b22c33b8
             self.set_from_sage_int(v)
         elif v is not None:
             v = str(v)
