--- conflicted
+++ resolved
@@ -1,13 +1,8 @@
-<<<<<<< HEAD
 # Lcalc requires GNU extensions, it does not strictly conform to any
 # C++ standard: https://trac.sagemath.org/ticket/23341
 # distutils: extra_compile_args = -std=gnu++98
 
-cdef extern from "sage/libs/lcalc/lcalc_sage.h":
-=======
 cdef extern from "lcalc_sage.h":
->>>>>>> 6700ab33
-
     ctypedef struct doublevec "std::vector<double>":
         int (*size)()
         double ind "operator[]"(int i)
