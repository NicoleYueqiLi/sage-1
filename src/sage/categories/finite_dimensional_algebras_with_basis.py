# -*- coding: utf-8 -*-
r"""
Finite dimensional algebras with basis


REFERENCES:

..  [CR62] Curtis, Charles W.; Reiner, Irving
    "Representation theory of finite groups and associative
    algebras."
    Pure and Applied Mathematics, Vol. XI Interscience Publishers, a
    division of John Wiley & Sons, New York-London 1962
    pp 545--547
"""
#*****************************************************************************
#  Copyright (C) 2008      Teresa Gomez-Diaz (CNRS) <Teresa.Gomez-Diaz@univ-mlv.fr>
#                2011-2015 Nicolas M. Thiéry <nthiery at users.sf.net>
#                2011-2015 Franco Saliola <saliola@gmail.com>
#
#  Distributed under the terms of the GNU General Public License (GPL)
#                  http://www.gnu.org/licenses/
#******************************************************************************

import operator
from sage.misc.cachefunc import cached_method
from sage.categories.category_with_axiom import CategoryWithAxiom_over_base_ring
from sage.categories.algebras import Algebras
from sage.categories.associative_algebras import AssociativeAlgebras
from sage.matrix.constructor import Matrix
from sage.functions.other import sqrt

class FiniteDimensionalAlgebrasWithBasis(CategoryWithAxiom_over_base_ring):
    r"""
    The category of finite dimensional algebras with a distinguished basis.

    EXAMPLES::

        sage: C = FiniteDimensionalAlgebrasWithBasis(QQ); C
        Category of finite dimensional algebras with basis over Rational Field
        sage: C.super_categories()
        [Category of algebras with basis over Rational Field,
         Category of finite dimensional modules with basis over Rational Field]
        sage: C.example()
        An example of a finite dimensional algebra with basis:
        the path algebra of the Kronecker quiver
        (containing the arrows a:x->y and b:x->y) over Rational Field

    TESTS::

        sage: TestSuite(C).run()
        sage: C is Algebras(QQ).FiniteDimensional().WithBasis()
        True
        sage: C is Algebras(QQ).WithBasis().FiniteDimensional()
        True
    """

    class ParentMethods:

        @cached_method
        def radical_basis(self):
            r"""
            Return a basis of the Jacobson radical of this algebra.

            .. NOTE::

               This implementation handles algebras over fields of
               characteristic zero (using Dixon's lemma) or fields of
               characteristic `p` in which we can compute `x^{1/p}`
               [FR85], [Eb89].

            REFERENCES:

            [Eb89] Eberly, Wayne. "Computations for algebras and group
            representations." Ph.D. Thesis, University of Toronto, 1989.

            [FR85] Friedl, Katalin, and Lajos Rónyai. "Polynomial time
            solutions of some problems of computational algebra." Proceedings
            of the seventeenth annual ACM symposium on Theory of computing.
            ACM, 1985.

            OUTPUT:

            - a list of elements of ``self``.

            .. SEEALSO:: :meth:`radical`, :class:`Algebras.Semisimple`

            EXAMPLES::

                sage: A = Algebras(QQ).FiniteDimensional().WithBasis().example(); A
                An example of a finite dimensional algebra with basis:
                the path algebra of the Kronecker quiver
                (containing the arrows a:x->y and b:x->y) over Rational Field
                sage: A.radical_basis()
                [a, b]

            We construct the group algebra of the Klein Four-Group
            over the rationals::

                sage: A = KleinFourGroup().algebra(QQ)

            This algebra belongs to the category of finite dimensional
            algebras over the rationals::

                sage: A in Algebras(QQ).FiniteDimensional().WithBasis()
                True

            Since the field has characteristic `0`, Maschke's Theorem
            tells us that the group algebra is semisimple. So its
            radical is the zero ideal::

                sage: A in Algebras(QQ).Semisimple()
                True
                sage: A.radical_basis()
                []

            Let's work instead over a field of characteristic `2`::

                sage: A = KleinFourGroup().algebra(GF(2))
                sage: A in Algebras(GF(2)).Semisimple()
                False
                sage: A.radical_basis()
                [B[()] + B[(1,2)(3,4)], B[(3,4)] + B[(1,2)(3,4)], B[(1,2)] + B[(1,2)(3,4)]]

            We now implement the algebra `A = K[x] / x^p-1`, where `K`
            is a finite field of characteristic `p`, and check its
            radical; alas, we currently need to wrap `A` to make it a
            proper :class:`ModulesWithBasis`::

                sage: class AnAlgebra(CombinatorialFreeModule):
                ....:     def __init__(self, F):
                ....:         R.<x> = PolynomialRing(F)
                ....:         I = R.ideal(x**F.characteristic()-F.one())
                ....:         self._xbar = R.quotient(I).gen()
                ....:         basis_keys = [self._xbar**i for i in range(F.characteristic())]
                ....:         CombinatorialFreeModule.__init__(self, F, basis_keys,
                ....:                 category=Algebras(F).FiniteDimensional().WithBasis())
                ....:     def one(self):
                ....:         return self.basis()[self.base_ring().one()]
                ....:     def product_on_basis(self, w1, w2):
                ....:         return self.from_vector(vector(w1*w2))
                sage: AnAlgebra(GF(3)).radical_basis()
                [B[1] + 2*B[xbar^2], B[xbar] + 2*B[xbar^2]]
                sage: AnAlgebra(GF(16,'a')).radical_basis()
                [B[1] + B[xbar]]
                sage: AnAlgebra(GF(49,'a')).radical_basis()
                [B[1] + 6*B[xbar^6], B[xbar] + 6*B[xbar^6], B[xbar^2] + 6*B[xbar^6],
                 B[xbar^3] + 6*B[xbar^6], B[xbar^4] + 6*B[xbar^6], B[xbar^5] + 6*B[xbar^6]]

            TESTS::

                sage: A = KleinFourGroup().algebra(GF(2))
                sage: A.radical_basis()
                [B[()] + B[(1,2)(3,4)], B[(3,4)] + B[(1,2)(3,4)], B[(1,2)] + B[(1,2)(3,4)]]

                sage: A = KleinFourGroup().algebra(QQ, category=Monoids())
                sage: A.radical_basis.__module__
                'sage.categories.finite_dimensional_algebras_with_basis'
                sage: A.radical_basis()
                []
            """
            F = self.base_ring()
            if not F.is_field():
                raise NotImplementedError("the base ring must be a field")
            p = F.characteristic()
            from sage.matrix.constructor import matrix
            from sage.modules.free_module_element import vector

            product_on_basis = self.product_on_basis

            if p == 0:
                keys = list(self.basis().keys())
                cache = [{(i,j): c
                    for i in keys
                    for j,c in product_on_basis(y,i)}
                    for y in keys]
                mat = [ [ sum(x.get((j, i), 0) * c for (i,j),c in y.items())
                    for x in cache]
                    for y in cache]

                mat = matrix(self.base_ring(), mat)
                rad_basis = mat.kernel().basis()

            else:
                # TODO: some finite field elements in Sage have both an
                # ``nth_root`` method and a ``pth_root`` method (such as ``GF(9,'a')``),
                # some only have a ``nth_root`` element such as ``GF(2)``
                # I imagine that ``pth_root`` would be fastest, but it is not
                # always available....
                if hasattr(self.base_ring().one(), 'nth_root'):
                    root_fcn = lambda s, x : x.nth_root(s)
                else:
                    root_fcn = lambda s, x : x**(1/s)

                s, n = 1, self.dimension()
                B = [b.on_left_matrix() for b in self.basis()]
                I = B[0].parent().one()
                while s <= n:
                    BB = B + [I]
                    G = matrix([ [(-1)**s * (b*bb).characteristic_polynomial()[n-s]
                                    for bb in BB] for b in B])
                    C = G.left_kernel().basis()
                    if 1 < s < F.order():
                        C = [vector(F, [root_fcn(s, ci) for ci in c]) for c in C]
                    B = [ sum(ci*b for (ci,b) in zip(c,B)) for c in C ]
                    s = p * s
                e = vector(self.one())
                rad_basis = [b*e for b in B]

            return [self.from_vector(vec) for vec in rad_basis]

        @cached_method
        def radical(self):
            r"""
            Return the Jacobson radical of ``self``.

            This uses :meth:`radical_basis`, whose default
            implementation handles algebras over fields of
            characteristic zero or fields of characteristic `p` in
            which we can compute `x^{1/p}`.

            .. SEEALSO:: :meth:`radical_basis`, :meth:`semisimple_quotient`

            EXAMPLES::

                sage: A = Algebras(QQ).FiniteDimensional().WithBasis().example(); A
                An example of a finite dimensional algebra with basis:
                the path algebra of the Kronecker quiver
                (containing the arrows a:x->y and b:x->y) over Rational Field
                sage: radical = A.radical(); radical
                Radical of An example of a finite dimensional algebra with basis:
                the path algebra of the Kronecker quiver
                (containing the arrows a:x->y and b:x->y) over Rational Field

            The radical is an ideal of `A`, and thus a finite
            dimensional non unital associative algebra::

                sage: from sage.categories.associative_algebras import AssociativeAlgebras
                sage: radical in AssociativeAlgebras(QQ).WithBasis().FiniteDimensional()
                True
                sage: radical in Algebras(QQ)
                False

                sage: radical.dimension()
                2
                sage: radical.basis()
                Finite family {0: B[0], 1: B[1]}
                sage: radical.ambient() is A
                True
                sage: [c.lift() for c in radical.basis()]
                [a, b]

            .. TODO::

                - Tell Sage that the radical is in fact an ideal;
                - Pickling by construction, as ``A.center()``;
                - Lazy evaluation of ``_repr_``.

            TESTS::

                sage: TestSuite(radical).run()
            """
            category = AssociativeAlgebras(self.base_ring()).WithBasis().FiniteDimensional().Subobjects()
            radical = self.submodule(self.radical_basis(),
                                     category=category,
                                     already_echelonized=True)
            radical.rename("Radical of {}".format(self))
            return radical

        @cached_method
        def semisimple_quotient(self):
            """
            Return the semisimple quotient of ``self``.

            This is the quotient of ``self`` by its radical.

            .. SEEALSO:: :meth:`radical`

            EXAMPLES::

                sage: A = Algebras(QQ).FiniteDimensional().WithBasis().example(); A
                An example of a finite dimensional algebra with basis:
                the path algebra of the Kronecker quiver
                (containing the arrows a:x->y and b:x->y) over Rational Field
                sage: a,b,x,y = sorted(A.basis())
                sage: S = A.semisimple_quotient(); S
                Semisimple quotient of An example of a finite dimensional algebra with basis:
                the path algebra of the Kronecker quiver
                (containing the arrows a:x->y and b:x->y) over Rational Field
                sage: S in Algebras(QQ).Semisimple()
                True
                sage: S.basis()
                Finite family {'y': B['y'], 'x': B['x']}
                sage: xs,ys = sorted(S.basis())
                sage: (xs + ys) * xs
                B['x']

            Sanity check: the semisimple quotient of the `n`-th
            descent algebra of the symmetric group is of dimension the
            number of partitions of `n`::

                sage: [ DescentAlgebra(QQ,n).B().semisimple_quotient().dimension()
                ....:   for n in range(6) ]
                [1, 1, 2, 3, 5, 7]
                sage: [Partitions(n).cardinality() for n in range(10)]
                [1, 1, 2, 3, 5, 7, 11, 15, 22, 30]

            .. TODO::

               - Pickling by construction, as ``A.semisimple_quotient()``?
               - Lazy evaluation of ``_repr_``

            TESTS::

                sage: TestSuite(S).run()
            """
            ring = self.base_ring()
            category = Algebras(ring).WithBasis().FiniteDimensional().Quotients().Semisimple()
            result = self.quotient_module(self.radical(), category=category)
            result.rename("Semisimple quotient of {}".format(self))
            return result


        @cached_method
        def center_basis(self):
            r"""
            Return a basis of the center of ``self``.

            OUTPUT:

            - a list of elements of ``self``.

            .. SEEALSO:: :meth:`center`

            EXAMPLES::

                sage: A = Algebras(QQ).FiniteDimensional().WithBasis().example(); A
                An example of a finite dimensional algebra with basis:
                the path algebra of the Kronecker quiver
                (containing the arrows a:x->y and b:x->y) over Rational Field
                sage: A.center_basis()
                [x + y]
            """
            return self.annihilator_basis(self.algebra_generators(), self.bracket)

        @cached_method
        def center(self):
            r"""
            Return the center of ``self``.

            .. SEEALSO:: :meth:`center_basis`

            EXAMPLES::

                sage: A = Algebras(QQ).FiniteDimensional().WithBasis().example(); A
                An example of a finite dimensional algebra with basis:
                the path algebra of the Kronecker quiver
                (containing the arrows a:x->y and b:x->y) over Rational Field
                sage: center = A.center(); center
                Center of An example of a finite dimensional algebra with basis:
                the path algebra of the Kronecker quiver
                (containing the arrows a:x->y and b:x->y) over Rational Field
                sage: center in Algebras(QQ).WithBasis().FiniteDimensional().Commutative()
                True
                sage: center.dimension()
                1
                sage: center.basis()
                Finite family {0: B[0]}
                sage: center.ambient() is A
                True
                sage: [c.lift() for c in center.basis()]
                [x + y]

            The center of a semisimple algebra is semisimple::

                sage: DihedralGroup(6).algebra(QQ).center() in Algebras(QQ).Semisimple()
                True

            .. TODO::

                - Pickling by construction, as ``A.center()``?
                - Lazy evaluation of ``_repr_``

            TESTS::

                sage: TestSuite(center).run()
            """
            category = Algebras(self.base_ring()).FiniteDimensional().Subobjects().Commutative().WithBasis()
            if self in Algebras.Semisimple:
                category = category.Semisimple()
            center = self.submodule(self.center_basis(),
                                    category=category,
                                    already_echelonized=True)
            center.rename("Center of {}".format(self))
            return center

        def principal_ideal(self, a, side='left'):
            r"""
            Construct the ``side`` principal ideal generated by ``a``.

            EXAMPLES:

            In order to highlight the difference between left and
            right principal ideals, our first example deals with a non
            commutative algebra::

                sage: A = Algebras(QQ).FiniteDimensional().WithBasis().example(); A
                An example of a finite dimensional algebra with basis:
                the path algebra of the Kronecker quiver
                (containing the arrows a:x->y and b:x->y) over Rational Field
                sage: x, y, a, b = A.basis()

            In this algebra, multiplication on the right by `x`
            annihilates all basis elements but `x`::

                sage: x*x, y*x, a*x, b*x
                (x, 0, 0, 0)

            so the left ideal generated by `x` is one-dimensional::

                sage: Ax = A.principal_ideal(x, side='left'); Ax
                Free module generated by {0} over Rational Field
                sage: [B.lift() for B in Ax.basis()]
                [x]

            Multiplication on the left by `x` annihilates
            only `x` and fixes the other basis elements::

                sage: x*x, x*y, x*a, x*b
                (x, 0, a, b)

            so the right ideal generated by `x` is 3-dimensional::

                sage: xA = A.principal_ideal(x, side='right'); xA
                Free module generated by {0, 1, 2} over Rational Field
                sage: [B.lift() for B in xA.basis()]
                [x, a, b]
            """
            return self.submodule([(a * b if side=='right' else b * a)
                                    for b in self.basis()])

        @cached_method
        def orthogonal_idempotents_central_mod_rad(self):
            r"""
            Return a family of orthogonal idempotents of ``self`` that project
            on the central orthogonal idempotents of the semisimple quotient.

            OUTPUT:

            - a list of orthogonal idempotents obtained by lifting the central
              orthogonal idempotents of the semisimple quotient.

            ALGORITHM:

            The orthogonal idempotents of `A` are obtained by lifting the
            central orthogonal idempotents of the semisimple quotient
            `\overline{A}`.

            Namely, let `(\overline{f_i})` be the central orthogonal
            idempotents of the semisimple quotient of `A`. We
            recursively construct orthogonal idempotents of `A` by the
            following procedure: assuming `(f_i)_{i < n}` is a set of
            already constructed orthogonal idempotent, we construct
            `f_k` by idempotent lifting of `(1-f) g (1-f)`, where `g`
            is any lift of `\overline{e_k}` and `f=\sum_{i<k} f_i`.

            See [CR62]_ for correctness and termination proofs.

            .. SEEALSO::

                - :meth:`Algebras.SemiSimple.FiniteDimensional.WithBasis.ParentMethods.central_orthogonal_idempotents`
                - :meth:`idempotent_lift`

            EXAMPLES::

                sage: A = Algebras(QQ).FiniteDimensional().WithBasis().example(); A
                An example of a finite dimensional algebra with basis:
                the path algebra of the Kronecker quiver
                (containing the arrows a:x->y and b:x->y) over Rational Field
                sage: A.orthogonal_idempotents_central_mod_rad()
                [y, x]

            ::

                sage: Z12 = Monoids().Finite().example(); Z12
                An example of a finite multiplicative monoid: the integers modulo 12
                sage: A = Z12.algebra(QQ)
                sage: orth = A.orthogonal_idempotents_central_mod_rad(); orth
                [-1/2*B[8] + 1/2*B[4],
                 1/4*B[1] - 1/2*B[4] - 1/4*B[5] + 1/4*B[7] + 1/2*B[8] - 1/4*B[11],
                 1/4*B[1] + 1/2*B[3] + 1/4*B[5] - 1/4*B[7] - 1/2*B[9] - 1/4*B[11],
                 -1/2*B[3] + 1/2*B[9],
                 B[0],
                 1/2*B[8] + 1/2*B[4] - B[0],
                 1/4*B[1] + 1/4*B[11] - 1/4*B[5] - 1/4*B[7],
                 -B[0] + 1/2*B[3] + 1/2*B[9],
                 B[0] + 1/4*B[1] - 1/2*B[3] - 1/2*B[4] + 1/4*B[5] + 1/4*B[7] - 1/2*B[8] - 1/2*B[9] + 1/4*B[11]]
                sage: sum(orth) == 1
                True
                sage: all(e*e == e for e in orth)
                True
                sage: all(e*f == 0 and f*e == 0 for e in orth for f in orth if e != f)
                True

<<<<<<< HEAD
            We construct orthogonal idempotents of the algebra of the `0`-Hecke
            monoid::
=======
            We construct orthogonal idempotents for the `0`-Hecke
            algebra::
>>>>>>> 8a6b813f

                sage: from sage.monoids.automatic_semigroup import AutomaticSemigroup
                sage: W = WeylGroup(['A', 3]); W.rename("W")
                sage: ambient_monoid = FiniteSetMaps(W, action="right")
                sage: pi = W.simple_projections(length_increasing=True).map(ambient_monoid)
                sage: M = AutomaticSemigroup(pi, one=ambient_monoid.one()); M
                A submonoid of (Maps from W to itself) with 3 generators
                sage: A = M.algebra(QQ)
                sage: orth = A.orthogonal_idempotents_central_mod_rad()
                sage: sum(orth) == 1
                True
                sage: all(e*e == e for e in orth)
                True
                sage: all(e*f == 0 and f*e == 0 for e in orth for f in orth if e!= f)
                True
            """
            one = self.one()
            # Construction of the orthogonal idempotents
            idempotents = []
            f = self.zero()
            for g in self.semisimple_quotient().central_orthogonal_idempotents():
                fi = self.idempotent_lift((one - f) * g.lift() * (one - f))
                idempotents.append(fi)
                f = f + fi
            return idempotents

        def idempotent_lift(self, x):
            r"""
            Lift an idempotent of the semisimple quotient into an idempotent of ``self``.

            Let `A` be this finite dimensional algebra and `\pi` be
            the projection `A \rightarrow \overline{A}` on its
            semisimple quotient. Let `\overline{x}` be an idempotent
            of `\overline A`, and `x` any lift thereof in `A`. This
            returns an idempotent `e` of `A` such that `\pi(e)=\pi(x)`
            and `e` is a polynomial in `x`.

            INPUT:

            - `x` -- an element of `A` that projects on an idempotent
              `\overline x` of the semisimple quotient of `A`.
              Alternatively one may give as input the idempotent
              `\overline{x}`, in which case some lift thereof will be
              taken for `x`.

            OUTPUT: the idempotent `e` of ``self``

            ALGORITHM:

            Iterate the formula `1 - (1 - x^2)^2` until having an
            idempotent.

            See [CR62]_ for correctness and termination proofs.

            EXAMPLES::

                sage: A = Algebras(QQ).FiniteDimensional().WithBasis().example()
                sage: S = A.semisimple_quotient()
                sage: A.idempotent_lift(S.basis()['x'])
                x
                sage: A.idempotent_lift(A.basis()['y'])
                y

            .. TODO::

                Add some non trivial example
            """
            if not self.is_parent_of(x):
                x = x.lift()
            p = self.semisimple_quotient().retract(x)
            if p * p != p:
                raise ValueError("%s does not retract to an idempotent."%p)
            x_prev = None
            one = self.one()
            while x != x_prev:
                tmp = x
                x = (one - (one - x**2)**2)
                x_prev = tmp
            return x

        @cached_method
        def cartan_invariants_matrix(self):
            r"""
            Return the Cartan invariants matrix of the algebra.

            OUTPUT: a matrix of non negative integers

            Let `A` be this finite dimensional algebra and
            `(S_i)_{i\in I}` be representatives of the right simple
            modules of `A`. Note that their adjoints `S_i^*` are
            representatives of the right simple modules.

            Let `(P^L_i)_{i\in I}` and `(P^R_i)_{i\in I}` be
            respectively representatives of the corresponding
            indecomposable projective left and right modules of `A`.
            In particular, we assume that the indexing is consistent
            so that `S_i^*=\operatorname{top} P^L_i` and
            `S_i=\operatorname{top} P^R_i`.

            The *Cartan invariant matrix* `(C_{i,j})_{i,j\in I}` is a
            matrix of non negative integers that encodes much of the
            representation theory of `A`; namely:

            - `C_{i,j}` counts how many times `S_i^*\otimes S_j`
              appears as composition factor of `A` seen as a bimodule
              over itself;

            - `C_{i,j}=\dim Hom_A(P^R_j, P^R_i)`;

            - `C_{i,j}` counts how many times `S_j` appears as
              composition factor of `P^R_i`;

            - `C_{i,j}=\dim Hom_A(P^L_i, P^L_j)`;

            - `C_{i,j}` counts how many times `S_i^*` appears as
              composition factor of `P^L_j`.

            In the commutative case, the Cartan invariant matrix is
            diagonal. In the context of solving systems of
            multivariate polynomial equations of dimension zero, `A`
            is the quotient of the polynomial ring by the ideal
            generated by the equations, the simple modules correspond
            to the roots, and the numbers `C_{i,i}` give the
            multiplicities of those roots.

            .. NOTE::

                For simplicity, the current implementation, assumes
                that the index set `I` is of the form
                `\{0,\dots,n-1\}`. Better indexations will be possible
                in the future.

            ALGORITHM:

            The Cartan invariant matrix of `A` is computed from the
            dimension of the summands of its peirce decomposition.

            .. SEEALSO::

                - :meth:`peirce_decomposition`

            EXAMPLES:

            For a semisimple algebra, in particular for group algebras
            in chararacteristic zero, the Cartan invariants matrix is
            the identity::

                sage: A3 = SymmetricGroup(3).algebra(QQ)
                sage: A3.cartan_invariants_matrix()
                [1 0 0]
                [0 1 0]
                [0 0 1]

            For the path algebra of a quiver, the Cartan invariants
            matrix counts the number of paths between two vertices::

                sage: A = Algebras(QQ).FiniteDimensional().WithBasis().example()
                sage: A.cartan_invariants_matrix()
                [1 0]
                [2 1]

            In the commutative case, the Cartan invariant matrix is diagonal::

                sage: Z12 = Monoids().Finite().example(); Z12
                An example of a finite multiplicative monoid: the integers modulo 12
                sage: A = Z12.algebra(QQ)
                sage: A.cartan_invariants_matrix()
                [1 0 0 0 0 0 0 0 0]
                [0 2 0 0 0 0 0 0 0]
                [0 0 1 0 0 0 0 0 0]
                [0 0 0 1 0 0 0 0 0]
                [0 0 0 0 1 0 0 0 0]
                [0 0 0 0 0 1 0 0 0]
                [0 0 0 0 0 0 1 0 0]
                [0 0 0 0 0 0 0 2 0]
                [0 0 0 0 0 0 0 0 2]

            With the 0-Hecke monoid algebra::

                sage: from sage.monoids.automatic_semigroup import AutomaticSemigroup
                sage: W = SymmetricGroup(4); W.rename("W")
                sage: ambient_monoid = FiniteSetMaps(W, action="right")
                sage: pi = W.simple_projections(length_increasing=True).map(ambient_monoid)
                sage: H4 = ambient_monoid.submonoid(pi); H4
                A submonoid of (Maps from W to itself) with 3 generators
                sage: A = H4.algebra(QQ)
                sage: A.cartan_invariants_matrix()
                [1 0 0 0 0 0 0 0]
                [0 1 1 1 0 0 0 0]
                [0 1 1 1 0 0 0 0]
                [0 1 1 2 0 1 0 0]
                [0 0 0 0 1 1 1 0]
                [0 0 0 1 1 2 1 0]
                [0 0 0 0 1 1 1 0]
                [0 0 0 0 0 0 0 1]
            """
            A_quo = self.semisimple_quotient()
            orth_quo = A_quo.central_orthogonal_idempotents()
            # Dimension of simple modules
            dimSimples = [sqrt(A_quo.principal_ideal(e).dimension()) for e in
                    orth_quo]
            # Orthogonal idempotents
            orth = self.orthogonal_idempotents_central_mod_rad()
            return Matrix(self.base_ring(),
                    len(orth),
                    lambda i,j: self.peirce_summand(orth[i],
                        orth[j]).dimension()/(dimSimples[i]*dimSimples[j]))

        def projective_isotypics(self, side='left'):
            r"""
            Return the list of isotypic projective ``side`` ``self``-modules.

            Let `(e_i)` be the orthogonal idempotents lifted from the central
            orthogonal idempotents of the semisimple algebra. The regular
            representation `A` can be decomposed as a direct sum
            `\bigoplus_i P_i` with `P_i = e_i A`.
            The projective modules `P_i` are isotypic in the sense that all
            their direct summands are isomorphic.

            .. NOTE::

                The number of summands of `P_i` is the dimension of the associated
                simple module.

            OUTPUT:

            - return a list of modules `e_i A` for `(e_i)` a set of orthogonal
              idempotents lifted from central orthogonal idempotents of the
              semisimple quotient.

            EXAMPLES::

                sage: A = Algebras(QQ).FiniteDimensional().WithBasis().example()
                sage: projs = A.projective_isotypics(side="left"); projs
                [Free module generated by {0, 1, 2} over Rational Field,
                 Free module generated by {0} over Rational Field]

            We check that the sum of the dimensions of the indecomposable
            projective module is the dimension of ``self``:

                sage: sum([P.dimension() for P in projs]) == A.dimension()
                True

            """
            return [self.principal_ideal(e, side) for e in
                    self.orthogonal_idempotents_central_mod_rad()]

        @cached_method
        def peirce_summand(self, ei, ej):
            r"""
            Return the Peirce decomposition summand `e_i A e_j` as a
            subspace of the algebra.

            INPUT:

            - ``self`` -- an algebra `A`
            - `e_i` -- an idempotent of `A`
            - `e_j` -- an idempotent of `A`

            OUTPUT:

            - `e_i A e_j` as a subspace of `A`

            .. SEEALSO:: :meth:`peirce_decomposition`

            EXAMPLES::

                sage: A = Algebras(QQ).FiniteDimensional().WithBasis().example()
                sage: idemp = A.orthogonal_idempotents_central_mod_rad()
                sage: A.peirce_summand(idemp[1], idemp[0])
                Free module generated by {0, 1} over Rational Field
                sage: A.peirce_summand(idemp[0], idemp[1])
                Free module generated by {} over Rational Field

            We recover the unique 2 dimensional representation of S4::

                sage: A4 = SymmetricGroup(4).algebra(QQ)
                sage: e = A4.central_orthogonal_idempotents()[2]
                sage: A4.peirce_summand(e, e)
                Free module generated by {0, 1, 2, 3} over Rational Field
            """
            B = self.basis()
            phi = self.module_morphism(on_basis=lambda k: ei * B[k] * ej,
                                       codomain=self, triangular='lower')
            ideal = phi.matrix().image()
            return self.submodule([self.from_vector(v) for v in ideal.basis()],
                                  already_echelonized=True)


        def peirce_decomposition(self, idempotents=None, check=True):
            r"""
            Return a Peirce decomposition of ``self``.

            Let `(e_i)` be a collection of orthogonal idempotents of
            `A` with sum `1`. The *Peirce decomposition* of `A` is the
            decomposition of `A` into the direct sum of the subspaces
            `e_i A e_j`.

            With the default collection of orthogonal idempotents, one has

            .. MATH::

                \dim e_i A e_j = C_{i,j} \dim S_i \dim S_j

            where `(S_i)_i` are the simple modules of `A` and
            `C_{i,j}` is the Cartan invariants matrix.

            INPUT:

            - ``idempotents`` -- a finite collection of orthogonal
              idempotents of the algebra that sum to `1` (default: the
              idempotents returned by
              :meth:`orthogonal_idempotents_central_mod_rad`)

            - ``check`` -- whether to check that the idempotents are
              indeed orthogonal (default: True)

            OUTPUT:

            The subspaces `e_i A e_j`, where `e_i` and `e_j` run
            through ``list_idempotents``.

            .. SEEALSO::

                - :meth:`orthogonal_idempotents_central_mod_rad`
                - :meth:`cartan_invariants_matrix`

            EXAMPLES::

                sage: A = Algebras(QQ).FiniteDimensional().WithBasis().example(); A
                An example of a finite dimensional algebra with basis:
                the path algebra of the Kronecker quiver
                (containing the arrows a:x->y and b:x->y) over Rational Field
                sage: A.orthogonal_idempotents_central_mod_rad()
                [y, x]
                sage: decomposition = A.peirce_decomposition(); decomposition
                [Free module generated by {0} over Rational Field,
                 Free module generated by {} over Rational Field,
                 Free module generated by {0, 1} over Rational Field,
                 Free module generated by {0} over Rational Field]
                sage: [[x.lift() for x in summand.basis()]
                ....:  for summand in decomposition]
                [[y],
                 [],
                 [a, b],
                 [x]]

            .. TODO::

                - Extract a method that tests whether a collection of
                  elements form a decomposition of the identity into
                  orthogonal idempotents.

                - Specify the order in which the summands are returned,
                  or return a list of list or a dictionary.
            """
            if idempotents is None:
                idempotents = self.orthogonal_idempotents_central_mod_rad()
            if check:
                if not (self.sum(idempotents) == self.one() and
                        all(e*e == e for e in idempotents) and
                        all(e*f == 0 and f*e == 0
                            for e in idempotents
                            for f in idempotents if f != e)):
                    raise ValueError("Not a collection of orthogonal idempotents that sum to 1")
            return [self.peirce_summand(ei, ej)
                    for ei in idempotents
                    for ej in idempotents]

    class ElementMethods:

        def to_matrix(self, base_ring=None, action=operator.mul, side='left'):
            """
            Return the matrix of the action of ``self`` on the algebra.

            INPUT:

            - ``base_ring`` -- the base ring for the matrix to be constructed
            - ``action`` -- a bivariate function (default: :func:`operator.mul`)
            - ``side`` -- 'left' or 'right' (default: 'right')

            EXAMPLES::

                sage: QS3 = SymmetricGroupAlgebra(QQ, 3)
                sage: a = QS3([2,1,3])
                sage: a.to_matrix(side='left')
                [0 0 1 0 0 0]
                [0 0 0 0 1 0]
                [1 0 0 0 0 0]
                [0 0 0 0 0 1]
                [0 1 0 0 0 0]
                [0 0 0 1 0 0]
                sage: a.to_matrix(side='right')
                [0 0 1 0 0 0]
                [0 0 0 1 0 0]
                [1 0 0 0 0 0]
                [0 1 0 0 0 0]
                [0 0 0 0 0 1]
                [0 0 0 0 1 0]
                sage: a.to_matrix(base_ring=RDF, side="left")
                [0.0 0.0 1.0 0.0 0.0 0.0]
                [0.0 0.0 0.0 0.0 1.0 0.0]
                [1.0 0.0 0.0 0.0 0.0 0.0]
                [0.0 0.0 0.0 0.0 0.0 1.0]
                [0.0 1.0 0.0 0.0 0.0 0.0]
                [0.0 0.0 0.0 1.0 0.0 0.0]

            AUTHORS: Mike Hansen, ...
            """
            basis = self.parent().basis()
            action_left = action
            if side == 'right':
                action = lambda x: action_left(basis[x], self)
            else:
                action = lambda x: action_left(self, basis[x])
            endo = self.parent().module_morphism(on_basis=action, codomain=self.parent())
            return endo.matrix(base_ring=base_ring)

        _matrix_ = to_matrix  # For temporary backward compatibility
        on_left_matrix = to_matrix<|MERGE_RESOLUTION|>--- conflicted
+++ resolved
@@ -501,13 +501,8 @@
                 sage: all(e*f == 0 and f*e == 0 for e in orth for f in orth if e != f)
                 True
 
-<<<<<<< HEAD
             We construct orthogonal idempotents of the algebra of the `0`-Hecke
             monoid::
-=======
-            We construct orthogonal idempotents for the `0`-Hecke
-            algebra::
->>>>>>> 8a6b813f
 
                 sage: from sage.monoids.automatic_semigroup import AutomaticSemigroup
                 sage: W = WeylGroup(['A', 3]); W.rename("W")
