--- conflicted
+++ resolved
@@ -800,13 +800,8 @@
         - if there is a range of consecutive points where the function has
           no value, then those points will be excluded from the plot. See
           the example below on automatic exclusion of points.
-<<<<<<< HEAD
-
-
-=======
-
-
->>>>>>> f16112c7
+
+
     EXAMPLES:
 
     We plot the `\sin` function::
