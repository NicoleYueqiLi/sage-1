--- conflicted
+++ resolved
@@ -6166,7 +6166,6 @@
             return gccc, m * mc * mc2, psi
         return gccc
 
-<<<<<<< HEAD
     def reduce_base_field(self):
         """
         Return this map defined over the field of definition of the coefficients.
@@ -6222,7 +6221,7 @@
                     (3*x^2 + y^2 : x*y)
         """
         return self.as_scheme_morphism().reduce_base_field().as_dynamical_system()
-=======
+
     def is_Newton(self, return_conjugation=False):
         r"""
         Returns whether ``self`` is conjugate to a map of the form `f(z) = z - \frac{p(z)}{p^\prime(z)}` after dehomogenization,
@@ -6320,7 +6319,6 @@
                 return False, None
         else:
             return Npoly.derivative(z) == (z - N_aff[0]).denominator()
->>>>>>> 1c552490
 
 class DynamicalSystem_projective_finite_field(DynamicalSystem_projective_field,
                                               SchemeMorphism_polynomial_projective_space_finite_field):
@@ -6611,53 +6609,3 @@
         from .endPN_automorphism_group import automorphism_group_FF
         return(automorphism_group_FF(F, absolute, iso_type, return_functions))
 
-<<<<<<< HEAD
-    def all_periodic_points(self, **kwds):
-        r"""
-        Returns a list of all periodic points over a finite field.
-
-        INPUT:
-
-        keywords:
-
-        - ``R`` -- (default: base ring of dynamical system) the base ring
-          over which the periodic points of the dynamical system are found
-
-        OUTPUT: a list of elements which are periodic
-
-        EXAMPLES::
-
-            sage: P.<x,y> = ProjectiveSpace(GF(5^2),1)
-            sage: f = DynamicalSystem_projective([x^2+y^2, x*y])
-            sage: f.all_periodic_points()
-            [(1 : 0), (z2 + 2 : 1), (4*z2 + 3 : 1)]
-
-        ::
-
-            sage: P.<x,y,z> = ProjectiveSpace(GF(5),2)
-            sage: f = DynamicalSystem_projective([x^2+y^2+z^2, x*y+x*z, z^2])
-            sage: f.all_periodic_points()
-            [(1 : 0 : 0),
-            (0 : 0 : 1),
-            (1 : 0 : 1),
-            (2 : 1 : 1),
-            (1 : 4 : 1),
-            (3 : 0 : 1),
-            (0 : 3 : 1)]
-
-        ::
-
-            sage: P.<x,y>=ProjectiveSpace(GF(3), 1)
-            sage: f = DynamicalSystem_projective([x^2 - y^2, y^2])
-            sage: f.all_periodic_points(R=GF(3^2, 't'))
-            [(1 : 0), (0 : 1), (2 : 1), (t : 1), (2*t + 1 : 1)]
-        """
-        R = kwds.pop("R", None)
-        if R is None:
-            DS = self
-        else:
-            DS = self.change_ring(R)
-            return DS.all_periodic_points(**kwds)  #ensures that the correct method is run, in case user switches to infinite fields
-        return _all_periodic_points(DS)
-=======
->>>>>>> 1c552490
