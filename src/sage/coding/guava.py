--- conflicted
+++ resolved
@@ -44,23 +44,14 @@
 
 def QuasiQuadraticResidueCode(p):
     r"""
-<<<<<<< HEAD
-    A (binary) quasi-quadratic residue code (or QQR code), as defined by
-    Proposition 2.2 in [BM2003]_, has a generator matrix in the block form `G=(Q,N)`.
-    Here `Q` is a `p \times p` circulant matrix whose top row
-    is `(0,x_1,...,x_{p-1})`, where `x_i=1` if and only if `i`
-    is a quadratic residue `\mod p`, and `N` is a `p \times p` circulant
-    matrix whose top row is `(0,y_1,...,y_{p-1})`, where `x_i+y_i=1` for all `i`.
-=======
     A (binary) quasi-quadratic residue code (or QQR code).
-    
+
     Follows the definition of Proposition 2.2 in [BM]. The code has a generator
     matrix in the block form `G=(Q,N)`. Here `Q` is a `p \times p` circulant
     matrix whose top row is `(0,x_1,...,x_{p-1})`, where `x_i=1` if and only if
     `i` is a quadratic residue `\mod p`, and `N` is a `p \times p` circulant
     matrix whose top row is `(0,y_1,...,y_{p-1})`, where `x_i+y_i=1` for all
     `i`.
->>>>>>> ac2dd765
 
     INPUT:
 
@@ -75,15 +66,6 @@
         sage: C = codes.QuasiQuadraticResidueCode(11); C   # optional - gap_packages (Guava package)
         [22, 11] linear code over GF(2)
 
-<<<<<<< HEAD
-    REFERENCES:
-
-    - [BM2003]_
-
-    - [Joy2006]_
-
-=======
->>>>>>> ac2dd765
     These are self-orthogonal in general and self-dual when $p \\equiv 3 \\pmod 4$.
 
     AUTHOR: David Joyner (11-2005)
