--- conflicted
+++ resolved
@@ -32,7 +32,6 @@
     See :wikipedia:`Kravchuk_polynomials`.
 
     It is defined by the generating function
-<<<<<<< HEAD
 
     .. math::
 
@@ -42,17 +41,6 @@
 
     .. math::
 
-=======
-
-    .. math::
-
-        (1+(q-1)z)^{n-x}(1-z)^x=\sum_{l} K^{n,q}_l(x)z^l
-
-    and is equal to
-
-    .. math::
-
->>>>>>> e22bbb45
         K^{n,q}_l(x)=\sum_{j=0}^l (-1)^j (q-1)^{(l-j)} \binom{x}{j} \binom{n-x}{l-j},
 
     INPUT:
@@ -165,11 +153,7 @@
 
 def delsarte_bound_hamming_space(n, d, q, return_data=False, solver="PPL", isinteger=False):
     """
-<<<<<<< HEAD
-    Find the Delsarte bound [1]_ on codes in Hamming space ``H_q^n``
-=======
     Find the Delsarte bound [De73]_ on codes in Hamming space ``H_q^n``
->>>>>>> e22bbb45
     of minimal distance ``d``
 
 
@@ -240,13 +224,8 @@
 
     REFERENCES:
 
-<<<<<<< HEAD
-    .. [1] \P. Delsarte, An algebraic approach to the association schemes of coding theory,
-           Philips Res. Rep., Suppl., vol. 10, 1973.
-=======
     .. [De73] \P. Delsarte, An algebraic approach to the association schemes of coding theory,
        Philips Res. Rep., Suppl., vol. 10, 1973.
->>>>>>> e22bbb45
 
     """
     from sage.numerical.mip import MIPSolverException
