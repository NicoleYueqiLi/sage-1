--- conflicted
+++ resolved
@@ -2283,22 +2283,6 @@
             sage: face = next(it); face
             A 2-dimensional face of a 4-dimensional combinatorial polyhedron
             sage: face.ambient_Vrepresentation()
-<<<<<<< HEAD
-            (A vertex at (4, 1, 5, 2, 3),
-             A vertex at (4, 2, 5, 1, 3),
-             A vertex at (5, 1, 4, 2, 3),
-             A vertex at (5, 2, 4, 1, 3))
-            sage: face = next(it); face
-            A 2-dimensional face of a 4-dimensional combinatorial polyhedron
-            sage: face.ambient_Vrepresentation()
-            (A vertex at (4, 1, 5, 2, 3),
-             A vertex at (4, 1, 5, 3, 2),
-             A vertex at (5, 1, 4, 2, 3),
-             A vertex at (5, 1, 4, 3, 2))
-            sage: face.ambient_Hrepresentation()
-            (An inequality (0, 1, 0, 0, 0) x - 1 >= 0,
-             An inequality (0, 1, 0, 1, 1) x - 6 >= 0,
-=======
             (A vertex at (1, 3, 2, 5, 4),
              A vertex at (2, 3, 1, 5, 4),
              A vertex at (3, 1, 2, 5, 4),
@@ -2317,22 +2301,15 @@
             sage: face.ambient_Hrepresentation()
             (An inequality (0, 0, -1, -1, 0) x + 9 >= 0,
              An inequality (0, 0, 0, -1, 0) x + 5 >= 0,
->>>>>>> b25802ab
              An equation (1, 1, 1, 1, 1) x - 15 == 0)
             sage: face.ambient_H_indices()
             (25, 29)
             sage: face = next(it); face
             A 2-dimensional face of a 4-dimensional combinatorial polyhedron
             sage: face.ambient_H_indices()
-<<<<<<< HEAD
-            (12, 29)
-            sage: face.ambient_V_indices()
-            (76, 77, 82, 83, 88, 89)
-=======
             (24, 29)
             sage: face.ambient_V_indices()
             (32, 89, 90, 94)
->>>>>>> b25802ab
 
             sage: C = CombinatorialPolyhedron([[0,1,2],[0,1,3],[0,2,3],[1,2,3]])
             sage: it = C.face_iter()
