--- conflicted
+++ resolved
@@ -506,11 +506,7 @@
             sage: a = floor(5.4 + x); a
             floor(x + 5.40000000000000)
             sage: a.simplify()
-<<<<<<< HEAD
-            floor(x + 0.40000000000000036) + 5
-=======
             floor(x + 0.4000000000000004) + 5
->>>>>>> 6996fd88
             sage: a(x=2)
             7
 
