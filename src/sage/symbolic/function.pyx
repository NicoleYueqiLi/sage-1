--- conflicted
+++ resolved
@@ -125,12 +125,6 @@
 #                  http://www.gnu.org/licenses/
 #*****************************************************************************
 
-<<<<<<< HEAD
-from sage.rings.integer cimport smallInteger
-from sage.structure.sage_object cimport SageObject
-from sage.structure.element cimport Element, parent
-from sage.misc.lazy_attribute import lazy_attribute
-=======
 from sage.structure.sage_object cimport SageObject
 from sage.structure.element cimport Element, parent
 from sage.misc.lazy_attribute import lazy_attribute
@@ -138,7 +132,6 @@
     call_by_ginac_serial, find_registered_function, register_or_update_function,
     is_Expression
 )
->>>>>>> 9d4fe5fe
 from .ring import SR
 
 from sage.structure.coerce cimport (coercion_model,
