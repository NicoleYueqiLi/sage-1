# -*- coding: utf-8 -*-
r"""
Algebra of motivic multiple zeta values

This file contains an implementation of the algebra of motivic
multiple zeta values.

The elements of this algebra are not the usual multiple zeta values as
real numbers defined by concrete iterated integrals, but abstract
symbols that satisfy all the linear relations between formal iterated
integrals that come from algebraic geometry (motivic
relations). Although this set of relations is not explicit, one can
test the equality as explained in the article [Brown2012]_. One can
map these motivic multiple zeta values to the associated real
numbers. Conjecturally, this period map should be injective.

The implementation follows closely all the conventions from [Brown2012]_.

As a convenient abbreviation, the elements will be called multizetas.

EXAMPLES:

One can input multizetas using compositions as arguments::

    sage: Multizeta(3)
    ζ(3)
    sage: Multizeta(2,3,2)
    ζ(2,3,2)

as well as linear combinations of them::

    sage: Multizeta(5)+6*Multizeta(2,3)
    6*ζ(2,3) + ζ(5)

This creates elements of the class :class:`Multizetas`.

One can multiply such elements::

    sage: Multizeta(2)*Multizeta(3)
    6*ζ(1,4) + 3*ζ(2,3) + ζ(3,2)

and their linear combinations::

    sage: (Multizeta(2)+Multizeta(1,2))*Multizeta(3)
    9*ζ(1,1,4) + 5*ζ(1,2,3) + 2*ζ(1,3,2) + 6*ζ(1,4) + 2*ζ(2,1,3) + ζ(2,2,2)
    + 3*ζ(2,3) + ζ(3,1,2) + ζ(3,2)

The algebra is graded by the weight, which is the sum of the arguments. One
can extract homogeneous components::

    sage: z = Multizeta(6)+6*Multizeta(2,3)
    sage: z.homogeneous_component(5)
    6*ζ(2,3)

One can also use the ring of multiple zeta values as a base ring for other
constructions::

    sage: Z = Multizeta
    sage: M = matrix(2,2,[Z(2),Z(3),Z(4),Z(5)])
    sage: M.det()
    -10*ζ(1,6) - 5*ζ(2,5) - ζ(3,4) + ζ(4,3) + ζ(5,2)

.. rubric:: Auxiliary class for alternative notation

One can also use sequences of 0 and 1 as arguments::

    sage: Multizeta(1,1,0)+3*Multizeta(1,0,0)
    I(110) + 3*I(100)

This creates an element of the auxiliary class :class:`Multizetas_iterated`.
This class is used to represent multiple zeta values as iterated integrals.

One can also multiply such elements::

    sage: Multizeta(1,0)*Multizeta(1,0)
    4*I(1100) + 2*I(1010)

Back-and-forth conversion between the two classes can be done using
the methods "composition" and "iterated"::

    sage: (Multizeta(2)*Multizeta(3)).iterated()
    6*I(11000) + 3*I(10100) + I(10010)

    sage: (Multizeta(1,0)*Multizeta(1,0)).composition()
    4*ζ(1,3) + 2*ζ(2,2)

Beware that the conversion between these two classes, besides
exchanging the indexing by words in 0 and 1 and the indexing by
compositions, also involves the sign `(-1)^w` where `w` is the length
of the composition and the number of `1` in the associated word in 0
and 1. For example, one has the equality

.. MATH:: \zeta(2,3,4) = (-1)^3 I(1,0,1,0,0,1,0,0,0).

.. rubric:: Approximate period map

The period map, or rather an approximation, is also available under
the generic numerical approximation method::

    sage: z = Multizeta(5)+6*Multizeta(2,3)
    sage: z.n()
    2.40979014076349
    sage: z.n(prec=100)
    2.4097901407634924849438423801

Behind the scene, all the numerical work is done by the PARI implementation
of numerical multiple zeta values.

.. rubric:: Searching for linear relations

All this can be used to find linear dependencies between any set of
multiple zeta values. Let us illustrate this by an example.

Let us first build our sample set::

    sage: Z = Multizeta
    sage: L = [Z(*c) for c in [(1, 1, 4), (1, 2, 3), (1, 5), (6,)]]

Then one can compute the space of relations::

    sage: M = matrix([Zc.phi_as_vector() for Zc in L])
    sage: K = M.kernel(); K
    Vector space of degree 4 and dimension 2 over Rational Field
    Basis matrix:
    [     1      0     -2   1/16]
    [     0      1      6 -13/48]

and check that the first relation holds::

    sage: relation = L[0]-2*L[2]+1/16*L[3]; relation
    ζ(1,1,4) - 2*ζ(1,5) + 1/16*ζ(6)
    sage: relation.phi()
    0
    sage: relation.is_zero()
    True

.. WARNING::

    Because this code uses an hardcoded multiplicative basis that is
    available up to weight 17 included, some parts will not work
    in larger weights, in particular the test of equality.

REFERENCES:

.. [Brown2012] Francis C. S. Brown, *On the decomposition of motivic
   multiple zeta values*, Advanced Studies in Pure Mathematics 63,
   2012. Galois-Teichmuller Theory and Arithmetic Geometry.

.. [Brown2019] Francis C. S. Brown, *From the Deligne-Ihara conjecture to
   multiple modular values*, :arxiv:`1904.00179`

.. [Deli2012] Pierre Deligne, *Multizêtas, d’après Francis Brown*,
   Séminaire Bourbaki, janvier 2012. http://www.bourbaki.ens.fr/TEXTES/1048.pdf

.. [Stie2020] \S. Stieberger, *Periods and Superstring Amplitudes*,
   Periods in Quantum Field Theory and Arithmetic, Springer Proceedings
   in Mathematics and Statistics 314, 2020
"""
# ****************************************************************************
#       Copyright (C) 2020     Frédéric Chapoton
#
#  Distributed under the terms of the GNU General Public License (GPL)
#  as published by the Free Software Foundation; either version 2 of
#  the License, or (at your option) any later version.
#
#                  https://www.gnu.org/licenses/
# ****************************************************************************
import numbers

from sage.structure.unique_representation import UniqueRepresentation
from sage.structure.richcmp import op_EQ,op_NE
from sage.structure.element import parent
from sage.algebras.free_zinbiel_algebra import FreeZinbielAlgebra
from sage.arith.misc import bernoulli
from sage.categories.cartesian_product import cartesian_product
from sage.categories.graded_algebras_with_basis import GradedAlgebrasWithBasis
from sage.categories.rings import Rings
from sage.categories.domains import Domains
from sage.combinat.composition import Compositions
from sage.combinat.free_module import CombinatorialFreeModule
from sage.combinat.integer_vector import IntegerVectors
from sage.combinat.partition import Partitions
from sage.combinat.words.finite_word import FiniteWord_class
from sage.combinat.words.word import Word
from sage.combinat.words.words import Words
from sage.libs.pari.all import pari
from sage.matrix.constructor import matrix
from sage.misc.cachefunc import cached_function, cached_method
from sage.misc.lazy_attribute import lazy_attribute
from sage.misc.misc_c import prod
from sage.modules.free_module_element import vector
from sage.modules.free_module import VectorSpace
from sage.rings.integer_ring import ZZ
from sage.rings.polynomial.polynomial_ring_constructor import PolynomialRing
from sage.rings.rational_field import QQ
from sage.rings.semirings.non_negative_integer_semiring import NN

# multiplicative generators for weight <= 17
# using the following convention
# (3, 5) <---> (sign) * [1,0,0,1,0,0,0,0]
# taken from the Maple implementation by F. Brown
B_data = [[], [], [(2,)], [(3,)], [], [(5,)], [], [(7,)], [(3, 5)], [(9,)],
          [(3, 7)], [(11,), (3, 3, 5)], [(5, 7), (5, 3, 2, 2)],
          [(13,), (3, 5, 5), (3, 3, 7)], [(5, 9), (3, 11), (3, 3, 3, 5)],
          [(15,), (3, 5, 7), (3, 3, 9), (5, 3, 3, 2, 2)],
          [(11, 5), (13, 3), (5, 5, 3, 3), (7, 3, 3, 3), (7, 5, 2, 2)],
          [(17,), (7, 5, 5), (9, 3, 5), (9, 5, 3), (11, 3, 3),
           (5, 3, 3, 3, 3), (5, 5, 3, 2, 2)]]

Words10 = Words((1, 0), infinite=False)


def coproduct_iterator(paire):
    """
    Return an iterator for terms in the coproduct.

    This is an auxiliary function.

    INPUT:

    - ``paire`` -- a pair (list of indices, end of word)

    OUTPUT:

    iterator for terms in the motivic coproduct

    Each term is seen as a list of positions.

    EXAMPLES::

        sage: from sage.modular.multiple_zeta import coproduct_iterator
        sage: list(coproduct_iterator(([0],[0,1,0,1])))
        [[0, 1, 2, 3], [0, 3]]
        sage: list(coproduct_iterator(([0],[0,1,0,1,1,0,1])))
        [[0, 1, 2, 3, 4, 5, 6],
         [0, 1, 2, 6],
         [0, 1, 5, 6],
         [0, 3, 4, 5, 6],
         [0, 4, 5, 6],
         [0, 6]]
    """
    head, tail = paire
    n = len(tail)
    if n == 1:
        yield head
        return
    start_value = tail[0]
    last_index = head[-1]
    yield from coproduct_iterator((head + [last_index + 1], tail[1:]))
    for step in range(3, n):
        if tail[step] != start_value:
            yield from coproduct_iterator((head + [last_index + step],
                                           tail[step:]))


def composition_to_iterated(w, reverse=False):
    """
    Convert a composition to a word in 0 and 1.

    By default, the chosen convention maps (2,3) to (1,0,1,0,0),
    respecting the reading order from left to right.

    The inverse map is given by :func:`iterated_to_composition`.

    EXAMPLES::

        sage: from sage.modular.multiple_zeta import composition_to_iterated
        sage: composition_to_iterated((1,2))
        (1, 1, 0)
        sage: composition_to_iterated((3,1,2))
        (1, 0, 0, 1, 1, 0)
        sage: composition_to_iterated((3,1,2,4))
        (1, 0, 0, 1, 1, 0, 1, 0, 0, 0)

    TESTS::

        sage: composition_to_iterated((1,2), True)
        (1, 0, 1)
    """
    word = tuple([])
    loop_over = reversed(w) if reverse else w
    for letter in loop_over:
        word += (1,) + (0,) * (letter - 1)
    return word


def iterated_to_composition(w, reverse=False):
    """
    Convert a word in 0 and 1 to a composition.

    By default, the chosen convention maps (1,0,1,0,0) to (2,3).

    The inverse map is given by :func:`composition_to_iterated`.

    EXAMPLES::

        sage: from sage.modular.multiple_zeta import iterated_to_composition
        sage: iterated_to_composition([1,0,1,0,0])
        (2, 3)
        sage: iterated_to_composition(Word([1,1,0]))
        (1, 2)
        sage: iterated_to_composition(Word([1,1,0,1,1,0,0]))
        (1, 2, 1, 3)

    TESTS::

        sage: iterated_to_composition([1,0,1,0,0], True)
        (3, 2)
    """
    b = []
    count = 1
    for letter in reversed(w):
        if letter == 0:
            count += 1
        else:
            b.append(count)
            count = 1
    return tuple(b) if reverse else tuple(reversed(b))


def dual_composition(c):
    """
    Return the dual composition of ``c``.

    This is an involution on compositions such that associated
    multizetas are equal.

    INPUT:

    - ``c`` -- a composition

    OUTPUT:

    a composition

    EXAMPLES::

        sage: from sage.modular.multiple_zeta import dual_composition
        sage: dual_composition([3])
        (1, 2)
        sage: dual_composition(dual_composition([3,4,5])) == (3,4,5)
        True
    """
    i = composition_to_iterated(c)
    ri = [1 - x for x in reversed(i)]
    return iterated_to_composition(ri)


def minimize_term(w, cf):
    """
    Return the largest among ``w`` and the dual word of ``w``.

    INPUT:

    - ``w`` -- a word in the letters 0 and 1

    - ``cf`` -- a coefficient

    OUTPUT:

    (word, coefficient)

    The chosen order is lexicographic with 1 < 0.

    If the dual word is chosen, the sign of the coefficient is changed,
    otherwise the coefficient is returned unchanged.

    EXAMPLES::

        sage: from sage.modular.multiple_zeta import minimize_term, Words10
        sage: minimize_term(Words10((1,1,0)), 1)
        (word: 100, -1)
        sage: minimize_term(Words10((1,0,0)), 1)
        (word: 100, 1)
    """
    reverse_w = tuple(1 - t for t in reversed(w))
    for x, y in zip(w, reverse_w):
        if x < y:
            return (w, cf)
        if x > y:
            return (Words10(reverse_w), (-1)**len(w) * cf)
    return (w, cf)


# numerical values

class MultizetaValues(UniqueRepresentation):
    """
    Custom cache for numerical values of multiple zetas.

    Computations are performed using the PARI/GP :pari:`zetamultall` (for the
    cache) and :pari:`zetamult` (for indices/precision outside of the cache).

    EXAMPLES::

        sage: from sage.modular.multiple_zeta import MultizetaValues
        sage: M = MultizetaValues()

        sage: M((1,2))
        1.202056903159594285399738161511449990764986292340...
        sage: parent(M((2,3)))
        Real Field with 1024 bits of precision

        sage: M((2,3), prec=53)
        0.228810397603354
        sage: parent(M((2,3), prec=53))
        Real Field with 53 bits of precision

        sage: M((2,3), reverse=False) == M((3,2))
        True

        sage: M((2,3,4,5))
        2.9182061974731261426525583710934944310404272413...e-6
        sage: M((2,3,4,5), reverse=False)
        0.0011829360522243605614404196778185433287651...

        sage: parent(M((2,3,4,5)))
        Real Field with 1024 bits of precision
        sage: parent(M((2,3,4,5), prec=128))
        Real Field with 128 bits of precision
    """
    def __init__(self):
        """
        When first called, pre-compute up to weight 8 at precision 1024.

        TESTS::

            sage: from sage.modular.multiple_zeta import MultizetaValues
            sage: M = MultizetaValues()
        """
        self.max_weight = 0
        self.prec = 0
        self.reset()

    def __repr__(self):
        r"""
        TESTS::

            sage: from sage.modular.multiple_zeta import MultizetaValues
            sage: MultizetaValues()
            Cached multiple zeta values at precision 1024 up to weight 8
        """
        return "Cached multiple zeta values at precision %d up to weight %d" % (self.prec, self.max_weight)

    def reset(self, max_weight=8, prec=1024):
        r"""
        Reset the cache to its default values or to given arguments.

        TESTS::

            sage: from sage.modular.multiple_zeta import MultizetaValues
            sage: M = MultizetaValues()
            sage: M
            Cached multiple zeta values at precision 1024 up to weight 8
            sage: M.reset(5, 64)
            sage: M
            Cached multiple zeta values at precision 64 up to weight 5
            sage: M.reset()
            sage: M
            Cached multiple zeta values at precision 1024 up to weight 8
        """
        self.prec = int(prec)
        self.max_weight = int(max_weight)
        self._data = pari.zetamultall(self.max_weight, self.prec)

    def update(self, max_weight, prec):
        """
        Compute and store more values if needed.

        TESTS::

            sage: from sage.modular.multiple_zeta import MultizetaValues
            sage: M = MultizetaValues()
            sage: M
            Cached multiple zeta values at precision 1024 up to weight 8
            sage: M.update(5, 64)
            sage: M
            Cached multiple zeta values at precision 1024 up to weight 8
            sage: M.update(5, 2048)
            sage: M
            Cached multiple zeta values at precision 2048 up to weight 8
            sage: M.reset()
        """
        if self.prec < prec or self.max_weight < max_weight:
            self.reset(max(self.max_weight, max_weight), max(self.prec, prec))

    def pari_eval(self, index):
        r"""
        TESTS::

            sage: from sage.modular.multiple_zeta import MultizetaValues
            sage: M = MultizetaValues()
            sage: [M.pari_eval((n,)) for n in range(2,20)]
            [1.64493406684823, 1.20205690315959, 1.08232323371114, 1.03692775514337, ... 1.00000381729326, 1.00000190821272]
        """
        weight = sum(index)
        index = list(reversed(index))
        if weight <= self.max_weight:
            index = pari.zetamultconvert(index, 2)
            return self._data[index - 1]
        else:
            return pari.zetamult(index, precision=self.prec)

    def __call__(self, index, prec=None, reverse=True):
        r"""
        Numerical multiple zeta value as a Sage real floating point number.

        TESTS::

            sage: from sage.modular.multiple_zeta import MultizetaValues

            sage: V = MultizetaValues()
            sage: V((3,2))
            0.7115661975505724320969738060864026120925612044383392364...
            sage: V((3,2), reverse=False)
            0.2288103976033537597687461489416887919325093427198821602...
            sage: V((3,2), prec=128)
            0.71156619755057243209697380608640261209
            sage: V((3,2), prec=128, reverse=False)
            0.22881039760335375976874614894168879193

            sage: V((1,3))
            0.2705808084277845478790009241352919756936877379796817269...
            sage: V((3,1), reverse=False)
            0.2705808084277845478790009241352919756936877379796817269...

            sage: V((3,1))
            Traceback (most recent call last):
            ...
            ValueError: divergent zeta value
            sage: V((1,3), reverse=False)
            Traceback (most recent call last):
            ...
            ValueError: divergent zeta value
        """
        if reverse:
            index = list(reversed(index))
        if index[0] == 1:
            raise ValueError("divergent zeta value")
        if prec is None:
            prec = self.prec
        weight = sum(index)
        if weight <= self.max_weight and prec <= self.prec:
            index = pari.zetamultconvert(index, 2)
            value = self._data[index - 1]
            return value.sage().n(prec=prec)
        else:
            return pari.zetamult(index, precision=prec).sage().n(prec=prec)


Values = MultizetaValues()


def basis_f_odd_iterator(n):
    """
    Return an iterator over compositions of ``n`` with parts in ``(3,5,7,...)``

    INPUT:

    - ``n`` -- an integer

    EXAMPLES::

        sage: from sage.modular.multiple_zeta import basis_f_odd_iterator
        sage: [list(basis_f_odd_iterator(i)) for i in range(2,9)]
        [[], [(3,)], [], [(5,)], [(3, 3)], [(7,)], [(5, 3), (3, 5)]]
        sage: list(basis_f_odd_iterator(14))
        [(11, 3),
         (5, 3, 3, 3),
         (3, 5, 3, 3),
         (3, 3, 5, 3),
         (9, 5),
         (3, 3, 3, 5),
         (7, 7),
         (5, 9),
         (3, 11)]
    """
    if n == 0:
        yield tuple([])
        return
    if n == 1:
        return
    if n % 2:
        yield (n,)
    for k in range(3, n, 2):
        for start in basis_f_odd_iterator(n - k):
            yield start + (k, )


def basis_f_iterator(n):
    """
    Return an iterator over decompositions of ``n`` using ``2,3,5,7,9,...``.

    The means that each term is made of a power of 2 and a composition
    of the remaining integer with parts in ``(3,5,7,...)``

    INPUT:

    - ``n`` -- an integer

    Each term is returned as a pair (integer, word) where
    the integer is the exponent of 2.

    EXAMPLES::

        sage: from sage.modular.multiple_zeta import basis_f_iterator
        sage: [list(basis_f_iterator(i)) for i in range(2,9)]
        [[(1, word: )],
         [(0, word: f3)],
         [(2, word: )],
         [(0, word: f5), (1, word: f3)],
         [(0, word: f3,f3), (3, word: )],
         [(0, word: f7), (1, word: f5), (2, word: f3)],
         [(0, word: f5,f3), (0, word: f3,f5), (1, word: f3,f3), (4, word: )]]
        sage: list(basis_f_iterator(11))
        [(0, word: f11),
         (0, word: f5,f3,f3),
         (0, word: f3,f5,f3),
         (0, word: f3,f3,f5),
         (1, word: f9),
         (1, word: f3,f3,f3),
         (2, word: f7),
         (3, word: f5),
         (4, word: f3)]
    """
    if n < 2:
        return
    for k in range(n // 2 + 1):
        for start in basis_f_odd_iterator(n - 2 * k):
            yield (k, Word(['f{}'.format(d) for d in start]))


def extend_multiplicative_basis(B, n):
    """
    Extend a multiplicative basis into a basis.

    This is an iterator.

    INPUT:

    - ``B`` -- function mapping integer to list of tuples of compositions

    - ``n`` -- an integer

    OUTPUT:

    Each term is a tuple of tuples of compositions.

    EXAMPLES::

        sage: from sage.modular.multiple_zeta import extend_multiplicative_basis
        sage: from sage.modular.multiple_zeta import B_data
        sage: list(extend_multiplicative_basis(B_data,5))
        [((5,),), ((3,), (2,))]
        sage: list(extend_multiplicative_basis(B_data,6))
        [((3,), (3,)), ((2,), (2,), (2,))]
        sage: list(extend_multiplicative_basis(B_data,7))
        [((7,),), ((5,), (2,)), ((3,), (2,), (2,))]
    """
    for pi in Partitions(n, min_part=2):
        for liste in cartesian_product([B[i] for i in pi]):
            yield liste


# several classes for the algebra of MZV


def Multizeta(*args):
    r"""
    Common entry point for multiple zeta values.

    If the argument is a sequence of 0 and 1, an element of
    :class:`Multizetas_iterated` will be returned.

    Otherwise, an element of :class:`Multizetas` will be returned.

    The base ring is `\QQ`.

    EXAMPLES::

        sage: Z = Multizeta
        sage: Z(1,0,1,0)
        I(1010)
        sage: Z(3,2,2)
        ζ(3,2,2)

    TESTS::

        sage: Z(3,2,2).iterated().composition()
        ζ(3,2,2)
        sage: Z(1,0,1,0).composition().iterated()
        I(1010)
    """
    if 0 in args:
        return Multizetas_iterated(QQ)(tuple(args))
    return Multizetas(QQ)(tuple(args))


class Multizetas(CombinatorialFreeModule):
    r"""
    Main class for the algebra of multiple zeta values.

    The convention is chosen so that `\zeta(1,2)` is convergent.

    EXAMPLES::

        sage: M = Multizetas(QQ)
        sage: x = M((2,))
        sage: y = M((4,3))
        sage: x+5*y
        ζ(2) + 5*ζ(4,3)
        sage: x*y
        6*ζ(1,4,4) + 8*ζ(1,5,3) + 3*ζ(2,3,4) + 4*ζ(2,4,3) + 3*ζ(3,2,4)
        + 2*ζ(3,3,3) + 6*ζ(4,1,4) + 3*ζ(4,2,3) + ζ(4,3,2)

    TESTS::

        sage: A = QQ['u']
        sage: u = A.gen()
        sage: M = Multizetas(A)
        sage: (u*M((2,))+M((3,)))*M((2,))
        4*u*ζ(1,3) + 6*ζ(1,4) + 2*u*ζ(2,2) + 3*ζ(2,3) + ζ(3,2)

    Check for :trac:`30925`::

        sage: M = Multizetas(QQ)
        sage: l = [1,2,3]
        sage: z = M(l)
        sage: l[0] = 19
        sage: z
        ζ(1,2,3)
    """
    def __init__(self, R):
        """
        TESTS::

            sage: M = Multizetas(QQ)
            sage: TestSuite(M).run()  # not tested
            sage: M.category()
            Category of commutative no zero divisors graded algebras
            with basis over Rational Field
        """
        if R not in Rings():
            raise TypeError("argument R must be a ring")
        cat = GradedAlgebrasWithBasis(R).Commutative()
        if R in Domains():
            cat = cat & Domains()
        CombinatorialFreeModule.__init__(self, R, Words(NN, infinite=False),
                                         prefix="Z",
                                         category=cat)

    def _repr_(self):
        r"""
        Return a string representation of the algebra.

        EXAMPLES::

            sage: M = Multizetas(QQ); M
            Algebra of motivic multiple zeta values indexed by compositions over Rational Field
        """
        txt = "Algebra of motivic multiple zeta values indexed by compositions over {}"
        return txt.format(self.base_ring())

    def _repr_term(self, m):
        """
        Return a custom string representation for the monomials.

        EXAMPLES::

             sage: Multizeta(2,3)  # indirect doctest
             ζ(2,3)
        """
        return "ζ(" + ','.join(str(letter) for letter in m) + ")"

    def _latex_term(self, m):
        r"""
        Return a custom latex representation for the monomials.

        EXAMPLES::

            sage: latex(Multizeta(2,3) - 3/5 * Multizeta(1,1,2))  # indirect doctest
            -\frac{3}{5}\zeta(1,1,2) + \zeta(2,3)
        """
        return "\\zeta(" + ','.join(str(letter) for letter in m) + ")"

    @cached_method
    def one_basis(self):
        r"""
        Return the index of the unit for the algebra.

        This is the empty word.

        EXAMPLES::

            sage: M = Multizetas(QQ)
            sage: M.one_basis()
            word:
        """
        return self.basis().keys()([])

    def some_elements(self):
        r"""
        Return some elements of the algebra.

        EXAMPLES::

            sage: M = Multizetas(QQ)
            sage: M.some_elements()
            (ζ(), ζ(2), ζ(3), ζ(4), ζ(1,2))
        """
        return self([]), self([2]), self([3]), self([4]), self((1, 2))

    def product_on_basis(self, w1, w2):
        r"""
        Compute the product of two monomials.

        This is done by converting to iterated integrals and
        using the shuffle product.

        INPUT:

        - ``w1``, ``w2`` -- compositions

        EXAMPLES::

            sage: M = Multizetas(QQ)
            sage: M.product_on_basis([2],[2])
            4*ζ(1,3) + 2*ζ(2,2)
            sage: x = M((2,))
            sage: x*x
            4*ζ(1,3) + 2*ζ(2,2)
        """
        if not w1:
            return self(w2)
        if not w2:
            return self(w1)
        p1 = self.iterated_on_basis(w1)
        p2 = self.iterated_on_basis(w2)
        p1p2 = p1 * p2
        MZV_it = p1p2.parent()
        return MZV_it.composition(p1p2)

    def half_product(self, w1, w2):
        r"""
        Compute half of the product of two elements.

        This comes from half of the shuffle product.

        .. WARNING:: This is not a motivic operation.

        INPUT:

        - ``w1``, ``w2`` -- elements

        EXAMPLES::

            sage: M = Multizetas(QQ)
            sage: M.half_product(M([2]),M([2]))
            2*ζ(1,3) + ζ(2,2)

        TESTS:

            sage: M.half_product(M.one(), M([2]))
            Traceback (most recent call last):
            ...
            ValueError: not defined on the unit
        """
        empty = self.one_basis()
        if w1.coefficient(empty) or w2.coefficient(empty):
            raise ValueError('not defined on the unit')
        p1 = self.iterated(w1)
        p2 = self.iterated(w2)
        MZV_it = p1.parent()
        p1p2 = MZV_it.half_product(p1, p2)
        return MZV_it.composition(p1p2)

    @lazy_attribute
    def iterated(self):
        """
        Convert to the algebra of iterated integrals.

        This is also available as a method of elements.

        EXAMPLES::

            sage: M = Multizetas(QQ)
            sage: x = M((3,2))
            sage: M.iterated(3*x)
            3*I(10010)
            sage: x = M((2,3,2))
            sage: M.iterated(4*x)
            -4*I(1010010)
        """
        cod = Multizetas_iterated(self.base_ring())
        return self.module_morphism(self.iterated_on_basis, codomain=cod)

    def iterated_on_basis(self, w):
        """
        Convert to the algebra of iterated integrals.

        Beware that this conversion involves signs in our chosen convention.

        INPUT:

        - ``w`` -- a word

        EXAMPLES::

            sage: M = Multizetas(QQ)
            sage: x = M.basis().keys()((3,2))
            sage: M.iterated_on_basis(x)
            I(10010)
            sage: x = M.basis().keys()((2,3,2))
            sage: M.iterated_on_basis(x)
            -I(1010010)
        """
        codomain = Multizetas_iterated(self.base_ring())
        return (-1)**len(w) * codomain(composition_to_iterated(w))

    def degree_on_basis(self, w):
        """
        Return the degree of the monomial ``w``.

        This is the sum of terms in ``w``.

        INPUT:

        - ``w`` -- a composition

        EXAMPLES::

            sage: M = Multizetas(QQ)
            sage: x = (2,3)
            sage: M.degree_on_basis(x)  # indirect doctest
            5
        """
        return ZZ(sum(w))

    @lazy_attribute
    def phi(self):
        r"""
        Return the morphism ``phi``.

        This sends multiple zeta values to the algebra :func:`F_ring`,
        which is a shuffle algebra in odd generators `f_3,f_5,f_7,\dots`
        over the polynomial ring in one variable `f_2`.

        This is a ring isomorphism, that depends on the choice of a
        multiplicative basis for the ring of motivic multiple zeta
        values. Here we use one specific hardcoded basis.

        For the precise definition of ``phi`` by induction, see [Brown2012]_.

        EXAMPLES::

            sage: M = Multizetas(QQ)
            sage: m = Multizeta(2,2) + 2*Multizeta(1,3); m
            2*ζ(1,3) + ζ(2,2)
            sage: M.phi(m)
            1/2*f2^2*Z[]

            sage: Z = Multizeta
            sage: B5 = [3*Z(1,4) + 2*Z(2,3) + Z(3,2), 3*Z(1,4) + Z(2,3)]
            sage: [M.phi(b) for b in B5]
            [f2*Z[f3] - 1/2*Z[f5], 1/2*Z[f5]]
        """
        M_it = Multizetas_iterated(self.base_ring())
        return M_it.phi * self.iterated

    def _element_constructor_(self, x):
        r"""
        Convert ``x`` into ``self``.

        INPUT

        - ``x`` -- either a list, tuple, word or a multiple zeta value

        EXAMPLES::

            sage: M = Multizetas(QQ)
            sage: M(Word((2,3)))
            ζ(2,3)
            sage: M(Word([2,3]))
            ζ(2,3)
            sage: x = M((2,3)); x
            ζ(2,3)
            sage: M(x) == x
            True

            sage: M() == M(0) == M.zero()
            True
            sage: M([]) == M(1) == M.one()
            True

            sage: M('heyho')
            Traceback (most recent call last):
            ...
            TypeError: invalid input for building a multizeta value
        """
        if isinstance(x, (FiniteWord_class, tuple, list)):
            if not all(isinstance(letter, numbers.Integral) for letter in x):
                raise ValueError('invalid input for building a multizeta value')
            if x and x[-1] == 1:
                raise ValueError('divergent zeta value')
            W = self.basis().keys()
            if isinstance(x, list):
                x = tuple(x)
            return self.monomial(W(x))
        elif isinstance(parent(x), Multizetas_iterated):
            return x.composition()
        else:
            raise TypeError('invalid input for building a multizeta value')

    def algebra_generators(self, n):
        """
        Return a set of multiplicative generators in weight ``n``.

        This is obtained from hardcoded data, available only up to weight 17.

        INPUT:

        - ``n`` -- an integer

        EXAMPLES::

            sage: M = Multizetas(QQ)
            sage: M.algebra_generators(5)
            [ζ(5)]
            sage: M.algebra_generators(8)
            [ζ(3,5)]
        """
        return [self(b) for b in B_data[n]]

    def basis_data(self, basering, n):
        """
        Return an iterator for a basis in weight ``n``.

        This is obtained from hardcoded data, available only up to weight 17.

        INPUT:

        - ``n`` -- an integer

        EXAMPLES::

            sage: M = Multizetas(QQ)
            sage: list(M.basis_data(QQ, 4))
            [4*ζ(1,3) + 2*ζ(2,2)]
        """
        basis_MZV = extend_multiplicative_basis(B_data, n)
        return (prod(self(compo) for compo in term) for term in basis_MZV)

    def basis_brown(self, n):
        r"""
        Return a basis of the algebra of multiple zeta values in weight ``n``.

        It was proved by Francis Brown that this is a basis of motivic
        multiple zeta values.

        This is made of all `\zeta(n_1, ..., n_r)` with parts in {2,3}.

        INPUT:

        - ``n`` -- an integer

        EXAMPLES::

            sage: M = Multizetas(QQ)
            sage: M.basis_brown(3)
            [ζ(3)]
            sage: M.basis_brown(4)
            [ζ(2,2)]
            sage: M.basis_brown(5)
            [ζ(3,2), ζ(2,3)]
            sage: M.basis_brown(6)
            [ζ(3,3), ζ(2,2,2)]
        """
        return [self(tuple(c))
                for c in IntegerVectors(n, min_part=2, max_part=3)]

    @cached_method
    def basis_filtration(self, d, reverse=False):
        r"""
        Return a module basis of the homogeneous components of weight ``d`` compatible with
        the length filtration.

        INPUT:

        - ``d`` -- (non-negative integer) the weight

        - ``reverse`` -- (boolean, default ``False``) change the ordering of compositions

        EXAMPLES::

            sage: M = Multizetas(QQ)

            sage: M.basis_filtration(5)
            [ζ(5), ζ(1,4)]
            sage: M.basis_filtration(6)
            [ζ(6), ζ(1,5)]
            sage: M.basis_filtration(8)
            [ζ(8), ζ(1,7), ζ(2,6), ζ(1,1,6)]
            sage: M.basis_filtration(8, reverse=True)
            [ζ(8), ζ(6,2), ζ(5,3), ζ(5,1,2)]

            sage: M.basis_filtration(0)
            [ζ()]
            sage: M.basis_filtration(1)
            []
        """
        if d < 0:
            raise ValueError('d must be a non-negative integer')
        if d == 0:
            return [self([])]
        elif d == 1:
            return []

        Values.reset(max_weight=d)
        dim = len(self((d,)).phi_as_vector())
        V = VectorSpace(QQ, dim)
        U = V.subspace([])
        basis = []
        k = 1
        while len(basis) < dim:
            for c in Compositions(d, length=k):
                if reverse:
                    if c[-1] == 1:
                        continue
                    c = tuple(c)
                else:
                    if c[0] == 1:
                        continue
                    c = tuple(c[::-1])
                v = self(c).phi_as_vector()
                if v in U:
                    continue
                else:
                    U = V.subspace(U.basis() + [v])
                    basis.append(c)
            k += 1
        return [self(c) for c in basis]

    class Element(CombinatorialFreeModule.Element):
        def iterated(self):
            """
            Convert to the algebra of iterated integrals.

            Beware that this conversion involves signs.

            EXAMPLES::

                sage: M = Multizetas(QQ)
                sage: x = M((2,3,4))
                sage: x.iterated()
                -I(101001000)
            """
            return self.parent().iterated(self)

        def single_valued(self):
            """
            Return the single-valued version of ``self``.

            EXAMPLES::

                sage: M = Multizetas(QQ)
                sage: x = M((2,))
                sage: x.single_valued()
                0
                sage: x = M((3,))
                sage: x.single_valued()
                2*ζ(3)
                sage: x = M((5,))
                sage: x.single_valued()
                2*ζ(5)
                sage: x = M((2,3))
                sage: x.single_valued()
                -11*ζ(5)

                sage: Z = Multizeta
                sage: Z(3,5).single_valued() == -10*Z(3)*Z(5)
                True
                sage: Z(5,3).single_valued() == 14*Z(3)*Z(5)
                True
            """
            phi_im = self.phi()
            zin = phi_im.parent()
            BR2 = zin.base_ring()
            sv = zin.sum_of_terms((w, BR2(cf(0)))
                                  for (a, b), cf in phi_im.coproduct()
                                  for w in a.shuffle(b.reversal()))
            return rho_inverse(sv)

        def simplify(self):
            """
            Gather terms using the duality relations.

            This can help to lower the number of monomials.

            EXAMPLES::

                sage: M = Multizetas(QQ)
                sage: z = 3*M((3,)) + 5*M((1,2))
                sage: z.simplify()
                8*ζ(3)
            """
            return self.iterated().simplify().composition()

        def simplify_full(self, basis=None):
            r"""
            Rewrite the term in a given basis.

            INPUT:

            - ``basis`` (optional) - either ``None`` or a function such that
              ``basis(d)`` is a basis of the weight ``d`` multiple zeta values.
              If ``None``, the Hoffman basis is used.

            EXAMPLES::

                sage: z = Multizeta(5) + Multizeta(1,4) + Multizeta(3,2) - 5 * Multizeta(2,3)
                sage: z.simplify_full()
                -22/5*ζ(2,3) + 12/5*ζ(3,2)
                sage: z.simplify_full(basis=z.parent().basis_filtration)
                18*ζ(1,4) - ζ(5)

                sage: z == z.simplify_full() == z.simplify_full(basis=z.parent().basis_filtration)
                True

            Be careful, that this does not optimize the number of terms::

                sage: Multizeta(7).simplify_full()
                352/151*ζ(2,2,3) + 672/151*ζ(2,3,2) + 528/151*ζ(3,2,2)
            """
            if basis is None:
                basis = self.parent().basis_brown
            support = set(sum(d) for d in self.support())
            result = self.parent().zero()
            for d in sorted(support):
                h = self.homogeneous_component(d)
                v = h.phi_as_vector()
                if v:
                    Bd = basis(d)
                    P = matrix(QQ, [z.phi_as_vector() for z in Bd])
                    result += sum(x*z for x,z in zip(P.solve_left(v), Bd))
            return result

        def __bool__(self):
            r"""
            EXAMPLES::

                sage: bool(Multizeta(2))
                True
                sage: bool(3*Multizeta(4) - 4*Multizeta(2,2))
                False
            """
            return bool(self.iterated())

        def is_zero(self):
            r"""
            Return whether this element is zero.

            EXAMPLES::

                sage: M = Multizeta

                sage: (4*M(2,3) + 6*M(3,2) - 5*M(5)).is_zero()
                True
                sage: (3*M(4) - 4*M(2,2)).is_zero()
                True
                sage: (4*M(2,3) + 6*M(3,2) + 3*M(4) - 5*M(5) - 4*M(2,2)).is_zero()
                True

                sage: (4*M(2,3) + 6*M(3,2) - 4*M(5)).is_zero()
                False
                sage: (M(4) - M(2,2)).is_zero()
                False
                sage: (4*M(2,3) + 6*M(3,2) + 3*M(4) - 4*M(5) - 4*M(2,2)).is_zero()
                False
            """
            return not self

        def _richcmp_(self, other, op):
            """
            Comparison.

            This means equality as motivic multiple zeta value, computed
            using the morphism ``phi``.

            EXAMPLES::

                sage: M = Multizeta
                sage: 4*M(1,3) == M(4)
                True
                sage: our_pi2 = 6*M(2)
                sage: Multizeta(2,2,2) == our_pi2**3 / 7.factorial()
                True

                sage: M(2,2,2) != M(6)
                True

                sage: M(4) == M(66) + M(33,33)
                False
                sage: M(33) + M(22,11) == M(3)
                False
                sage: M(5) == 1
                False
                sage: M() == 1
                True
                sage: (0*M()) == 0
                True
            """
            if op != op_EQ and op != op_NE:
                raise TypeError('invalid comparison for multizetas')
            return self.iterated()._richcmp_(other.iterated(), op)

        def __hash__(self):
            """
            Return the hash of ``self``.

            EXAMPLES::

                sage: M = Multizeta
                sage: hash(M(1,2)) != hash(M(6))
                True
            """
            return hash(self.iterated().phi())

        def phi(self):
            """
            Return the image of ``self`` by the morphism ``phi``.

            This sends multiple zeta values to the algebra :func:`F_ring`.

            EXAMPLES::

                sage: M = Multizetas(QQ)
                sage: M((1,2)).phi()
                Z[f3]

            TESTS::

                sage: A = QQ['u']
                sage: u = A.gen()
                sage: M = Multizetas(A)
                sage: tst = u*M((1,2))+M((3,))
                sage: tst.phi()
                (u+1)*Z[f3]
            """
            return self.parent().phi(self)

        def phi_as_vector(self):
            """
            Return the image of ``self`` by the morphism ``phi`` as a vector.

            The morphism ``phi`` sends multiple zeta values to the algebra
            :func:`F_ring`. Then the image is expressed as a vector in
            a fixed basis of one graded component of this algebra.

            This is only defined for homogeneous elements.

            EXAMPLES::

                sage: M = Multizetas(QQ)
                sage: M((3,2)).phi_as_vector()
                (9/2, -2)
                sage: M(0).phi_as_vector()
                ()

            TESTS::

                sage: (M((4,))+M((1,2))).phi_as_vector()
                Traceback (most recent call last):
                ...
                ValueError: only defined for homogeneous elements
            """
            if not self.is_homogeneous():
                raise ValueError('only defined for homogeneous elements')
            return f_to_vector(self.parent().phi(self))

        def _numerical_approx_pari(self):
            r"""
            The numerical values of individual multiple zeta are obtained via
            the class :class:`MultizetaValues` that performs some caching.

            TESTS::

                sage: M = Multizetas(QQ)
                sage: a = M((3,2)) - 2*M((7,))
                sage: a._numerical_approx_pari()
                -1.30513235721327
                sage: type(a._numerical_approx_pari())
                <class 'cypari2.gen.Gen'>
            """
            return sum(cf * Values.pari_eval(tuple(w)) for w, cf in self.monomial_coefficients().items())

        def numerical_approx(self, prec=None, digits=None, algorithm=None):
            """
            Return a numerical value for this element.

            EXAMPLES::

                sage: M = Multizetas(QQ)
                sage: M(Word((3,2))).n()  # indirect doctest
                0.711566197550572
                sage: parent(M(Word((3,2))).n())
                Real Field with 53 bits of precision

                sage: (M((3,)) * M((2,))).n(prec=80)
                1.9773043502972961181971
                sage: M((1,2)).n(70)
                1.2020569031595942854

                sage: M((3,)).n(digits=10)
                1.202056903

            If you plan to use intensively numerical approximation at high precision,
            you might want to add more values and/or accuracy to the cache::

                sage: from sage.modular.multiple_zeta import MultizetaValues
                sage: M = MultizetaValues()
                sage: M.update(max_weight=9, prec=2048)
                sage: M
                Cached multiple zeta values at precision 2048 up to weight 9
                sage: M.reset()  # restore precision for the other doctests

            TESTS::

                sage: Multizetas(QQ).zero().n()
                0.000000000000000
            """
            if prec is None:
                if digits:
                    from sage.arith.numerical_approx import digits_to_bits
                    prec = digits_to_bits(digits)
                else:
                    prec = 53
            if algorithm is not None:
                raise ValueError("unknown algorithm")
            if not self.monomial_coefficients():
                return ZZ(0).n(prec=prec, digits=digits, algorithm=algorithm)
            if prec < Values.prec:
                s = sum(cf * Values(tuple(w)) for w, cf in self.monomial_coefficients().items())
                return s.n(prec=prec)
            else:
                return sum(cf * Values(tuple(w), prec=prec) for w, cf in self.monomial_coefficients().items())


class Multizetas_iterated(CombinatorialFreeModule):
    r"""
    Secondary class for the algebra of multiple zeta values.

    This is used to represent multiple zeta values as iterated integrals
    of the differential forms `\omega_0 = dt/t` and `\omega_1 = dt/(t-1)`.

    EXAMPLES::

        sage: from sage.modular.multiple_zeta import Multizetas_iterated
        sage: M = Multizetas_iterated(QQ); M
        Algebra of motivic multiple zeta values as convergent iterated
        integrals over Rational Field
        sage: M((1,0))
        I(10)
        sage: M((1,0))**2
        4*I(1100) + 2*I(1010)
        sage: M((1,0))*M((1,0,0))
        6*I(11000) + 3*I(10100) + I(10010)
    """
    def __init__(self, R):
        """
        TESTS::

            sage: from sage.modular.multiple_zeta import Multizetas_iterated
            sage: M = Multizetas_iterated(QQ)
            sage: TestSuite(M).run()  # not tested
            sage: M.category()
            Category of commutative no zero divisors graded algebras
            with basis over Rational Field
        """
        if R not in Rings():
            raise TypeError("argument R must be a ring")
        cat = GradedAlgebrasWithBasis(R).Commutative()
        if R in Domains():
            cat = cat & Domains()
        CombinatorialFreeModule.__init__(self, R, Words10, prefix="I",
                                         category=cat)

    def _repr_(self):
        """
        Return a string representation for the ring.

        EXAMPLES::

            sage: from sage.modular.multiple_zeta import Multizetas_iterated
            sage: M = Multizetas_iterated(QQ); M
            Algebra of motivic multiple zeta values as convergent iterated integrals over Rational Field
        """
        return "Algebra of motivic multiple zeta values as convergent iterated integrals over {}".format(self.base_ring())

    def _repr_term(self, m):
        """
        Return a custom string representation for the monomials.

        EXAMPLES::

            sage: Multizeta(1,0,1,0)  # indirect doctest
            I(1010)
        """
        return "I(" + ''.join(str(letter) for letter in m) + ")"

    @cached_method
    def one_basis(self):
        r"""
        Return the index of the unit for the algebra.

        This is the empty word.

        EXAMPLES::

            sage: from sage.modular.multiple_zeta import Multizetas_iterated
            sage: M = Multizetas_iterated(QQ)
            sage: M.one_basis()
            word:
        """
        return self.basis().keys()([])

    def product_on_basis(self, w1, w2):
        r"""
        Compute the product of two monomials.

        This is the shuffle product.

        INPUT:

        - ``w1``, ``w2`` -- words in 0 and 1

        EXAMPLES::

            sage: from sage.modular.multiple_zeta import Multizetas_iterated
            sage: M = Multizetas_iterated(QQ)
            sage: x = Word([1,0])
            sage: M.product_on_basis(x,x)
            4*I(1100) + 2*I(1010)
            sage: y = Word([1,1,0])
            sage: M.product_on_basis(y,x)
            I(10110) + 3*I(11010) + 6*I(11100)
        """
        return sum(self.basis()[u] for u in w1.shuffle(w2))

    def half_product_on_basis(self, w1, w2):
        r"""
        Compute half of the product of two monomials.

        This is half of the shuffle product.

        .. WARNING:: This is not a motivic operation.

        INPUT:

        - ``w1``, ``w2`` -- monomials

        EXAMPLES::

            sage: from sage.modular.multiple_zeta import Multizetas_iterated
            sage: M = Multizetas_iterated(QQ)
            sage: x = Word([1,0])
            sage: M.half_product_on_basis(x,x)
            2*I(1100) + I(1010)
        """
        assert w1
        W = self.basis().keys()
        u1 = W([w1[0]])
        r1 = w1[1:]
        return sum(self.basis()[u1 + u] for u in r1.shuffle(w2))

    @lazy_attribute
    def half_product(self):
        r"""
        Compute half of the product of two elements.

        This is half of the shuffle product.

        .. WARNING:: This is not a motivic operation.

        INPUT:

        - ``w1``, ``w2`` -- elements

        EXAMPLES::

            sage: from sage.modular.multiple_zeta import Multizetas_iterated
            sage: M = Multizetas_iterated(QQ)
            sage: x = M(Word([1,0]))
            sage: M.half_product(x,x)
            2*I(1100) + I(1010)
        """
        half = self.half_product_on_basis
        return self._module_morphism(self._module_morphism(half, position=0,
                                                           codomain=self),
                                     position=1)

    def coproduct_on_basis(self, w):
        """
        Return the motivic coproduct of a monomial.

        EXAMPLES::

            sage: from sage.modular.multiple_zeta import Multizetas_iterated
            sage: M = Multizetas_iterated(QQ)
            sage: M.coproduct_on_basis([1,0])
            I() # I(10)

            sage: M.coproduct_on_basis((1,0,1,0))
            I() # I(1010)
        """
        seq = [0] + list(w) + [1]
        terms = coproduct_iterator(([0], seq))
        M_all = All_iterated(self.base_ring())

        def split_word(indices):
            L = self.one()
            for i in range(len(indices) - 1):
                w = Word(seq[indices[i]:indices[i + 1] + 1])
                if len(w) == 2:  # this factor is one
                    continue
                elif len(w) <= 4 or len(w) == 6 or w[0] == w[-1]:
                    # vanishing factors
                    return self.zero()
                else:
                    value = M_all(w)
                    L *= value.regularise().simplify()
            return L

        resu = self.tensor_square().zero()
        for indices in terms:
            resu += split_word(indices).tensor(
                M_all(Word(seq[i] for i in indices)).regularise().simplify())
        return resu

    @lazy_attribute
    def coproduct(self):
        """
        Return the motivic coproduct of an element.

        EXAMPLES::

            sage: from sage.modular.multiple_zeta import Multizetas_iterated
            sage: M = Multizetas_iterated(QQ)
            sage: a = 3*Multizeta(1,4) + Multizeta(2,3)
            sage: M.coproduct(a.iterated())
            3*I() # I(11000) + I() # I(10100) + 3*I(11000) # I()
            + I(10100) # I()
        """
        cop = self.coproduct_on_basis
        return self._module_morphism(cop, codomain=self.tensor_square())

    @lazy_attribute
    def composition(self):
        """
        Convert to the algebra of multiple zeta values of composition style.

        This means the algebra :class:`Multizetas`.

        This is also available as a method of elements.

        EXAMPLES::

            sage: from sage.modular.multiple_zeta import Multizetas_iterated
            sage: M = Multizetas_iterated(QQ)
            sage: x = M((1,0))
            sage: M.composition(2*x)
            -2*ζ(2)
            sage: x = M((1,0,1,0,0))
            sage: M.composition(x)
            ζ(2,3)
        """
        cod = Multizetas(self.base_ring())
        return self.module_morphism(self.composition_on_basis, codomain=cod)

    def composition_on_basis(self, w, basering=None):
        """
        Convert to the algebra of multiple zeta values of composition style.

        INPUT:

        - ``basering`` -- optional choice of the coefficient ring

        EXAMPLES::

            sage: from sage.modular.multiple_zeta import Multizetas_iterated
            sage: M = Multizetas_iterated(QQ)
            sage: x = Word((1,0,1,0,0))
            sage: M.composition_on_basis(x)
            ζ(2,3)
            sage: x = Word((1,0,1,0,0,1,0))
            sage: M.composition_on_basis(x)
            -ζ(2,3,2)
        """
        if basering is None:
            basering = self.base_ring()
        codomain = Multizetas(basering)
        return (-1)**w.count(1) * codomain(iterated_to_composition(w))

    def dual_on_basis(self, w):
        """
        Return the order of the word and exchange letters 0 and 1.

        This is an involution.

        INPUT:

        - ``w`` -- a word in 0 and 1

        EXAMPLES::

            sage: from sage.modular.multiple_zeta import Multizetas_iterated
            sage: M = Multizetas_iterated(QQ)
            sage: x = Word((1,0,1,0,0))
            sage: M.dual_on_basis(x)
            -I(11010)
        """
        rev = [1 - x for x in reversed(w)]
        return (-1)**len(w) * self(self.basis().keys()(rev))

    def degree_on_basis(self, w):
        """
        Return the degree of the monomial ``w``.

        This is the length of the word.

        INPUT:

        - ``w`` -- a word in 0 and 1

        EXAMPLES::

            sage: from sage.modular.multiple_zeta import Multizetas_iterated
            sage: M = Multizetas_iterated(QQ)
            sage: x = Word((1,0,1,0,0))
            sage: M.degree_on_basis(x)
            5
        """
        return ZZ(len(w))

    def D_on_basis(self, k, w):
        """
        Return the action of the operator `D_k` on the monomial ``w``.

        This is one main tool in the procedure that allows
        to map the algebra of multiple zeta values to
        the F Ring.

        INPUT:

        - ``k`` -- an odd integer, at least 3

        - ``w`` -- a word in 0 and 1

        EXAMPLES::

            sage: from sage.modular.multiple_zeta import Multizetas_iterated
            sage: M = Multizetas_iterated(QQ)
            sage: M.D_on_basis(3,(1,1,1,0,0))
            I(110) # I(10) + 2*I(100) # I(10)

            sage: M.D_on_basis(3,(1,0,1,0,0))
            3*I(100) # I(10)
            sage: M.D_on_basis(5,(1,0,0,0,1,0,0,1,0,0))
            10*I(10000) # I(10100)
        """
        Im = All_iterated(self.base_ring())
        MZV_MZV = self.tensor_square()
        N = len(w)
        it = [0] + list(w) + [1]
        coprod = MZV_MZV.zero()
        for p in range(N + 1 - k):
            left = Im(it[p: p + k + 2])
            right = Im(it[:p + 1] + it[p + k + 1:])
            if left and right:
                coprod += left.regularise().tensor(right.regularise())
        return coprod

    @cached_method
    def phi_extended(self, w):
        r"""
        Return the image of the monomial ``w`` by the morphism ``phi``.

        INPUT:

        - ``w`` -- a word in 0 and 1

        OUTPUT:

        an element in the algebra :func:`F_ring`

        The coefficients are in the base ring.

        EXAMPLES::

            sage: from sage.modular.multiple_zeta import Multizetas_iterated
            sage: M = Multizetas_iterated(QQ)
            sage: M.phi_extended((1,0))
            -f2*Z[]
            sage: M.phi_extended((1,0,0))
            -Z[f3]
            sage: M.phi_extended((1,1,0))
            Z[f3]
            sage: M.phi_extended((1,0,1,0,0))
            3*f2*Z[f3] - 11/2*Z[f5]

        More complicated examples::

            sage: from sage.modular.multiple_zeta import composition_to_iterated
            sage: M.phi_extended(composition_to_iterated((4,3)))
            2/5*f2^2*Z[f3] + 10*f2*Z[f5] - 18*Z[f7]

            sage: M.phi_extended(composition_to_iterated((3,4)))
            -10*f2*Z[f5] + 17*Z[f7]

            sage: M.phi_extended(composition_to_iterated((4,2)))
            10/21*f2^3*Z[] - 2*Z[f3,f3]
            sage: M.phi_extended(composition_to_iterated((3,5)))
            -5*Z[f5,f3]
            sage: M.phi_extended(composition_to_iterated((3,7)))
            -6*Z[f5,f5] - 14*Z[f7,f3]

            sage: M.phi_extended(composition_to_iterated((3,3,2)))
            -793/875*f2^4*Z[] - 4*f2*Z[f3,f3] + 9*Z[f3,f5] - 9/2*Z[f5,f3]

        TESTS::

           sage: M.phi_extended(tuple([]))
           Z[]
        """
        # this is now hardcoded
        # prec = 1024
        f = F_ring_generator
        if not w:
            F = F_ring(self.base_ring())
            empty = F.indices()([])
            return F.monomial(empty)
        N = len(w)
        compo = tuple(iterated_to_composition(w))
        BRf2 = PolynomialRing(self.base_ring(), 'f2')
        if compo in B_data[N]:
            # do not forget the sign
            result_QQ = (-1)**len(compo) * phi_on_multiplicative_basis(compo)
            return result_QQ.base_extend(BRf2)
        u = compute_u_on_basis(w)
        rho_inverse_u = rho_inverse(u)
        xi = self.composition_on_basis(w, QQ)
        c_xi = (xi - rho_inverse_u)._numerical_approx_pari()
        c_xi /= Multizeta(N)._numerical_approx_pari()
        c_xi = c_xi.bestappr().sage()  # in QQ
        result_QQ = u + c_xi * f(N)
        return result_QQ.base_extend(BRf2)

    @lazy_attribute
    def phi(self):
        """
        Return the morphism ``phi``.

        This sends multiple zeta values to the algebra :func:`F_ring`.

        EXAMPLES::

            sage: from sage.modular.multiple_zeta import Multizetas_iterated
            sage: M = Multizetas_iterated(QQ)
            sage: m = Multizeta(1,0,1,0) + 2*Multizeta(1,1,0,0); m
            2*I(1100) + I(1010)
            sage: M.phi(m)
            1/2*f2^2*Z[]

            sage: Z = Multizeta
            sage: B5 = [3*Z(1,4) + 2*Z(2,3) + Z(3,2), 3*Z(1,4) + Z(2,3)]
            sage: [M.phi(b.iterated()) for b in B5]
            [f2*Z[f3] - 1/2*Z[f5], 1/2*Z[f5]]

            sage: B6 = [6*Z(1,5) + 3*Z(2,4) + Z(3,3),
            ....:  6*Z(1,1,4) + 4*Z(1,2,3) + 2*Z(1,3,2) + 2*Z(2,1,3) + Z(2,2,2)]
            sage: [M.phi(b.iterated()) for b in B6]
            [Z[f3,f3], 1/6*f2^3*Z[]]
        """
        cod = F_ring(self.base_ring())
        return self.module_morphism(self.phi_extended, codomain=cod)

    def _element_constructor_(self, x):
        r"""
        Convert ``x`` into ``self``.

        INPUT

        - ``x`` -- either a list, tuple, word or a multiple zeta value

        EXAMPLES::

            sage: from sage.modular.multiple_zeta import Multizetas_iterated
            sage: M = Multizetas_iterated(QQ)
            sage: x = Word((1,0,1,0,0))
            sage: M(x)
            I(10100)
            sage: y = M((1,1,0,0)); y
            I(1100)
            sage: y == M(y)
            True
        """
        if isinstance(x, (str, (FiniteWord_class, tuple, list))):
            if x:
                assert all(letter in (0, 1) for letter in x), 'bad letter'
                assert x[0] == 1, 'bad first letter, should be 1'
                assert x[-1] == 0, 'bad last letter, should be 0'
            W = self.basis().keys()
            if isinstance(x, list):
                x = tuple(x)
            return self.monomial(W(x))

        P = x.parent()
        if isinstance(P, Multizetas_iterated):
            if P is self:
                return x
            if P is not self.base_ring():
                return self.element_class(self, x.monomial_coefficients())
        elif isinstance(P, Multizetas):
            return x.iterated()

        R = self.base_ring()
        # coercion via base ring
        x = R(x)
        if x == 0:
            return self.element_class(self, {})
        else:
            return self.from_base_ring_from_one_basis(x)

    class Element(CombinatorialFreeModule.Element):
        def simplify(self):
            """
            Gather terms using the duality relations.

            This can help to lower the number of monomials.

            EXAMPLES::

                sage: from sage.modular.multiple_zeta import Multizetas_iterated
                sage: M = Multizetas_iterated(QQ)
                sage: z = 4*M((1,0,0)) + 3*M((1,1,0))
                sage: z.simplify()
                I(100)
            """
            summing = self.parent().sum_of_terms
            return summing(minimize_term(w, cf)
                           for w, cf in self.monomial_coefficients().items())

        def composition(self):
            """
            Convert to the algebra of multiple zeta values of composition style.

            This means the algebra :class:`Multizetas`.

            EXAMPLES::

                sage: from sage.modular.multiple_zeta import Multizetas_iterated
                sage: M = Multizetas_iterated(QQ)
                sage: x = M((1,0,1,0))
                sage: x.composition()
                ζ(2,2)
                sage: x = M((1,0,1,0,0))
                sage: x.composition()
                ζ(2,3)
                sage: x = M((1,0,1,0,0,1,0))
                sage: x.composition()
                -ζ(2,3,2)
            """
            return self.parent().composition(self)

        def numerical_approx(self, prec=None, digits=None, algorithm=None):
            """
            Return a numerical approximation as a sage real.

            EXAMPLES::

                sage: from sage.modular.multiple_zeta import Multizetas_iterated
                sage: M = Multizetas_iterated(QQ)
                sage: x = M((1,0,1,0))
                sage: y = M((1, 0, 0))
                sage: (3*x+y).n()  # indirect doctest
                1.23317037269047
            """
            return self.composition().numerical_approx(prec=prec, digits=digits, algorithm=algorithm)

        def phi(self):
            """
            Return the image of ``self`` by the morphism ``phi``.

            This sends multiple zeta values to the algebra :func:`F_ring`.

            EXAMPLES::

                sage: from sage.modular.multiple_zeta import Multizetas_iterated
                sage: M = Multizetas_iterated(QQ)
                sage: M((1,1,0)).phi()
                Z[f3]
            """
            return self.parent().phi(self)

        def __bool__(self):
            r"""
            TESTS::

                sage: from sage.modular.multiple_zeta import Multizetas_iterated
                sage: M = Multizetas_iterated(QQ)
                sage: bool(M(0))
                False
                sage: bool(M(1))
                True
                sage: bool(M((1,0,0)))
                True
            """
            P = self.parent()
            deg = P.degree_on_basis
            phi = P.phi
            for d in sorted(set(deg(w) for w in self.support())):
                z = self.homogeneous_component(d)
                if not phi(z).is_zero():
                    return True
            return False

        def is_zero(self):
            r"""
            Return whether this element is zero.

            EXAMPLES::

                sage: from sage.modular.multiple_zeta import Multizetas_iterated
                sage: M = Multizetas_iterated(QQ)
                sage: M(0).is_zero()
                True
                sage: M(1).is_zero()
                False
                sage: (M((1,1,0)) - -M((1,0,0))).is_zero()
                True
            """
            return not self

        def _richcmp_(self, other, op):
            """
            Test for equality.

            This means equality as motivic multiple zeta value, computed
            using the morphism ``phi``.

            EXAMPLES::

                sage: from sage.modular.multiple_zeta import Multizetas_iterated
                sage: M = Multizetas_iterated(QQ)
                sage: M((1,1,0)) == -M((1,0,0))
                True

                sage: M = Multizetas(QQ)
                sage: a = 28*M((3,9))+150*M((5,7))+168*M((7,5))
                sage: b = 5197/691*M((12,))
                sage: a.iterated() == b.iterated() # not tested, long time 20s
                True
            """
            if op != op_EQ and op != op_NE:
                raise TypeError('invalid comparison for multizetas')
            return (self - other).is_zero() == (op == op_EQ)

class All_iterated(CombinatorialFreeModule):
    r"""
    Auxiliary class for multiple zeta value as generalized iterated integrals.

    This is used to represent multiple zeta values as possibly
    divergent iterated integrals
    of the differential forms `\omega_0 = dt/t` and `\omega_1 = dt/(t-1)`.

    This means that the elements are symbols
    `I(a_0 ; a_1,a_2,...a_n ; a_{n+1})`
    where all arguments, including the starting and ending points
    can be 0 or 1.

    This comes with a "regularise" method mapping
    to :class:`Multizetas_iterated`.

    EXAMPLES::

        sage: from sage.modular.multiple_zeta import All_iterated
        sage: M = All_iterated(QQ); M
        Space of motivic multiple zeta values as general iterated integrals
        over Rational Field
        sage: M((0,1,0,1))
        I(0;10;1)
        sage: x = M((1,1,0,0)); x
        I(1;10;0)
        sage: x.regularise()
        -I(10)
    """
    def __init__(self, R):
        """
        TESTS::

            sage: from sage.modular.multiple_zeta import All_iterated
            sage: M = All_iterated(QQ)
            sage: TestSuite(M).run()  # not tested
        """
        if R not in Rings():
            raise TypeError("argument R must be a ring")
        CombinatorialFreeModule.__init__(self, R, Words10, prefix="I")

    def _repr_(self):
        """
        Return a string representation of the module.

        EXAMPLES::

            sage: from sage.modular.multiple_zeta import All_iterated
            sage: M = All_iterated(QQ); M
            Space of motivic multiple zeta values as general iterated integrals over Rational Field
        """
        txt = "Space of motivic multiple zeta values as general iterated integrals over {}"
        return txt.format(self.base_ring())

    def _repr_term(self, m):
        """
        Return a custom string representation for the monomials.

        EXAMPLES::

            sage: from sage.modular.multiple_zeta import All_iterated
            sage: M = All_iterated(QQ)
            sage: x = Word((1,0,1,0,0))
            sage: M(x)  # indirect doctest
            I(1;010;0)
        """
        start = str(m[0])
        end = str(m[-1])
        mid = ''.join(str(letter) for letter in m[1:-1])
        return "I(" + start + ";" + mid + ";" + end + ")"

    def _element_constructor_(self, x):
        r"""
        Convert ``x`` into ``self``.

        INPUT

        - ``x`` -- either a list, tuple, word

        EXAMPLES::

            sage: from sage.modular.multiple_zeta import All_iterated
            sage: M = All_iterated(QQ)
            sage: y = M((1,1,0,0)); y
            I(1;10;0)
            sage: y == M(y)
            True

            sage: M((1,0,1,0,1))
            0
            sage: M((1,0,0,0,0))
            0
        """
<<<<<<< HEAD
        if isinstance(x, (str, (FiniteWord_class, tuple, list))):
            if x:
                assert all(letter in (0, 1) for letter in x), 'bad letter'
                # assert len(x) >= 4, 'word too short'
            W = self.basis().keys()
            if isinstance(x, list):
                x = tuple(x)
            mot = W(x)
            # conditions R1 de F. Brown
            if mot[0] == mot[-1] or (len(x) >= 4 and
                                     all(x == mot[1] for x in mot[2:-1])):
                return self.zero()
            return self.monomial(mot)
=======
        if not isinstance(x, (FiniteWord_class, tuple, list)):
            raise TypeError('invalid input for building iterated integral')
        if not x:
            return self.zero()
        if any(letter not in (0, 1) for letter in x):
            raise ValueError('bad letter')

        W = self.basis().keys()
        w = W(x)
        # condition R1 of F. Brown
        if w[0] == w[-1] or (len(w) >= 4 and
                                 all(x == w[1] for x in w[2:-1])):
            return self.zero()
        return self.monomial(w)
>>>>>>> 9d686f22

    def dual_on_basis(self, w):
        """
        Reverse the word and exchange the letters 0 and 1.

        This is the operation R4 in [Brown2012]_.

        This should be used only when `a_0 = 0` and `a_{n+1} = 1`.

        EXAMPLES::

            sage: from sage.modular.multiple_zeta import All_iterated
            sage: M = All_iterated(QQ)
            sage: x = Word((0,0,1,0,1))
            sage: M.dual_on_basis(x)
            I(0;010;1)
            sage: x = Word((0,1,0,1,1))
            sage: M.dual_on_basis(x)
            -I(0;010;1)
        """
        if w[-2] == 0:
            return self(w)
        rev = [1 - x for x in reversed(w)]
        return (-1)**len(w) * self(self.basis().keys()(rev))

    @lazy_attribute
    def dual(self):
        """
        Reverse words and exchange the letters 0 and 1.

        This is the operation R4 in [Brown2012]_.

        This should be used only when `a_0 = 0` and `a_{n+1} = 1`.

        EXAMPLES::

            sage: from sage.modular.multiple_zeta import All_iterated
            sage: M = All_iterated(QQ)
            sage: x = Word((0,0,1,1,1))
            sage: y = Word((0,0,1,0,1))
            sage: M.dual(M(x)+5*M(y))
            5*I(0;010;1) - I(0;001;1)
        """
        return self.module_morphism(self.dual_on_basis, codomain=self)

    def reversal_on_basis(self, w):
        """
        Reverse the word if necessary.

        This is the operation R3 in [Brown2012]_.

        This reverses the word only if `a_0 = 0` and `a_{n+1} = 1`.

        EXAMPLES::

            sage: from sage.modular.multiple_zeta import All_iterated
            sage: M = All_iterated(QQ)
            sage: x = Word((1,0,1,0,0))
            sage: M.reversal_on_basis(x)
            -I(0;010;1)
            sage: x = Word((0,0,1,1,1))
            sage: M.reversal_on_basis(x)
            I(0;011;1)
        """
        if w[0] == 0 and w[-1] == 1:
            return self(w)
        W = self.basis().keys()
        return (-1)**len(w) * self.monomial(W(list(reversed(w))))

    @lazy_attribute
    def reversal(self):
        """
        Reverse words if necessary.

        This is the operation R3 in [Brown2012]_.

        This reverses the word only if `a_0 = 0` and `a_{n+1} = 1`.

        EXAMPLES::

            sage: from sage.modular.multiple_zeta import All_iterated
            sage: M = All_iterated(QQ)
            sage: x = Word((1,0,1,0,0))
            sage: y = Word((0,0,1,1,1))
            sage: M.reversal(M(x)+2*M(y))
            2*I(0;011;1) - I(0;010;1)
        """
        return self.module_morphism(self.reversal_on_basis, codomain=self)

    def expand_on_basis(self, w):
        """
        Perform an expansion as a linear combination.

        This is the operation R2 in [Brown2012]_.

        This should be used only when `a_0 = 0` and `a_{n+1} = 1`.

        EXAMPLES::

            sage: from sage.modular.multiple_zeta import All_iterated
            sage: M = All_iterated(QQ)
            sage: x = Word((0,0,1,0,1))
            sage: M.expand_on_basis(x)
            -2*I(0;100;1)

            sage: x = Word((0,0,0,1,0,1,0,0,1))
            sage: M.expand_on_basis(x)
            6*I(0;1010000;1) + 6*I(0;1001000;1) + 3*I(0;1000100;1)

            sage: x = Word((0,1,1,0,1))
            sage: M.expand_on_basis(x)
            I(0;110;1)
        """
        if w[1] == 1:
            return self(w)

        mot = w[1:-1]
        n_zeros = []
        k = 0
        for x in mot:
            if x == 0:
                k += 1
            else:
                n_zeros.append(k)
                k = 1
        n_zeros.append(k)
        k = n_zeros[0]
        n_zeros = n_zeros[1:]
        r = len(n_zeros)

        resu = self.zero()
        for idx in IntegerVectors(k, r):
            coeff = ZZ.prod(ZZ(nj + ij - 1).binomial(ij)
                            for nj, ij in zip(n_zeros, idx))
            indice = [0]
            for nj, ij in zip(n_zeros, idx):
                indice += [1] + [0] * (nj + ij - 1)
            resu += coeff * self(indice + [1])
        return (-1)**k * resu  # attention au signe

    @lazy_attribute
    def expand(self):
        """
        Perform an expansion as a linear combination.

        This is the operation R2 in [Brown2012]_.

        This should be used only when `a_0 = 0` and `a_{n+1} = 1`.

        EXAMPLES::

            sage: from sage.modular.multiple_zeta import All_iterated
            sage: M = All_iterated(QQ)
            sage: x = Word((0,0,1,0,1))
            sage: y = Word((0,0,1,1,1))
            sage: M.expand(M(x)+2*M(y))
            -2*I(0;110;1) - 2*I(0;101;1) - 2*I(0;100;1)
            sage: M.expand(M([0,1,1,0,1]))
            I(0;110;1)
            sage: M.expand(M([0,1,0,0,1]))
            I(0;100;1)
        """
        return self.module_morphism(self.expand_on_basis, codomain=self)

    class Element(CombinatorialFreeModule.Element):
        def conversion(self):
            """
            Conversion to the :class:`Multizetas_iterated`.

            This assumed that the element has been prepared.

            Not to be used directly.

            EXAMPLES::

                sage: from sage.modular.multiple_zeta import All_iterated
                sage: M = All_iterated(QQ)
                sage: x = Word((0,1,0,0,1))
                sage: y = M(x).conversion(); y
                I(100)
                sage: y.parent()
                Algebra of motivic multiple zeta values as convergent iterated
                integrals over Rational Field
            """
            M = Multizetas_iterated(self.parent().base_ring())
            return M.sum_of_terms((w[1:-1], cf) for w, cf in self)

        def regularise(self):
            """
            Conversion to the :class:`Multizetas_iterated`.

            This is the regularisation procedure, done in several steps.

            EXAMPLES::

                sage: from sage.modular.multiple_zeta import All_iterated
                sage: M = All_iterated(QQ)
                sage: x = Word((0,0,1,0,1))
                sage: M(x).regularise()
                -2*I(100)
                sage: x = Word((0,1,1,0,1))
                sage: M(x).regularise()
                I(110)

                sage: x = Word((1,0,1,0,0))
                sage: M(x).regularise()
                2*I(100)
            """
            P = self.parent()
            step1 = P.reversal(self)  # R3
            step2 = P.expand(step1)   # R2
            step3 = P.dual(step2)     # R4
            step4 = P.expand(step3)    # R2
            return step4.conversion()  # dans Multizetas_iterated


# **************** procedures after F. Brown ************


def F_ring(basering, N=18):
    r"""
    Return the free Zinbiel algebra on many generators `f_3,f_5,\dots`
    over the polynomial ring with generator `f_2`.

    For the moment, only with a finite number of variables.

    INPUT:

    - ``N`` -- an integer (default 18), upper bound for indices of generators

    EXAMPLES::

        sage: from sage.modular.multiple_zeta import F_ring
        sage: F_ring(QQ)
        Free Zinbiel algebra on generators (Z[f3], Z[f5], Z[f7], Z[f9], ...)
        over Univariate Polynomial Ring in f2 over Rational Field
    """
    ring = PolynomialRing(basering, ['f2'])
    return FreeZinbielAlgebra(ring, ['f{}'.format(k)
                                     for k in range(3, N, 2)])


def F_prod(a, b):
    """
    Return the associative and commutative product of ``a`` and ``b``.

    INPUT:

    - ``a``, ``b`` -- two elements of the F ring

    OUTPUT:

    an element of the F ring

    EXAMPLES::

        sage: from sage.modular.multiple_zeta import F_ring_generator, F_prod
        sage: f2 = F_ring_generator(2)
        sage: f3 = F_ring_generator(3)
        sage: F_prod(f2,f2)
        f2^2*Z[]
        sage: F_prod(f2,f3)
        f2*Z[f3]
        sage: F_prod(f3,f3)
        2*Z[f3,f3]
        sage: F_prod(3*f2+5*f3,6*f2+f3)
        18*f2^2*Z[] + 33*f2*Z[f3] + 10*Z[f3,f3]
    """
    F = a.parent()
    empty = F.indices()([])
    one = F.monomial(empty)
    ct_a = a.coefficient(empty)
    ct_b = b.coefficient(empty)
    rem_a = a - ct_a * one
    rem_b = b - ct_b * one
    resu = ct_a * ct_b * one + ct_a * rem_b + ct_b * rem_a
    return resu + rem_a * rem_b + rem_b * rem_a


def F_ring_generator(i):
    r"""
    Return the generator of the F ring over `\QQ`.

    INPUT:

    - ``i`` -- a nonnegative integer

    If ``i`` is odd, this returns a single generator `f_i` of the free
    shuffle algebra.

    Otherwise, it returns an appropriate multiple of a power of `f_2`.

    EXAMPLES::

        sage: from sage.modular.multiple_zeta import F_ring_generator
        sage: [F_ring_generator(i) for i in range(2,8)]
        [f2*Z[], Z[f3], 2/5*f2^2*Z[], Z[f5], 8/35*f2^3*Z[], Z[f7]]
    """
    F = F_ring(QQ)
    one = F.monomial(Word([]))
    f2 = F.base_ring().gen()
    if i == 2:
        return f2 * one
    # now i odd >= 3
    if i % 2:
        return F.monomial(Word(['f{}'.format(i)]))
    i = i // 2
    B = bernoulli(2 * i) * (-1)**(i - 1)
    B *= ZZ(2)**(3 * i - 1) * ZZ(3)**i / ZZ(2 * i).factorial()
    return B * f2**i * one


def coeff_phi(w):
    """
    Return the coefficient of `f_k` in the image by ``phi``.

    INPUT:

    - ``w`` -- a word in 0 and 1 with `k` letters (where `k` is odd)

    OUTPUT:

    a rational number

    EXAMPLES::

        sage: from sage.modular.multiple_zeta import coeff_phi
        sage: coeff_phi(Word([1,0,0]))
        -1
        sage: coeff_phi(Word([1,1,0]))
        1
        sage: coeff_phi(Word([1,1,0,1,0]))
        11/2
        sage: coeff_phi(Word([1,1,0,0,0,1,0]))
        109/16
    """
    if all(x == 0 for x in w[1:]):
        return -1   # beware the sign
    k = len(w)
    assert k % 2
    M = Multizetas_iterated(QQ)
    z = M.phi_extended(w)
    W = z.parent().basis().keys()
    w = W(['f{}'.format(k)])
    return z.coefficient(w).lc()  # in QQ


def phi_on_multiplicative_basis(compo):
    """
    Compute ``phi`` on one single multiple zeta value.

    INPUT:

    - ``compo`` -- a composition (in the hardcoded multiplicative base)

    OUTPUT:

    an element in :func:`F_ring` with rational coefficients

    EXAMPLES::

        sage: from sage.modular.multiple_zeta import phi_on_multiplicative_basis
        sage: phi_on_multiplicative_basis((2,))
        f2*Z[]
        sage: phi_on_multiplicative_basis((3,))
        Z[f3]
    """
    f = F_ring_generator
    F = F_ring(QQ)
    one = F.monomial(Word([]))

    if tuple(compo) == (2,):
        return f(2) * one

    if len(compo) == 1:
        n, = compo
        return f(n)

    return compute_u_on_compo(compo)


def phi_on_basis(L):
    """
    Compute the value of phi on the hardcoded basis.

    INPUT:

    a list of compositions, each composition in the hardcoded basis

    This encodes a product of multiple zeta values.

    OUTPUT:

    an element in :func:`F_ring`

    EXAMPLES::

        sage: from sage.modular.multiple_zeta import phi_on_basis
        sage: phi_on_basis([(3,),(3,)])
        2*Z[f3,f3]
        sage: phi_on_basis([(2,),(2,)])
        f2^2*Z[]
        sage: phi_on_basis([(2,),(3,),(3,)])
        2*f2*Z[f3,f3]
    """
    # beware that the default * is the half-shuffle !
    F = F_ring(QQ)
    resu = F.monomial(Word([]))
    for compo in L:
        resu = F_prod(resu, phi_on_multiplicative_basis(compo))
    return resu


def D_on_compo(k, compo):
    """
    Return the value of the operator `D_k` on a multiple zeta value.

    This is now only used as a place to keep many doctests.

    INPUT:

    - ``k`` -- an odd integer

    - ``compo`` -- a composition

    EXAMPLES::

        sage: from sage.modular.multiple_zeta import D_on_compo
        sage: D_on_compo(3,(2,3))
        3*I(100) # I(10)

        sage: D_on_compo(3,(4,3))
        I(100) # I(1000)
        sage: D_on_compo(5,(4,3))
        10*I(10000) # I(10)

        sage: [D_on_compo(k, [3,5]) for k in (3,5,7)]
        [0, -5*I(10000) # I(100), 0]

        sage: [D_on_compo(k, [3,7]) for k in (3,5,7,9)]
        [0, -6*I(10000) # I(10000), -14*I(1000000) # I(100), 0]

        sage: D_on_compo(3,(4,3,3))
        -I(100) # I(1000100)
        sage: D_on_compo(5,(4,3,3))
        -10*I(10000) # I(10100)
        sage: D_on_compo(7,(4,3,3))
        4*I(1001000) # I(100) + 2*I(1000100) # I(100)

        sage: [D_on_compo(k,(1,3,1,3,1,3)) for k in range(3,10,2)]
        [0, 0, 0, 0]
    """
    it = composition_to_iterated(compo)
    M = Multizetas_iterated(QQ)
    return (-1)**len(compo) * M.D_on_basis(k, it)


def compute_u_on_compo(compo):
    r"""
    Compute the value of the map ``u`` on a multiple zeta value.

    INPUT:

    - ``compo`` -- a composition

    OUTPUT:

    an element of :func:`F_ring` over `\QQ`

    EXAMPLES::

        sage: from sage.modular.multiple_zeta import compute_u_on_compo
        sage: compute_u_on_compo((2,4))
        2*Z[f3,f3]
        sage: compute_u_on_compo((2,3,2))
        -11/2*f2*Z[f5]
        sage: compute_u_on_compo((3,2,3,2))
        11*f2*Z[f3,f5] - 75/4*Z[f3,f7] - 9*f2*Z[f5,f3] + 81/4*Z[f5,f5] + 75/8*Z[f7,f3]
    """
    it = composition_to_iterated(compo)
    return (-1)**len(compo) * compute_u_on_basis(it)


def compute_u_on_basis(w):
    r"""
    Compute the value of ``u`` on a multiple zeta value.

    INPUT:

    - ``w`` -- a word in 0,1

    OUTPUT:

    an element of :func:`F_ring` over `\QQ`

    EXAMPLES::

        sage: from sage.modular.multiple_zeta import compute_u_on_basis
        sage: compute_u_on_basis((1,0,0,0,1,0))
        -2*Z[f3,f3]

        sage: compute_u_on_basis((1,1,1,0,0))
        f2*Z[f3]

        sage: compute_u_on_basis((1,0,0,1,0,0,0,0))
        -5*Z[f5,f3]

        sage: compute_u_on_basis((1,0,1,0,0,1,0))
        11/2*f2*Z[f5]

        sage: compute_u_on_basis((1,0,0,1,0,1,0,0,1,0))
        11*f2*Z[f3,f5] - 75/4*Z[f3,f7] - 9*f2*Z[f5,f3] + 81/4*Z[f5,f5]
        + 75/8*Z[f7,f3]
    """
    M = Multizetas_iterated(QQ)
    F = F_ring(QQ)
    f = F_ring_generator
    N = len(w)
    xi_dict = {}
    for k in range(3, N, 2):
        xi_dict[k] = F.sum(cf * coeff_phi(ww[0]) * M.phi_extended(tuple(ww[1]))
                           for ww, cf in M.D_on_basis(k, w))
    return F.sum(f(k) * xi_dict[k] for k in range(3, N, 2))


def f_to_vector(elt):
    """
    Convert an element of F ring to a vector.

    INPUT:

    an homogeneous element of :func:`F_ring` over some base ring

    OUTPUT:

    a vector with coefficients in the base ring

    .. SEEALSO:: :func:`vector_to_f`

    EXAMPLES::

        sage: from sage.modular.multiple_zeta import F_ring, vector_to_f, f_to_vector
        sage: F = F_ring(QQ)
        sage: f2 = F.base_ring().gen()
        sage: x = f2**4*F.monomial(Word([]))+f2*F.monomial(Word(['f3','f3']))
        sage: f_to_vector(x)
        (0, 0, 1, 1)
        sage: vector_to_f(_,8)
        f2^4*Z[] + f2*Z[f3,f3]

        sage: x = F.monomial(Word(['f11'])); x
        Z[f11]
        sage: f_to_vector(x)
        (1, 0, 0, 0, 0, 0, 0, 0, 0)
    """
    F = elt.parent()
    BR = F.base_ring().base_ring()
    if not elt:
        return vector(BR, [])
    a, b = next(iter(elt))
    N = sum(int(x[1:]) for x in a) + 2 * b.degree()
    W = F.basis().keys()
    return vector(BR, [elt.coefficient(W(b)).lc()
                       for _, b in basis_f_iterator(N)])


def vector_to_f(vec, N):
    """
    Convert back a vector to an element of the F ring.

    INPUT:

    a vector with coefficients in some base ring

    OUTPUT:

    an homogeneous element of :func:`F_ring` over this base ring

    .. SEEALSO:: :func:`f_to_vector`

    EXAMPLES::

        sage: from sage.modular.multiple_zeta import vector_to_f, f_to_vector
        sage: vector_to_f((4,5),6)
        5*f2^3*Z[] + 4*Z[f3,f3]
        sage: f_to_vector(_)
        (4, 5)
    """
    if isinstance(vec, (list, tuple)):
        vec = vector(vec)
    BR = vec.base_ring()
    F = F_ring(BR)
    f2 = F.base_ring().gen()
    basis_F = (f2**k * F.monomial(b)
               for k, b in basis_f_iterator(N))
    return sum(cf * bi for cf, bi in zip(vec, basis_F))


@cached_function
def rho_matrix_inverse(n):
    """
    Return the matrix of the inverse of ``rho``.

    This is the matrix in the chosen bases, namely the hardcoded basis
    of multiple zeta values and the natural basis of the F ring.

    INPUT:

    - ``n`` -- an integer

    EXAMPLES::

        sage: from sage.modular.multiple_zeta import rho_matrix_inverse
        sage: rho_matrix_inverse(3)
        [1]
        sage: rho_matrix_inverse(8)
        [-1/5    0    0    0]
        [ 1/5    1    0    0]
        [   0    0  1/2    0]
        [   0    0    0    1]
    """
    base = extend_multiplicative_basis(B_data, n)
    resu = []
    for b in base:
        phi_b = phi_on_basis(b)
        resu.append(f_to_vector(phi_b))
    dN = len(resu)
    return ~matrix(QQ, dN, dN, resu)


def rho_inverse(elt):
    """
    Return the image by the inverse of ``rho``.

    INPUT:

    - ``elt`` -- an homogeneous element of the F ring

    OUTPUT:

    a linear combination of multiple zeta values

    EXAMPLES::

        sage: from sage.modular.multiple_zeta import F_ring_generator, rho_inverse
        sage: f = F_ring_generator
        sage: rho_inverse(f(3))
        ζ(3)
        sage: rho_inverse(f(9))
        ζ(9)
        sage: rho_inverse(f(5)*f(3))
        -1/5*ζ(3,5)
    """
    pa = elt.parent()
    BR = pa.base_ring().base_ring()
    M_BR = Multizetas(BR)
    if elt == pa.zero():
        return M_BR.zero()

    a, b = next(iter(elt))
    N = sum(int(x[1:]) for x in a) + 2 * b.degree()

    v = f_to_vector(elt)
    w = v * rho_matrix_inverse(N)
    return sum(cf * b for cf, b in zip(w, M_BR.basis_data(BR, N)))<|MERGE_RESOLUTION|>--- conflicted
+++ resolved
@@ -2157,21 +2157,6 @@
             sage: M((1,0,0,0,0))
             0
         """
-<<<<<<< HEAD
-        if isinstance(x, (str, (FiniteWord_class, tuple, list))):
-            if x:
-                assert all(letter in (0, 1) for letter in x), 'bad letter'
-                # assert len(x) >= 4, 'word too short'
-            W = self.basis().keys()
-            if isinstance(x, list):
-                x = tuple(x)
-            mot = W(x)
-            # conditions R1 de F. Brown
-            if mot[0] == mot[-1] or (len(x) >= 4 and
-                                     all(x == mot[1] for x in mot[2:-1])):
-                return self.zero()
-            return self.monomial(mot)
-=======
         if not isinstance(x, (FiniteWord_class, tuple, list)):
             raise TypeError('invalid input for building iterated integral')
         if not x:
@@ -2186,7 +2171,6 @@
                                  all(x == w[1] for x in w[2:-1])):
             return self.zero()
         return self.monomial(w)
->>>>>>> 9d686f22
 
     def dual_on_basis(self, w):
         """
