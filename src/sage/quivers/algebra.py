--- conflicted
+++ resolved
@@ -438,19 +438,6 @@
             sage: X         # indirect doctest
             5*e_0 + a + 2*b + 3*c + 3*e_2
 
-<<<<<<< HEAD
-            sage: P1 = DiGraph({1:{2:['a']}}).path_semigroup()
-            sage: P2 = DiGraph({1:{2:['a','b']}}).path_semigroup()
-            sage: A1 = P1.algebra(GF(3))
-            sage: A2 = P2.algebra(GF(3))
-            sage: b = P2.arrows()[1]; b
-            b
-            sage: A1(b)
-            Traceback (most recent call last):
-            ...
-            ValueError: b is not an edge
-=======
->>>>>>> ecf87e10
         """
         # m is [list, pos, mid], where the list gives the nb of arrows, pos
         # gives the component in the module, and mid gives the length of the
