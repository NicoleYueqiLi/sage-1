# -*- coding: utf-8 -*-
"""
Root lattice realizations
"""
#*****************************************************************************
#       Copyright (C) 2007-2013 Nicolas M. Thiery <nthiery at users.sf.net>
#                          2012 Nicolas Borie  <nicolas.borie at univ-mlv.fr>
#
#       (with contributions of many others)
#
#  Distributed under the terms of the GNU General Public License (GPL)
#                  http://www.gnu.org/licenses/
#*****************************************************************************

from sage.misc.abstract_method import abstract_method, AbstractMethod
from sage.misc.misc import attrcall
from sage.misc.cachefunc import cached_method, cached_in_parent_method
from sage.misc.lazy_attribute import lazy_attribute
from sage.misc.lazy_import import lazy_import, LazyImport
from sage.categories.coxeter_groups import CoxeterGroups
from sage.categories.category_types import Category_over_base_ring
from sage.categories.modules_with_basis import ModulesWithBasis
from sage.structure.element import Element
from sage.sets.family import Family
from sage.rings.all import ZZ, QQ
from sage.matrix.constructor import matrix
from sage.modules.free_module_element import vector
from sage.combinat.backtrack import TransitiveIdeal, TransitiveIdealGraded
from sage.combinat.root_system.plot import PlotOptions, barycentric_projection_matrix

class RootLatticeRealizations(Category_over_base_ring):
    r"""
    The category of root lattice realizations over a given base ring

    A *root lattice realization* `L` over a base ring `R` is a free
    module (or vector space if `R` is a field) endowed with an embedding
    of the root lattice of some root system.

    Typical root lattice realizations over `\ZZ` include the root
    lattice, weight lattice, and ambient lattice. Typical root lattice
    realizations over `\QQ` include the root space, weight space, and
    ambient space.

    To describe the embedding, a root lattice realization must
    implement a method
    :meth:`~RootLatticeRealizations.ParentMethods.simple_root`
    returning for each `i` in the index set the image of the simple root
    `\alpha_i` under the embedding.

    A root lattice realization must further implement a method on elements
    :meth:`~RootLatticeRealizations.ElementMethods.scalar`, computing
    the scalar product with elements of the coroot lattice or coroot space.

    Using those, this category provides tools for reflections, roots,
    the Weyl group and its action, ...

    .. SEEALSO::

        - :class:`~sage.combinat.root_system.root_system.RootSystem`
        - :class:`~sage.combinat.root_system.weight_lattice_realizations.WeightLatticeRealizations`
        - :class:`~sage.combinat.root_system.root_space.RootSpace`
        - :class:`~sage.combinat.root_system.weight_space.WeightSpace`
        - :class:`~sage.combinat.root_system.ambient_space.AmbientSpace`

    EXAMPLES:

    Here, we consider the root system of type `A_7`, and embed the root
    lattice element `x = \alpha_2 + 2 \alpha_6` in several root lattice
    realizations::

        sage: R = RootSystem(["A",7])
        sage: alpha = R.root_lattice().simple_roots()
        sage: x = alpha[2] + 2 * alpha[5]

        sage: L = R.root_space()
        sage: L(x)
        alpha[2] + 2*alpha[5]

        sage: L = R.weight_lattice()
        sage: L(x)
        -Lambda[1] + 2*Lambda[2] - Lambda[3] - 2*Lambda[4] + 4*Lambda[5] - 2*Lambda[6]

        sage: L = R.ambient_space()
        sage: L(x)
        (0, 1, -1, 0, 2, -2, 0, 0)

    We embed the root space element `x = \alpha_2 + 1/2 \alpha_6` in
    several root lattice realizations::

        sage: alpha = R.root_space().simple_roots()
        sage: x = alpha[2] + 1/2 * alpha[5]

        sage: L = R.weight_space()
        sage: L(x)
        -Lambda[1] + 2*Lambda[2] - Lambda[3] - 1/2*Lambda[4] + Lambda[5] - 1/2*Lambda[6]

        sage: L = R.ambient_space()
        sage: L(x)
        (0, 1, -1, 0, 1/2, -1/2, 0, 0)

    Of course, one can't embed the root space in the weight lattice::

        sage: L = R.weight_lattice()
        sage: L(x)
        Traceback (most recent call last):
        ...
        TypeError: do not know how to make x (= alpha[2] + 1/2*alpha[5]) an element of self (=Weight lattice of the Root system of type ['A', 7])

    If `K_1` is a subring of `K_2`, then one could in theory have
    an embedding from the root space over `K_1` to any root
    lattice realization over `K_2`; this is not implemented::

        sage: K1 = QQ
        sage: K2 = QQ['q']
        sage: L = R.weight_space(K2)

        sage: alpha = R.root_space(K2).simple_roots()
        sage: L(alpha[1])
        2*Lambda[1] - Lambda[2]

        sage: alpha = R.root_space(K1).simple_roots()
        sage: L(alpha[1])
        Traceback (most recent call last):
        ...
        TypeError: do not know how to make x (= alpha[1]) an element of self (=Weight space over the Univariate Polynomial Ring in q over Rational Field of the Root system of type ['A', 7])

    By a slight abuse, the embedding of the root lattice is not actually
    required to be faithful. Typically for an affine root system, the
    null root of the root lattice is killed in the non extended weight
    lattice::

        sage: R = RootSystem(["A", 3, 1])
        sage: delta = R.root_lattice().null_root()
        sage: L = R.weight_lattice()
        sage: L(delta)
        0

    TESTS::

        sage: TestSuite(L).run()
    """

    @cached_method
    def super_categories(self):
        """
        EXAMPLES::

            sage: from sage.combinat.root_system.root_lattice_realizations import RootLatticeRealizations
            sage: RootLatticeRealizations(QQ).super_categories()
            [Category of vector spaces with basis over Rational Field]
        """
        return [ModulesWithBasis(self.base_ring())]

    Algebras = LazyImport('sage.combinat.root_system.root_lattice_realization_algebras', 'Algebras')

    Algebras = LazyImport('sage.combinat.root_system.root_lattice_realization_algebras', 'Algebras')

    class ParentMethods:

        def __init_extra__(self):
            r"""
            Register the embedding of the root lattice into ``self``.

            Also registers the embedding of the root space over the same
            base field `K` into ``self`` if `K` is not `\ZZ`.

            EXAMPLES:

            We embed the simple root `\alpha_2` of the root lattice in
            the weight lattice::

                sage: R = RootSystem(["A",3])
                sage: alpha = R.root_lattice().simple_roots()
                sage: L = R.weight_lattice()
                sage: L(alpha[2])
                -Lambda[1] + 2*Lambda[2] - Lambda[3]

            .. NOTE::

                More examples are given in :class:`RootLatticeRealizations`;
                The embeddings are systematically tested in
                :meth:`_test_root_lattice_realization`.
            """
            from root_space import RootSpace
            K = self.base_ring()
            # If self is the root lattice or the root space, we don't want
            # to register its trivial embedding into itself. This builds
            # the domains from which we want to register an embedding.
            domains = []
            if not isinstance(self, RootSpace) or K is not ZZ:
                domains.append(self.root_system.root_lattice())
            if not isinstance(self, RootSpace):
                domains.append(self.root_system.root_space(K))
            # Build and register the embeddings
            for domain in domains:
                domain.module_morphism(self.simple_root,
                                       codomain = self
                                       ).register_as_coercion()
            if self.cartan_type().is_affine():
                self._to_classical.register_as_conversion()

        def cartan_type(self):
            """
            EXAMPLES::

                sage: r = RootSystem(['A',4]).root_space()
                sage: r.cartan_type()
                ['A', 4]
            """
            return self.root_system.cartan_type()

        def index_set(self):
            """
            EXAMPLES::

                sage: r = RootSystem(['A',4]).root_space()
                sage: r.index_set()
                (1, 2, 3, 4)
            """
            return self.root_system.index_set()

        def dynkin_diagram(self):
            """
            EXAMPLES::

                sage: r = RootSystem(['A',4]).root_space()
                sage: r.dynkin_diagram()
                O---O---O---O
                1   2   3   4
                A4
            """
            return self.root_system.dynkin_diagram()

        def _name_string_helper(self, name, capitalize=True, base_ring=True, type=True, prefix=""):
            """
            EXAMPLES::

                sage: r = RootSystem(['A',4]).root_space()
                sage: r._name_string_helper("root")
                "Root space over the Rational Field of the Root system of type ['A', 4]"
                sage: r._name_string_helper("root", base_ring=False)
                "Root space of the Root system of type ['A', 4]"
                sage: r._name_string_helper("root", base_ring=False, type=False)
                'Root space'
                sage: r._name_string_helper("root", capitalize=False, base_ring=False, type=False)
                'root space'

                sage: r = RootSystem(['A',4]).coroot_space()
                sage: r._name_string_helper("weight", prefix="extended ")
                "Extended coweight space over the Rational Field of the Root system of type ['A', 4]"
            """
            s = prefix
            if self.root_system.dual_side:
                s += "co"

            s += name + " "

            if self.base_ring() == ZZ:
                s += "lattice "
            else:
                s += "space "
                if base_ring:
                    s += "over the %s "%self.base_ring()

            if type:
                s += "of the "
                if self.root_system.dual_side:
                    s += repr(self.root_system.dual)
                else:
                    s += repr(self.root_system)

            if capitalize:
                s = s[:1].upper() + s[1:]


            return s.strip()

        def some_elements(self):
            """
            Return some elements of this root lattice realization

            EXAMPLES::

                sage: L = RootSystem(["A",2]).weight_lattice()
                sage: L.some_elements()
                [2*Lambda[1] + 2*Lambda[2], 2*Lambda[1] - Lambda[2], -Lambda[1] + 2*Lambda[2], Lambda[1], Lambda[2]]
                sage: L = RootSystem(["A",2]).root_lattice()
                sage: L.some_elements()
                [2*alpha[1] + 2*alpha[2], alpha[1], alpha[2]]
            """
            result = [self.an_element()]+list(self.simple_roots())
            if hasattr(self, "fundamental_weights"):
                result += list(self.fundamental_weights())
            return result

        ##########################################################################
        # checks
        ##########################################################################

        def _test_root_lattice_realization(self, **options):
            """
            Runs sanity checks on this root lattice realization

            - embedding of the root lattice
            - embedding of the root space over the same base ring
            - scalar products between simple roots and simple coroots
            - ...

            .. seealso:: :class:`TestSuite`

            EXAMPLES::

                sage: RootSystem(['A',3]).root_lattice()._test_root_lattice_realization()
            """
            tester = self._tester(**options)
            alpha = self.simple_roots()
            alphacheck = self.simple_coroots()
            R = self.base_ring()
            tester.assertEqual(alpha     .keys(), self.index_set())
            tester.assertEqual(alphacheck.keys(), self.index_set())

            # Check the consistency between simple_root and simple_roots
            for i in self.index_set():
                tester.assertEqual(self.simple_root(i), alpha[i])

            # Check the embeddings from the root lattice and the root space over the same base ring
            root_lattice = self.root_system.root_lattice()
            root_space   = self.root_system.root_space  (R)
            tester.assert_(self.coerce_map_from(root_lattice) is not None)
            tester.assert_(self.coerce_map_from(root_space  ) is not None)
            for i in self.index_set():
                # This embedding maps simple roots to simple roots
                tester.assertEqual(self(root_lattice.simple_root(i)), alpha[i])
                tester.assertEqual(self(root_space   .simple_root(i)), alpha[i])

            # Check that the scalar products match with the Dynkin diagram
            dynkin_diagram = self.dynkin_diagram()
            for i in self.index_set():
                for j in self.index_set():
                    tester.assertEqual(alpha[j].scalar(alphacheck[i]), R(dynkin_diagram[i,j]))

            # Check associated_coroot, if it is implemented
            if not isinstance(self.element_class.associated_coroot, AbstractMethod):
                for i in self.index_set():
                    tester.assertEqual(alpha[i].associated_coroot(), alphacheck[i])

            if self.cartan_type().is_affine():
                # Check that the null root is orthogonal to all coroots
                # and similarly for the null coroot
                nullroot = self.null_root()
                nullcoroot = self.null_coroot()
                special_node = self.cartan_type().special_node()
                for i in alpha.keys():
                    tester.assert_(nullroot.scalar(alphacheck[i]).is_zero())
                    tester.assert_(alpha[i].scalar(nullcoroot).is_zero())
                # Check the projection on the classical space
                classical = self.classical()
                alpha_classical = classical.alpha()
                for i in alpha.keys():
                    if i != special_node or self.cartan_type().is_untwisted_affine():
                        tester.assertEqual(classical(alpha[i]), alpha_classical[i])

            # Todo: add tests of highest root, roots, has_descent, ...

        ##########################################################################
        # highest root
        ##########################################################################

        @cached_method
        def highest_root(self):
            """
            Returns the highest root (for an irreducible finite root system)

            EXAMPLES::

                sage: RootSystem(['A',4]).ambient_space().highest_root()
                (1, 0, 0, 0, -1)

                sage: RootSystem(['E',6]).weight_space().highest_root()
                Lambda[2]

            """
            if not self.root_system.is_finite():
                raise ValueError("The root system of %s is not of finite Cartan type"%self)
            if not self.root_system.is_irreducible():
                raise ValueError("The root system of %s is reducible"%self)
            return self.a_long_simple_root().to_dominant_chamber()

        @cached_method
        def a_long_simple_root(self):
            """
            Returns a long simple root, corresponding to the highest outgoing edge
            in the Dynkin diagram.

            Caveat: this may be break in affine type `A_{2n}^{(2)}`

            Caveat: meaningful/broken for non irreducible?

            TODO: implement CartanType.nodes_by_length as in
            MuPAD-Combinat (using CartanType.symmetrizer), and use it
            here.

            TESTS::

                sage: X=RootSystem(['A',1]).weight_space()
                sage: X.a_long_simple_root()
                2*Lambda[1]
                sage: X=RootSystem(['A',5]).weight_space()
                sage: X.a_long_simple_root()
                2*Lambda[1] - Lambda[2]
            """
            if self.dynkin_diagram().rank() == 1:
                return self.simple_roots()[self.index_set()[0]]
            longest=next(self.dynkin_diagram().edge_iterator())
            for j in self.dynkin_diagram().edge_iterator():
                if j[2]>longest[2]:
                    longest=j
            return self.simple_roots()[longest[0]]


        ##########################################################################
        # simple roots
        ##########################################################################

        @abstract_method
        def simple_root(self, i):
            """
            Returns the `i^{th}` simple root.

            This should be overridden by any subclass, and typically
            implemented as a cached method for efficiency.

            EXAMPLES::

                sage: r = RootSystem(["A",3]).root_lattice()
                sage: r.simple_root(1)
                alpha[1]

            TESTS::

                sage: super(sage.combinat.root_system.root_space.RootSpace, r).simple_root(1)
                Traceback (most recent call last):
                ...
                NotImplementedError: <abstract method simple_root at ...>
            """

        @cached_method
        def simple_roots(self):
            r"""
            Returns the family `(\alpha_i)_{i\in I}` of the simple roots.

            EXAMPLES::

                sage: alpha = RootSystem(["A",3]).root_lattice().simple_roots()
                sage: [alpha[i] for i in [1,2,3]]
                [alpha[1], alpha[2], alpha[3]]
            """
            if not hasattr(self,"_simple_roots"):
                self._simple_roots = Family(self.index_set(), self.simple_root)
                # Should we use rename to set a nice name for this family?
                # self._simple_roots.rename("alpha")
                # This break some doctests
            return self._simple_roots

        @cached_method
        def alpha(self):
            r"""
            Returns the family `(\alpha_i)_{i\in I}` of the simple roots,
            with the extra feature that, for simple irreducible root
            systems, `\alpha_0` yields the opposite of the highest root.

            EXAMPLES::

                sage: alpha = RootSystem(["A",2]).root_lattice().alpha()
                sage: alpha[1]
                alpha[1]
                sage: alpha[0]
                -alpha[1] - alpha[2]

            """
            if self.root_system.is_finite() and self.root_system.is_irreducible():
                return Family(self.index_set(), self.simple_root, \
                              hidden_keys = [0], hidden_function = lambda i: - self.highest_root())
            else:
                return self.simple_roots()

        @cached_method
        def basic_imaginary_roots(self):
            r"""
            Return the basic imaginary roots of ``self``.

            The basic imaginary roots `\delta` are the set of imaginary roots
            in `-C^{\vee}` where `C` is the dominant chamger (i.e.,
            `\langle \beta, \alpha_i^{\vee} \rangle \leq 0` for all `i \in I`).
            All imaginary roots are `W`-conjugate to a simple imaginary root.

            EXAMPLES::

                sage: RootSystem(['A', 2]).root_lattice().basic_imaginary_roots()
                ()
                sage: Q = RootSystem(['A', 2, 1]).root_lattice()
                sage: Q.basic_imaginary_roots()
                (alpha[0] + alpha[1] + alpha[2],)
                sage: delta = Q.basic_imaginary_roots()[0]
                sage: all(delta.scalar(Q.simple_coroot(i)) <= 0 for i in Q.index_set())
                True
            """
            if self.cartan_type().is_finite():
                return ()
            if self.cartan_type().is_affine():
                return (self.null_root(),)
            raise ValueError("only implemented for finite and affine types")

        @cached_method
        def simple_roots_tilde(self):
            r"""
            Return the family `(\tilde\alpha_i)_{i\in I}` of the simple roots.

            INPUT:

            - ``self`` -- an affine root lattice realization

            The `\tilde \alpha_i` give the embedding of the root
            lattice of the other affinization of the same classical
            root lattice into this root lattice (space?).

            This uses the fact that `\alpha_i = \tilde \alpha_i` for
            `i` not a special node, and that

            .. MATH::

                \delta = \sum a_i \alpha_i = \sum b_i \tilde \alpha_i

            EXAMPLES:

            In simply laced cases, this is boring::

                sage: RootSystem(["A",3, 1]).root_lattice().simple_roots_tilde()
                Finite family {0: alpha[0], 1: alpha[1], 2: alpha[2], 3: alpha[3]}

            This was checked by hand::

                sage: RootSystem(["C",2,1]).coroot_lattice().simple_roots_tilde()
                Finite family {0: alphacheck[0] - alphacheck[2], 1: alphacheck[1], 2: alphacheck[2]}
                sage: RootSystem(["B",2,1]).coroot_lattice().simple_roots_tilde()
                Finite family {0: alphacheck[0] - alphacheck[1], 1: alphacheck[1], 2: alphacheck[2]}

            What about type BC?
            """
            i0 = self.cartan_type().special_node()
            I0 = self.cartan_type().classical().index_set()
            other_affinization = self.cartan_type().other_affinization()
            b = other_affinization.col_annihilator()
            alpha = self.simple_roots()
            result = { i: alpha[i] for i in I0 }
            result[i0] = (self.null_root() - self.linear_combination( (alpha[i], b[i]) for i in I0))/ b[i0]
            return Family(result)

        ##########################################################################
        # roots
        ##########################################################################

        def roots(self):
            """
            Return the roots of ``self``.

            EXAMPLES::

                sage: RootSystem(['A',2]).ambient_lattice().roots()
                [(1, -1, 0), (1, 0, -1), (0, 1, -1), (-1, 1, 0), (-1, 0, 1), (0, -1, 1)]

            This matches with :wikipedia:`Root_systems`::

                sage: for T in CartanType.samples(finite = True, crystallographic = True):
                ...       print "%s %3s %3s"%(T, len(RootSystem(T).root_lattice().roots()), len(RootSystem(T).weight_lattice().roots()))
                ['A', 1]   2   2
                ['A', 5]  30  30
                ['B', 1]   2   2
                ['B', 5]  50  50
                ['C', 1]   2   2
                ['C', 5]  50  50
                ['D', 2]   4   4
                ['D', 3]  12  12
                ['D', 5]  40  40
                ['E', 6]  72  72
                ['E', 7] 126 126
                ['E', 8] 240 240
                ['F', 4]  48  48
                ['G', 2]  12  12

            .. TODO::

                The result should be an enumerated set, and handle
                infinite root systems.
            """
            if not self.cartan_type().is_finite():
                from sage.sets.disjoint_union_enumerated_sets \
                                import DisjointUnionEnumeratedSets
                D =  DisjointUnionEnumeratedSets([self.positive_roots(),
                                                  self.negative_roots()])
                D.rename("All roots of type {}".format(self.cartan_type()))
                return D

            return list(self.positive_roots()) + list(self.negative_roots())

        def short_roots(self):
            """
            Return a list of the short roots of ``self``.

            EXAMPLES::

                sage: L = RootSystem(['B',3]).root_lattice()
                sage: sorted(L.short_roots())
                [-alpha[1] - alpha[2] - alpha[3],
                 alpha[1] + alpha[2] + alpha[3],
                 -alpha[2] - alpha[3],
                 alpha[2] + alpha[3],
                 -alpha[3],
                 alpha[3]]
            """
            if not self.cartan_type().is_finite():
                raise NotImplementedError("only implemented for finite Cartan types")
            return filter(lambda x: x.is_short_root(), self.roots())

        def long_roots(self):
            """
            Return a list of the long roots of ``self``.

            EXAMPLES::

                sage: L = RootSystem(['B',3]).root_lattice()
                sage: sorted(L.long_roots())
                [-alpha[1], -alpha[1] - 2*alpha[2] - 2*alpha[3],
                 -alpha[1] - alpha[2], -alpha[1] - alpha[2] - 2*alpha[3],
                 alpha[1], alpha[1] + alpha[2],
                 alpha[1] + alpha[2] + 2*alpha[3],
                 alpha[1] + 2*alpha[2] + 2*alpha[3], -alpha[2],
                 -alpha[2] - 2*alpha[3], alpha[2], alpha[2] + 2*alpha[3]]
            """
            if not self.cartan_type().is_finite():
                raise NotImplementedError("only implemented for finite Cartan types")
            return filter(lambda x: x.is_long_root(), self.roots())

        @cached_method
        def positive_roots(self, index_set=None):
            r"""
            Return the positive roots of ``self``.

            If ``index_set`` is not ``None``, returns the positive roots of
            the parabolic subsystem with simple roots in ``index_set``.

            Algorithm for finite type: generate them from the simple roots by
            applying successive reflections toward the positive chamber.

            EXAMPLES::

                sage: L = RootSystem(['A',3]).root_lattice()
                sage: sorted(L.positive_roots())
                [alpha[1], alpha[1] + alpha[2],
                 alpha[1] + alpha[2] + alpha[3], alpha[2],
                 alpha[2] + alpha[3], alpha[3]]
                sage: sorted(L.positive_roots((1,2)))
                [alpha[1], alpha[1] + alpha[2], alpha[2]]
                sage: sorted(L.positive_roots(()))
                []

                sage: L = RootSystem(['A',3,1]).root_lattice()
                sage: PR = L.positive_roots(); PR
                Disjoint union of Family (Positive real roots of type ['A', 3, 1],
                    Positive imaginary roots of type ['A', 3, 1])
                sage: [PR.unrank(i) for i in range(10)]
                [alpha[1],
                 alpha[2],
                 alpha[3],
                 alpha[1] + alpha[2],
                 alpha[2] + alpha[3],
                 alpha[1] + alpha[2] + alpha[3],
                 alpha[0] + 2*alpha[1] + alpha[2] + alpha[3],
                 alpha[0] + alpha[1] + 2*alpha[2] + alpha[3],
                 alpha[0] + alpha[1] + alpha[2] + 2*alpha[3],
                 alpha[0] + 2*alpha[1] + 2*alpha[2] + alpha[3]]
            """
            if self.cartan_type().is_affine():
                from sage.sets.disjoint_union_enumerated_sets \
                                import DisjointUnionEnumeratedSets
                return DisjointUnionEnumeratedSets([self.positive_real_roots(),
                                                    self.positive_imaginary_roots()])
            if not self.cartan_type().is_finite():
                raise NotImplementedError("Only implemented for finite and"
                                          " affine Cartan types")
            if index_set is None:
                index_set = tuple(self.cartan_type().index_set())
            return TransitiveIdealGraded(attrcall('pred', index_set=index_set),
                                         [self.simple_root(i) for i in index_set])

        @cached_method
        def nonparabolic_positive_roots(self, index_set = None):
            r"""
            Return the positive roots of ``self`` that are not in the
            parabolic subsystem indicated by ``index_set``.

            If ``index_set`` is None, as in :meth:`positive_roots`
            it is assumed to be the entire Dynkin node set. Then the
            parabolic subsystem consists of all positive roots and the
            empty list is returned.

            EXAMPLES::

                sage: L = RootSystem(['A',3]).root_lattice()
                sage: L.nonparabolic_positive_roots()
                []
                sage: sorted(L.nonparabolic_positive_roots((1,2)))
                [alpha[1] + alpha[2] + alpha[3], alpha[2] + alpha[3], alpha[3]]
                sage: sorted(L.nonparabolic_positive_roots(()))
                [alpha[1], alpha[1] + alpha[2], alpha[1] + alpha[2] + alpha[3], alpha[2], alpha[2] + alpha[3], alpha[3]]

            """
            if not self.cartan_type().is_finite():
                raise NotImplementedError("Only implemented for "
                                          "finite Cartan type")
            if index_set is None:
                return []
            return [x for x in self.positive_roots()
                    if not x in self.positive_roots(index_set)]

        @cached_method
        def nonparabolic_positive_root_sum(self, index_set=None):
            r"""
            Return the sum of positive roots not in a parabolic subsystem.

            The conventions for ``index_set`` are as in :meth:`nonparabolic_positive_roots`.

            EXAMPLES::

                sage: Q = RootSystem(['A',3]).root_lattice()
                sage: Q.nonparabolic_positive_root_sum((1,2))
                alpha[1] + 2*alpha[2] + 3*alpha[3]
                sage: Q.nonparabolic_positive_root_sum()
                0
                sage: Q.nonparabolic_positive_root_sum(())
                3*alpha[1] + 4*alpha[2] + 3*alpha[3]

            """
            return self.sum(self.nonparabolic_positive_roots(index_set))

        def positive_real_roots(self):
            """
            Return the positive real roots of ``self``.

            EXAMPLES::

                sage: L = RootSystem(['A',3]).root_lattice()
                sage: sorted(L.positive_real_roots())
                [alpha[1], alpha[1] + alpha[2], alpha[1] + alpha[2] + alpha[3],
                 alpha[2], alpha[2] + alpha[3], alpha[3]]

                sage: L = RootSystem(['A',3,1]).root_lattice()
                sage: PRR = L.positive_real_roots(); PRR
                Positive real roots of type ['A', 3, 1]
                sage: [PRR.unrank(i) for i in range(10)]
                [alpha[1],
                 alpha[2],
                 alpha[3],
                 alpha[1] + alpha[2],
                 alpha[2] + alpha[3],
                 alpha[1] + alpha[2] + alpha[3],
                 alpha[0] + 2*alpha[1] + alpha[2] + alpha[3],
                 alpha[0] + alpha[1] + 2*alpha[2] + alpha[3],
                 alpha[0] + alpha[1] + alpha[2] + 2*alpha[3],
                 alpha[0] + 2*alpha[1] + 2*alpha[2] + alpha[3]]

                sage: Q = RootSystem(['A',4,2]).root_lattice()
                sage: PR = Q.positive_roots()
                sage: [PR.unrank(i) for i in range(5)]
                [alpha[1],
                 alpha[2],
                 2*alpha[1] + alpha[2],
                 alpha[1] + alpha[2],
                 alpha[0] + alpha[1] + alpha[2]]

                sage: Q = RootSystem(['D',3,2]).root_lattice()
                sage: PR = Q.positive_roots()
                sage: [PR.unrank(i) for i in range(5)]
                [alpha[1],
                 alpha[2],
                 alpha[1] + 2*alpha[2],
                 alpha[1] + alpha[2],
                 alpha[0] + alpha[1] + 2*alpha[2]]
            """
            if self.cartan_type().is_finite():
                return tuple(TransitiveIdealGraded(attrcall('pred'), self.simple_roots()))
            if not self.cartan_type().is_affine():
                raise NotImplementedError("only implemented for finite and affine Cartan types")

            from sage.combinat.cartesian_product import CartesianProduct
            from sage.combinat.root_system.root_system import RootSystem
            from sage.sets.positive_integers import PositiveIntegers
            from sage.sets.disjoint_union_enumerated_sets import DisjointUnionEnumeratedSets

            Q = RootSystem(self.cartan_type().classical()).root_space(self.base_ring())

            # Start with the classical positive roots
            alpha = self.simple_roots()
            def lift(x):
                """
                Lift up the classical element into ``self``.
                """
                return self.sum(c*alpha[i] for i,c in x)
            P = Family(Q.positive_real_roots(), lift)

            # Add all of the delta shifts
            delta = self.null_root()
            if self.cartan_type().is_untwisted_affine():
                C = CartesianProduct(PositiveIntegers(), Q.roots())
                F = Family(C, lambda x: lift(x[1]) + x[0]*delta)
                D = DisjointUnionEnumeratedSets([P, F])
            elif self.cartan_type().type() == 'BC' or self.cartan_type().dual().type() == 'BC':
                Cs = CartesianProduct(PositiveIntegers(), Q.short_roots())
                Cl = CartesianProduct(PositiveIntegers(), Q.long_roots())
                Fs = Family(Cl, lambda x: (lift(x[1]) + (2*x[0]-1)*delta) / 2)
                Fm = Family(Cs, lambda x: lift(x[1]) + x[0]*delta)
                Fl = Family(Cl, lambda x: lift(x[1]) + 2*x[0]*delta)
                D = DisjointUnionEnumeratedSets([P, Fs, Fm, Fl])
            else: # Other twisted types
                Cs = CartesianProduct(PositiveIntegers(), Q.short_roots())
                Cl = CartesianProduct(PositiveIntegers(), Q.long_roots())
                Fs = Family(Cs, lambda x: lift(x[1]) + x[0]*delta)
                if self.cartan_type().dual() == 'G': # D_4^3
                    k = 3
                else:
                    k = 2
                Fl = Family(Cl, lambda x: lift(x[1]) + x[0]*k*delta)
                D = DisjointUnionEnumeratedSets([P, Fs, Fl])

            # Return the final union
            D.rename("Positive real roots of type {}".format(self.cartan_type()))
            return D

        def positive_imaginary_roots(self):
            """
            Return the positive imaginary roots of ``self``.

            EXAMPLES::

                sage: L = RootSystem(['A',3]).root_lattice()
                sage: L.positive_imaginary_roots()
                ()

                sage: L = RootSystem(['A',3,1]).root_lattice()
                sage: PIR = L.positive_imaginary_roots(); PIR
                Positive imaginary roots of type ['A', 3, 1]
                sage: [PIR.unrank(i) for i in range(5)]
                [alpha[0] + alpha[1] + alpha[2] + alpha[3],
                 2*alpha[0] + 2*alpha[1] + 2*alpha[2] + 2*alpha[3],
                 3*alpha[0] + 3*alpha[1] + 3*alpha[2] + 3*alpha[3],
                 4*alpha[0] + 4*alpha[1] + 4*alpha[2] + 4*alpha[3],
                 5*alpha[0] + 5*alpha[1] + 5*alpha[2] + 5*alpha[3]]
            """
            if self.cartan_type().is_finite():
                return ()
            if not self.cartan_type().is_affine():
                raise NotImplementedError("only implemented for finite and affine Cartan types")
            from sage.sets.positive_integers import PositiveIntegers
            delta = self.null_root()
            F = Family(PositiveIntegers(), lambda x: x*delta)
            F.rename("Positive imaginary roots of type {}".format(self.cartan_type()))
            return F

        @cached_method
        def positive_roots_by_height(self, increasing = True):
            r"""
            Returns a list of positive roots in increasing order by height.

            If ``increasing`` is False, returns them in decreasing order.

            .. warning::

                Raise an error if the Cartan type is not finite.

            EXAMPLES::

                sage: L = RootSystem(['C',2]).root_lattice()
                sage: L.positive_roots_by_height()
                [alpha[2], alpha[1], alpha[1] + alpha[2], 2*alpha[1] + alpha[2]]
                sage: L.positive_roots_by_height(increasing = False)
                [2*alpha[1] + alpha[2], alpha[1] + alpha[2], alpha[2], alpha[1]]

                sage: L = RootSystem(['A',2,1]).root_lattice()
                sage: L.positive_roots_by_height()
                Traceback (most recent call last):
                ...
                NotImplementedError: Only implemented for finite Cartan type

            """

            if not self.cartan_type().is_finite():
                raise NotImplementedError("Only implemented for finite Cartan type")
            ranks = self.root_poset().level_sets()
            if not increasing:
                ranks.reverse()
            roots = []
            for x in ranks:
                roots += x
            return [x.element for x in roots]

        @cached_method
        def positive_roots_parabolic(self, index_set = None):
            r"""
            Return the set of positive roots for the parabolic subsystem with Dynkin node set ``index_set``.

            INPUT:

            - ``index_set`` -- (default:None) the Dynkin node set of the parabolic subsystem. It should be a tuple. The default value implies the entire Dynkin node set

            EXAMPLES::

                sage: lattice =  RootSystem(['A',3]).root_lattice()
                sage: sorted(lattice.positive_roots_parabolic((1,3)), key=str)
                [alpha[1], alpha[3]]
                sage: sorted(lattice.positive_roots_parabolic((2,3)), key=str)
                [alpha[2], alpha[2] + alpha[3], alpha[3]]
                sage: sorted(lattice.positive_roots_parabolic(), key=str)
                [alpha[1], alpha[1] + alpha[2], alpha[1] + alpha[2] + alpha[3], alpha[2], alpha[2] + alpha[3], alpha[3]]

            .. WARNING::

                This returns an error if the Cartan type is not finite.
            """
            if not self.cartan_type().is_finite():
                raise NotImplementedError("Only implemented for finite Cartan type")
            if index_set is None:
                index_set = tuple(self.cartan_type().index_set())

            def parabolic_covers(alpha):
                return [x for x in alpha.pred() if x.is_parabolic_root(index_set)]

            generators = [x for x in self.simple_roots() if x.is_parabolic_root(index_set)]
            return TransitiveIdealGraded(parabolic_covers, generators)

        @cached_method
        def positive_roots_nonparabolic(self, index_set = None):
            r"""
            Returns the set of positive roots outside the parabolic subsystem with Dynkin node set ``index_set``.

            INPUT:

            - ``index_set`` -- (default:None) the Dynkin node set of the parabolic subsystem. It should be a tuple. The default value implies the entire Dynkin node set

            EXAMPLES::

                sage: lattice =  RootSystem(['A',3]).root_lattice()
                sage: sorted(lattice.positive_roots_nonparabolic((1,3)), key=str)
                [alpha[1] + alpha[2], alpha[1] + alpha[2] + alpha[3], alpha[2], alpha[2] + alpha[3]]
                sage: sorted(lattice.positive_roots_nonparabolic((2,3)), key=str)
                [alpha[1], alpha[1] + alpha[2], alpha[1] + alpha[2] + alpha[3]]
                sage: lattice.positive_roots_nonparabolic()
                []
                sage: lattice.positive_roots_nonparabolic((1,2,3))
                []

            .. WARNING::

                This returns an error if the Cartan type is not finite.

            """
            if not self.cartan_type().is_finite():
                raise NotImplementedError("Only implemented for finite Cartan type")
            if index_set is None:
                index_set = tuple(self.cartan_type().index_set())
            return [x for x in self.positive_roots() if not x.is_parabolic_root(index_set)]

        @cached_method
        def positive_roots_nonparabolic_sum(self, index_set = None):
            r"""
            Returns the sum of positive roots outside the parabolic subsystem with Dynkin node set ``index_set``.

            INPUT:

            - ``index_set`` -- (default:None) the Dynkin node set of the parabolic subsystem. It should be a tuple. The default value implies the entire Dynkin node set

            EXAMPLES::

                sage: lattice =  RootSystem(['A',3]).root_lattice()
                sage: lattice.positive_roots_nonparabolic_sum((1,3))
                2*alpha[1] + 4*alpha[2] + 2*alpha[3]
                sage: lattice.positive_roots_nonparabolic_sum((2,3))
                3*alpha[1] + 2*alpha[2] + alpha[3]
                sage: lattice.positive_roots_nonparabolic_sum(())
                3*alpha[1] + 4*alpha[2] + 3*alpha[3]
                sage: lattice.positive_roots_nonparabolic_sum()
                0
                sage: lattice.positive_roots_nonparabolic_sum((1,2,3))
                0

            .. WARNING::

                This returns an error if the Cartan type is not finite.

            """

            if not self.cartan_type().is_finite():
                raise ValueError("Cartan type %s is not finite"%(self.cartan_type()))
            if index_set is None or index_set == tuple(self.cartan_type().index_set()):
                return self.zero()
            return sum(self.positive_roots_nonparabolic(index_set))

        def root_poset(self, restricted=False, facade=False):
            r"""
            Returns the (restricted) root poset associated to ``self``.

            The elements are given by the positive roots (resp. non-simple, positive roots), and
            `\alpha \leq \beta` iff `\beta - \alpha` is a non-negative linear combination of simple roots.

            INPUT:

            - ``restricted`` -- (default:False) if True, only non-simple roots are considered.
            - ``facade`` -- (default:False) passes facade option to the poset generator.

            EXAMPLES::

                sage: Phi = RootSystem(['A',1]).root_poset(); Phi
                Finite poset containing 1 elements
                sage: Phi.cover_relations()
                []

                sage: Phi = RootSystem(['A',2]).root_poset(); Phi
                Finite poset containing 3 elements

                sage: sorted(Phi.cover_relations(), key=str)
                [[alpha[1], alpha[1] + alpha[2]], [alpha[2], alpha[1] + alpha[2]]]

                sage: Phi = RootSystem(['A',3]).root_poset(restricted=True); Phi
                Finite poset containing 3 elements
                sage: sorted(Phi.cover_relations(), key=str)
                [[alpha[1] + alpha[2], alpha[1] + alpha[2] + alpha[3]], [alpha[2] + alpha[3], alpha[1] + alpha[2] + alpha[3]]]

                sage: Phi = RootSystem(['B',2]).root_poset(); Phi
                Finite poset containing 4 elements
                sage: sorted(Phi.cover_relations(), key=str)
                [[alpha[1] + alpha[2], alpha[1] + 2*alpha[2]],
                 [alpha[1], alpha[1] + alpha[2]],
                 [alpha[2], alpha[1] + alpha[2]]]

            TESTS:

            Check that trac:`17982` is fixed::

                sage: RootSystem(['A', 2]).ambient_space().root_poset()
                Finite poset containing 3 elements
            """
            from sage.combinat.posets.posets import Poset
            rels = []
            pos_roots = set(self.positive_roots())
            simple_roots = self.simple_roots()
            if restricted:
                pos_roots = [beta for beta in pos_roots if beta not in simple_roots]
            for root in pos_roots:
                for simple_root in simple_roots:
                    root_cover = root + simple_root
                    if root_cover in pos_roots:
                        rels.append((root, root_cover))
            return Poset((pos_roots, rels), cover_relations=True, facade=facade)

        def nonnesting_partition_lattice(self, facade=False):
            r"""
            Return the lattice of nonnesting partitions

            This is the lattice of order ideals of the root poset.

            This has been defined by Postnikov, see Remark 2 in [Reiner97]_.

            .. SEEALSO::

                :meth:`generalized_nonnesting_partition_lattice`, :meth:`root_poset`

            EXAMPLES::

                sage: R = RootSystem(['A', 3])
                sage: RS = R.root_lattice()
                sage: P = RS.nonnesting_partition_lattice(); P
                Finite lattice containing 14 elements
                sage: P.coxeter_transformation()**10 == 1
                True

                sage: R = RootSystem(['B', 3])
                sage: RS = R.root_lattice()
                sage: P = RS.nonnesting_partition_lattice(); P
                Finite lattice containing 20 elements
                sage: P.coxeter_transformation()**7 == 1
                True

            REFERENCES:

            .. [Reiner97] Victor Reiner. *Non-crossing partitions for
               classical reflection groups*. Discrete Mathematics 177 (1997) 
            .. [Arm06] Drew Armstrong. *Generalized Noncrossing Partitions and
               Combinatorics of Coxeter Groups*. :arxiv:`math/0611106`
            """
            return self.root_poset(facade=facade).order_ideals_lattice(facade=facade)

        def generalized_nonnesting_partition_lattice(self, m, facade=False):
            r"""
            Return the lattice of `m`-nonnesting partitions

            This has been defined by Athanasiadis, see chapter 5 of [Arm06]_.

            INPUT:

            - `m` -- integer

            .. SEEALSO::

                :meth:`nonnesting_partition_lattice`

            EXAMPLES::

                sage: R = RootSystem(['A', 2])
                sage: RS = R.root_lattice()
                sage: P = RS.generalized_nonnesting_partition_lattice(2); P
                Finite lattice containing 12 elements
                sage: P.coxeter_transformation()**20 == 1
                True
            """
            from sage.combinat.multichoose_nk import MultichooseNK
            Phi_plus = self.positive_roots()
            L = self.nonnesting_partition_lattice(facade=True)
            chains = [chain for chain in L.chains().list() if len(chain) <= m]
            multichains = []
            for chain in chains:
                for multilist in MultichooseNK(len(chain), m):
                    if len(set(multilist)) == len(chain):
                        multichains.append(tuple([chain[i] for i in multilist]))
            def is_saturated_chain(chain):
                for i in range(1, m + 1):
                    for j in range(1, m - i + 1):
                        for alpha in chain[i - 1]:
                            for beta in chain[j - 1]:
                                gamma = alpha + beta
                                if gamma in Phi_plus and gamma not in chain[i+j-1]:
                                    return False
                cochain = [[beta for beta in Phi_plus if beta not in ideal]
                           for ideal in chain]
                for i in range(1, m + 1):
                    for j in range(1, m + 1):
                        for alpha in cochain[i - 1]:
                            for beta in cochain[j - 1]:
                                gamma = alpha + beta
                                if gamma in Phi_plus and gamma not in cochain[min(m - 1, i + j - 1)]:
                                    return False
                return True

            def is_componentwise_subset(chain1, chain2):
                return all(chain1[i].issubset(chain2[i])
                           for i in range(len(chain1)))
            from sage.combinat.posets.lattices import LatticePoset
            saturated_chains = [multichain for multichain in multichains
                                if is_saturated_chain(multichain)]
            return LatticePoset((saturated_chains, is_componentwise_subset),
                                facade=facade)

        def almost_positive_roots(self):
            r"""
            Returns the almost positive roots of ``self``

            These are the positive roots together with the simple negative roots.

            .. seealso:: :meth:`almost_positive_root_decomposition`, :meth:`tau_plus_minus`

            EXAMPLES::

                sage: L = RootSystem(['A',2]).root_lattice()
                sage: L.almost_positive_roots()
                [-alpha[1], alpha[1], alpha[1] + alpha[2], -alpha[2], alpha[2]]
            """
            if not self.cartan_type().is_finite():
                raise ValueError("%s is not a finite Cartan type"%(self.cartan_type()))
            return sorted([ -beta for beta in self.simple_roots() ] + list(self.positive_roots()))

        def negative_roots(self):
            r"""
            Returns the negative roots of self.

            EXAMPLES::

                sage: L = RootSystem(['A', 2]).weight_lattice()
                sage: sorted(L.negative_roots())
                [-2*Lambda[1] + Lambda[2], -Lambda[1] - Lambda[2], Lambda[1] - 2*Lambda[2]]

            Algorithm: negate the positive roots

            """
            if not self.cartan_type().is_finite():
                raise ValueError("%s is not a finite Cartan type"%(self.cartan_type()))
            from sage.combinat.combinat import MapCombinatorialClass
            return MapCombinatorialClass(self.positive_roots(), attrcall('__neg__'), "The negative roots of %s"%self)
            # Todo: use this instead once TransitiveIdeal will be a proper enumerated set
            #return self.positive_roots().map(attrcall('__negate__'))

        ##########################################################################
        # coroots
        ##########################################################################

        def coroot_lattice(self):
            """
            Returns the coroot lattice.

            EXAMPLES::

                sage: RootSystem(['A',2]).root_lattice().coroot_lattice()
                Coroot lattice of the Root system of type ['A', 2]

            """
            return self.root_system.coroot_lattice()

        def coroot_space(self, base_ring = QQ):
            """
            Returns the coroot space over ``base_ring``

            INPUT:

            - ``base_ring`` -- a ring (default: `\QQ`)

            EXAMPLES::

                sage: RootSystem(['A',2]).root_lattice().coroot_space()
                Coroot space over the Rational Field of the Root system of type ['A', 2]

                sage: RootSystem(['A',2]).root_lattice().coroot_space(QQ['q'])
                Coroot space over the Univariate Polynomial Ring in q over Rational Field of the Root system of type ['A', 2]

            """
            return self.root_system.coroot_space(base_ring = base_ring)


        def simple_coroot(self, i):
            """
            Returns the `i^{th}` simple coroot.

            EXAMPLES::

                sage: RootSystem(['A',2]).root_lattice().simple_coroot(1)
                alphacheck[1]
            """
            return self.coroot_lattice().simple_root(i)

        @cached_method
        def simple_coroots(self):
            r"""
            Returns the family `( \alpha^\vee_i)_{i\in I}` of the simple coroots.

            EXAMPLES::

                sage: alphacheck = RootSystem(['A',3]).root_lattice().simple_coroots()
                sage: [alphacheck[i] for i in [1, 2, 3]]
                [alphacheck[1], alphacheck[2], alphacheck[3]]

            """
            if not hasattr(self,"cache_simple_coroots"):
                self.cache_simple_coroots = Family(self.index_set(), self.simple_coroot)
                # Should we use rename to set a nice name for this family?
                # self.cache_simple_coroots.rename("alphacheck")
                # break some doctests
            return self.cache_simple_coroots

        def alphacheck(self):
            r"""
            Returns the family `( \alpha^\vee_i)_{i\in I}` of the simple
            coroots, with the extra feature that,  for simple irreducible
            root systems, `\alpha^\vee_0` yields the coroot associated to
            the opposite of the highest root (caveat: for non simply laced
            root systems, this is not the opposite of the highest coroot!)

            EXAMPLES::

                sage: alphacheck = RootSystem(["A",2]).ambient_space().alphacheck()
                sage: alphacheck
                Finite family {1: (1, -1, 0), 2: (0, 1, -1)}

            Here is now `\alpha^\vee_0`:

                (-1, 0, 1)

            .. todo:: add a non simply laced example

            Finaly, here is an affine example::

                sage: RootSystem(["A",2,1]).weight_space().alphacheck()
                Finite family {0: alphacheck[0], 1: alphacheck[1], 2: alphacheck[2]}

                sage: RootSystem(["A",3]).ambient_space().alphacheck()
                Finite family {1: (1, -1, 0, 0), 2: (0, 1, -1, 0), 3: (0, 0, 1, -1)}

            """
            if self.root_system.is_finite() and self.root_system.is_irreducible():
                return Family(self.index_set(), self.simple_coroot, \
                              hidden_keys = [0], hidden_function = lambda i: - self.cohighest_root())
            else:
                return self.simple_coroots()

        @cached_method
        def cohighest_root(self):
            """
            Returns the associated coroot of the highest root.

            .. note:: this is usually not the highest coroot.

            EXAMPLES::

                sage: RootSystem(['A', 3]).ambient_space().cohighest_root()
                (1, 0, 0, -1)
            """
            return self.highest_root().associated_coroot()

        ##########################################################################
        # null_root
        ##########################################################################

        @cached_method
        def null_root(self):
            """
            Returns the null root of self. The null root is the smallest
            non trivial positive root which is orthogonal to all simple
            coroots. It exists for any affine root system.

            EXAMPLES::

                sage: RootSystem(['C',2,1]).root_lattice().null_root()
                alpha[0] + 2*alpha[1] + alpha[2]
                sage: RootSystem(['D',4,1]).root_lattice().null_root()
                alpha[0] + alpha[1] + 2*alpha[2] + alpha[3] + alpha[4]
                sage: RootSystem(['F',4,1]).root_lattice().null_root()
                alpha[0] + 2*alpha[1] + 3*alpha[2] + 4*alpha[3] + 2*alpha[4]
            """
            if self.cartan_type().is_affine():
                coef = self.cartan_type().a()
                return sum(coef[k]*self.simple_roots()[k] for k in coef.keys())

        ##########################################################################
        # null_coroot (Also called CanonicalCentralElement)
        ##########################################################################

        @cached_method
        def null_coroot(self):
            """
            Returns the null coroot of self.

            The null coroot is the smallest non trivial positive
            coroot which is orthogonal to all simple roots. It exists
            for any affine root system.

            EXAMPLES::

                sage: RootSystem(['C',2,1]).root_lattice().null_coroot()
                alphacheck[0] + alphacheck[1] + alphacheck[2]
                sage: RootSystem(['D',4,1]).root_lattice().null_coroot()
                alphacheck[0] + alphacheck[1] + 2*alphacheck[2] + alphacheck[3] + alphacheck[4]
                sage: RootSystem(['F',4,1]).root_lattice().null_coroot()
                alphacheck[0] + 2*alphacheck[1] + 3*alphacheck[2] + 2*alphacheck[3] + alphacheck[4]
            """
            if not self.cartan_type().is_affine():
                raise ValueError("%s is not an affine Cartan type"%(self.cartan_type()))
            coef = self.cartan_type().acheck()
            return sum(coef[k]*self.simple_coroots()[k] for k in coef.keys())


        ##########################################################################
        # fundamental weights
        ##########################################################################

        def fundamental_weights_from_simple_roots(self):
            r"""
            Return the fundamental weights.

            This is computed from the simple roots by using the
            inverse of the Cartan matrix. This method is therefore
            only valid for finite types and if this realization of the
            root lattice is large enough to contain them.

            EXAMPLES:

            In the root space, we retrieve the inverse of the Cartan matrix::

                sage: L = RootSystem(["B",3]).root_space()
                sage: L.fundamental_weights_from_simple_roots()
                Finite family {1:     alpha[1] +   alpha[2] +     alpha[3],
                               2:     alpha[1] + 2*alpha[2] +   2*alpha[3],
                               3: 1/2*alpha[1] +   alpha[2] + 3/2*alpha[3]}
                sage: ~L.cartan_type().cartan_matrix()
                [  1   1 1/2]
                [  1   2   1]
                [  1   2 3/2]

            In the weight lattice and the ambient space, we retrieve
            the fundamental weights::

                sage: L = RootSystem(["B",3]).weight_lattice()
                sage: L.fundamental_weights_from_simple_roots()
                Finite family {1: Lambda[1], 2: Lambda[2], 3: Lambda[3]}

                sage: L = RootSystem(["B",3]).ambient_space()
                sage: L.fundamental_weights()
                Finite family {1: (1, 0, 0), 2: (1, 1, 0), 3: (1/2, 1/2, 1/2)}
                sage: L.fundamental_weights_from_simple_roots()
                Finite family {1: (1, 0, 0), 2: (1, 1, 0), 3: (1/2, 1/2, 1/2)}

            However the fundamental weights do not belong to the root
            lattice::

                sage: L = RootSystem(["B",3]).root_lattice()
                sage: L.fundamental_weights_from_simple_roots()
                Traceback (most recent call last):
                ...
                ValueError: The fundamental weights do not live in this realization of the root lattice

            Beware of the usual `GL_n` vs `SL_n` catch in type `A`::

                sage: L = RootSystem(["A",3]).ambient_space()
                sage: L.fundamental_weights()
                Finite family {1: (1, 0, 0, 0), 2: (1, 1, 0, 0), 3: (1, 1, 1, 0)}
                sage: L.fundamental_weights_from_simple_roots()
                Finite family {1: (3/4, -1/4, -1/4, -1/4), 2: (1/2, 1/2, -1/2, -1/2), 3: (1/4, 1/4, 1/4, -3/4)}

                sage: L = RootSystem(["A",3]).ambient_lattice()
                sage: L.fundamental_weights_from_simple_roots()
                Traceback (most recent call last):
                ...
                ValueError: The fundamental weights do not live in this realization of the root lattice
            """
            # We first scale the inverse of the Cartan matrix to be
            # with integer coefficients; then the linear combination
            # of the simple roots is guaranteed to live in this space,
            # and then we rely on division by d to fail gracefuly.
            M = self.cartan_type().cartan_matrix()
            d = M.det()
            if not d:
                raise TypeError("The Cartan matrix is not invertible")
            M = d*~M
            fundamental_weights = [self.linear_combination(zip(self.simple_roots(), column))
                                   for column in M.columns()]
            try:
                fundamental_weights = [x/d for x in fundamental_weights]
            except ValueError:
                raise ValueError("The fundamental weights do not live in this realization of the root lattice")
            return Family(dict(zip(self.index_set(),fundamental_weights)))


        ##########################################################################
        # reflections
        ##########################################################################

        def reflection(self, root, coroot=None):
            """
            Returns the reflection along the root, and across the
            hyperplane define by coroot, as a function from
            self to self.

            EXAMPLES::

                sage: space = RootSystem(['A',2]).weight_lattice()
                sage: x=space.simple_roots()[1]
                sage: y=space.simple_coroots()[1]
                sage: s = space.reflection(x,y)
                sage: x
                2*Lambda[1] - Lambda[2]
                sage: s(x)
                -2*Lambda[1] + Lambda[2]
                sage: s(-x)
                2*Lambda[1] - Lambda[2]
            """
            if coroot is None:
                coroot = root.associated_coroot()
            return lambda v: v - v.scalar(coroot) * root

        @cached_method
        def simple_reflection(self, i):
            """
            Returns the `i^{th}` simple reflection, as a function from
            self to self.

            INPUT:

            - ``i`` - i is in self's index set

            EXAMPLES::

                sage: space = RootSystem(['A',2]).ambient_lattice()
                sage: s = space.simple_reflection(1)
                sage: x = space.simple_roots()[1]
                sage: x
                (1, -1, 0)
                sage: s(x)
                (-1, 1, 0)
            """
            return self.reflection(self.simple_root(i), self.simple_coroot(i))

        @cached_method
        def simple_reflections(self):
            """
            Returns the family `(s_i)_{i\in I}` of the simple reflections
            of this root system.

            EXAMPLES::

                sage: r = RootSystem(["A", 2]).root_lattice()
                sage: s = r.simple_reflections()
                sage: s[1]( r.simple_root(1) )
                -alpha[1]

            TEST::

                sage: s
                simple reflections
            """
            res =  self.alpha().zip(self.reflection, self.alphacheck())
            # Should we use rename to set a nice name for this family?
            res.rename("simple reflections")
            return res

        s = simple_reflections

        ##########################################################################
        # projections
        ##########################################################################

        def projection(self, root, coroot=None, to_negative=True):
            r"""
            Returns the projection along the root, and across the
            hyperplane define by coroot, as a function `\pi` from self to
            self. `\pi` is a half-linear map which stabilizes the negative
            half space, and acts by reflection on the positive half space.

            If to_negative is False, then this project onto the positive
            half space instead.

            EXAMPLES::

                sage: space = RootSystem(['A',2]).weight_lattice()
                sage: x=space.simple_roots()[1]
                sage: y=space.simple_coroots()[1]
                sage: pi = space.projection(x,y)
                sage: x
                2*Lambda[1] - Lambda[2]
                sage: pi(x)
                -2*Lambda[1] + Lambda[2]
                sage: pi(-x)
                -2*Lambda[1] + Lambda[2]
                sage: pi = space.projection(x,y,False)
                sage: pi(-x)
                2*Lambda[1] - Lambda[2]
            """
            if coroot is None:
                coroot = root.associated_coroot()

            return lambda v: v - v.scalar(coroot) * root if ((v.scalar(coroot) > 0) == to_negative) else v

        @cached_method
        def simple_projection(self, i, to_negative=True):
            """
            Returns the projection along the `i^{th}` simple root, and across the
            hyperplane define by the `i^{th}` simple coroot, as a function from
            self to self.

            INPUT:

            - ``i`` - i is in self's index set

            EXAMPLES::

                sage: space = RootSystem(['A',2]).weight_lattice()
                sage: x = space.simple_roots()[1]
                sage: pi = space.simple_projection(1)
                sage: x
                2*Lambda[1] - Lambda[2]
                sage: pi(x)
                -2*Lambda[1] + Lambda[2]
                sage: pi(-x)
                -2*Lambda[1] + Lambda[2]
                sage: pi = space.simple_projection(1,False)
                sage: pi(-x)
                2*Lambda[1] - Lambda[2]
            """
            return self.projection(self.simple_root(i), self.simple_coroot(i), to_negative)

        @cached_method
        def simple_projections(self, to_negative=True):
            r"""
            Returns the family `(s_i)_{i\in I}` of the simple projections
            of this root system

            EXAMPLES::

                sage: space = RootSystem(['A',2]).weight_lattice()
                sage: pi = space.simple_projections()
                sage: x = space.simple_roots()
                sage: pi[1](x[2])
                -Lambda[1] + 2*Lambda[2]

            TESTS:
                sage: pi
                pi
            """
            if to_negative is not True:
                raise NotImplementedError("only implemented when 'to_negative' is True")
            res = self.alpha().zip(self.projection, self.alphacheck())
            # Should this use rename to set a nice name for this family?
            res.rename("pi")
            return res

        ##########################################################################
        # Weyl group
        ##########################################################################

        def weyl_group(self, prefix=None):
            """
            Returns the Weyl group associated to self.

            EXAMPLES::

                sage: RootSystem(['F',4]).ambient_space().weyl_group()
                Weyl Group of type ['F', 4] (as a matrix group acting on the ambient space)
                sage: RootSystem(['F',4]).root_space().weyl_group()
                Weyl Group of type ['F', 4] (as a matrix group acting on the root space)

            """
            from sage.combinat.root_system.weyl_group import WeylGroup
            return WeylGroup(self, prefix=prefix)

        ##########################################################################
        # The piecewise linear involutive operators tau_plus and tau_minus on self,
        # and the orbit decomposition of the almost positive roots
        # by the associated dihedral group
        ##########################################################################

        # TODO: find a better name; at least, this temporary one won't
        # create conflicts
        def tau_epsilon_operator_on_almost_positive_roots(self, J):
            r"""
            The `\tau_\epsilon` operator on almost positive roots

            Given a subset `J` of non adjacent vertices of the Dynkin
            diagram, this constructs the operator on the almost positive
            roots which fixes the negative simple roots `\alpha_i` for `i`
            not in `J`, and acts otherwise by:

            .. math::

                \tau_+( \beta ) = (\prod_{i \in J} s_i) (\beta)

            See Equation (1.2) of [CFZ]_.

            EXAMPLES::

                sage: L = RootSystem(['A',4]).root_lattice()
                sage: tau = L.tau_epsilon_operator_on_almost_positive_roots([1,3])
                sage: alpha = L.simple_roots()

            The action on a negative simple root not in `J`::

                sage: tau(-alpha[2])
                -alpha[2]

            The action on a negative simple root in `J`::

                sage: tau(-alpha[1])
                alpha[1]

            The action on all almost positive roots::

                sage: for root in L.almost_positive_roots():
                ...      print 'tau({:<41}) ='.format(root), tau(root)
                tau(-alpha[1]                                ) = alpha[1]
                tau(alpha[1]                                 ) = -alpha[1]
                tau(alpha[1] + alpha[2]                      ) = alpha[2] + alpha[3]
                tau(alpha[1] + alpha[2] + alpha[3]           ) = alpha[2]
                tau(alpha[1] + alpha[2] + alpha[3] + alpha[4]) = alpha[2] + alpha[3] + alpha[4]
                tau(-alpha[2]                                ) = -alpha[2]
                tau(alpha[2]                                 ) = alpha[1] + alpha[2] + alpha[3]
                tau(alpha[2] + alpha[3]                      ) = alpha[1] + alpha[2]
                tau(alpha[2] + alpha[3] + alpha[4]           ) = alpha[1] + alpha[2] + alpha[3] + alpha[4]
                tau(-alpha[3]                                ) = alpha[3]
                tau(alpha[3]                                 ) = -alpha[3]
                tau(alpha[3] + alpha[4]                      ) = alpha[4]
                tau(-alpha[4]                                ) = -alpha[4]
                tau(alpha[4]                                 ) = alpha[3] + alpha[4]

            This method works on any root lattice realization::

                sage: L = RootSystem(['B',3]).ambient_space()
                sage: tau = L.tau_epsilon_operator_on_almost_positive_roots([1,3])
                sage: for root in L.almost_positive_roots():
                ...      print 'tau({:<41}) ='.format(root), tau(root)
                tau((-1, 1, 0)                               ) = (1, -1, 0)
                tau((1, 0, 0)                                ) = (0, 1, 0)
                tau((1, -1, 0)                               ) = (-1, 1, 0)
                tau((1, 1, 0)                                ) = (1, 1, 0)
                tau((1, 0, -1)                               ) = (0, 1, 1)
                tau((1, 0, 1)                                ) = (0, 1, -1)
                tau((0, -1, 1)                               ) = (0, -1, 1)
                tau((0, 1, 0)                                ) = (1, 0, 0)
                tau((0, 1, -1)                               ) = (1, 0, 1)
                tau((0, 1, 1)                                ) = (1, 0, -1)
                tau((0, 0, -1)                               ) = (0, 0, 1)
                tau((0, 0, 1)                                ) = (0, 0, -1)

            .. seealso:: :meth:`tau_plus_minus`

            REFERENCES:

                .. [CFZ] Chapoton, Fomin, Zelevinsky - Polytopal realizations of generalized associahedra
            """
            W = self.weyl_group()
            t = W.from_reduced_word(J)
            simple_roots = self.simple_roots()
            other_negative_simple_roots = set(-simple_roots[i] for i in self.index_set() if i not in J)
            def tau_epsilon(alpha):
                if alpha in other_negative_simple_roots:
                    return alpha
                else:
                    return t.action(alpha)
            return tau_epsilon

        def tau_plus_minus(self):
            r"""
            Returns the `\tau^+` and `\tau^-` piecewise linear operators on ``self``

            Those operators are induced by the bipartition `\{L,R\}` of
            the simple roots of ``self``, and stabilize the almost
            positive roots. Namely, `\tau_+` fixes the negative simple
            roots `\alpha_i` for `i` in `R`, and acts otherwise by:

            .. math::

                \tau_+( \beta ) = (\prod_{i \in L} s_i) (\beta)

            `\tau_-` acts analogously, with `L` and `R` interchanged.

            Those operators are used to construct the associahedron, a
            polytopal realization of the cluster complex (see
            :class:`Associahedron`).

            .. seealso:: :meth:`tau_epsilon_operator_on_almost_positive_roots`

            EXAMPLES:

            We explore the example of [CFZ1]_ Eq.(1.3)::

                sage: S = RootSystem(['A',2]).root_lattice()
                sage: taup, taum = S.tau_plus_minus()
                sage: for beta in S.almost_positive_roots(): print beta, ",", taup(beta), ",", taum(beta)
                -alpha[1] , alpha[1] , -alpha[1]
                alpha[1] , -alpha[1] , alpha[1] + alpha[2]
                alpha[1] + alpha[2] , alpha[2] , alpha[1]
                -alpha[2] , -alpha[2] , alpha[2]
                alpha[2] , alpha[1] + alpha[2] , -alpha[2]

            REFERENCES:

                .. [CFZ1] Chapoton, Fomin, Zelevinsky - Polytopal realizations of generalized associahedra
            """
            ct = self.cartan_type()
            L,R = ct.index_set_bipartition()
            return self.tau_epsilon_operator_on_almost_positive_roots(L), self.tau_epsilon_operator_on_almost_positive_roots(R)

        def almost_positive_roots_decomposition(self):
            r"""
            Returns the decomposition of the almost positive roots of ``self``

            This is the list of the orbits of the almost positive roots
            under the action of the dihedral group generated by the
            operators `\tau_+` and `\tau_-`.

            .. SEEALSO::

                - :meth:`almost_positive_roots`
                - :meth:`tau_plus_minus`

            EXAMPLES::

                sage: RootSystem(['A',2]).root_lattice().almost_positive_roots_decomposition()
                [[-alpha[1], alpha[1], alpha[1] + alpha[2], alpha[2], -alpha[2]]]

                sage: RootSystem(['B',2]).root_lattice().almost_positive_roots_decomposition()
                [[-alpha[1], alpha[1], alpha[1] + 2*alpha[2]], [-alpha[2], alpha[2], alpha[1] + alpha[2]]]

                sage: RootSystem(['D',4]).root_lattice().almost_positive_roots_decomposition()
                [[-alpha[1], alpha[1], alpha[1] + alpha[2], alpha[2] + alpha[3] + alpha[4]],
                 [-alpha[2], alpha[2], alpha[1] + alpha[2] + alpha[3] + alpha[4], alpha[1] + 2*alpha[2] + alpha[3] + alpha[4]],
                 [-alpha[3], alpha[3], alpha[2] + alpha[3], alpha[1] + alpha[2] + alpha[4]],
                 [-alpha[4], alpha[4], alpha[2] + alpha[4], alpha[1] + alpha[2] + alpha[3]]]

            REFERENCES:

            .. [CFZ2] Chapoton, Fomin, Zelevinsky - Polytopal realizations of
               generalized associahedra
            """
            # TODO: this should use a generic function for computing
            # orbits under the action of a group:
            # def orbits(seeds, operators)
            #     INPUT:
            #     - seeds: a list of elements
            #     - operators: a list of functions
            #
            #     Returns the orbits generated by seeds under the action of the operators
            tau_plus, tau_minus = self.tau_plus_minus()

            I = set(self.index_set())
            Delta = self.simple_roots()
            L, R = self.cartan_type().index_set_bipartition()

            orbits = []
            while I:
                i = I.pop()
                alpha = -self.simple_root(i)
                orbit = [alpha]
                if i in L:
                    plus = False
                    beta = tau_plus(alpha)
                else:
                    plus = True
                    beta = tau_minus(alpha)
                while -beta not in Delta and beta not in orbit:
                    orbit.append(beta)
                    if beta in Delta:
                        j = beta.leading_support()
                        I.discard(j)
                    if plus:
                        beta = tau_plus(beta)
                    else:
                        beta = tau_minus(beta)
                    plus = not plus
                if -beta in Delta:
                    orbit.append(beta)
                orbits.append(orbit)
            return orbits


        ##########################################################################
        # Methods for affine root lattice realizations
        # Should eventually go in an Affine nested class
        ##########################################################################

        @cached_method
        def classical(self):
            """
            Return the corresponding root/weight/ambient lattice/space.

            EXAMPLES::

                sage: RootSystem(["A",4,1]).root_lattice().classical()
                Root lattice of the Root system of type ['A', 4]
                sage: RootSystem(["A",4,1]).weight_lattice().classical()
                Weight lattice of the Root system of type ['A', 4]
                sage: RootSystem(["A",4,1]).ambient_space().classical()
                Ambient space of the Root system of type ['A', 4]
            """
            from root_space import RootSpace
            from weight_space import WeightSpace
            R = self.cartan_type().classical().root_system()
            if isinstance(self, RootSpace):
                return R.root_space(self.base_ring())
            elif isinstance(self, WeightSpace):
                return R.weight_space(self.base_ring())
            else:
                return R.ambient_space(self.base_ring())

        @lazy_attribute
        def _to_classical(self):
            r"""
            The projection onto the classical ambient space.

            EXAMPLES::

                sage: L = RootSystem(["A",2,1]).ambient_space()
                sage: e = L.basis()
                sage: L._to_classical(e["delta"])
                (0, 0, 0)
                sage: L._to_classical(e["deltacheck"])
                (0, 0, 0)
                sage: L._to_classical(e[0])
                (1, 0, 0)
                sage: L._to_classical(e[1])
                (0, 1, 0)
                sage: L._to_classical(e[2])
                (0, 0, 1)
            """
            return self.module_morphism(self._to_classical_on_basis, codomain = self.classical())

        def _classical_alpha_0(self):
            """
            Return the projection of `\alpha_0` in the classical space.

            This is used e.g. to construct the projections onto the
            classical space.

            EXAMPLES:

            This is the opposite of the highest root in the untwisted case::

                sage: L = RootSystem(["B",3,1]).root_space()
                sage: L._classical_alpha_0()
                -alpha[1] - 2*alpha[2] - 2*alpha[3]
                sage: L._to_classical_on_basis(0)
                -alpha[1] - 2*alpha[2] - 2*alpha[3]
                sage: L.classical().highest_root()
                alpha[1] + 2*alpha[2] + 2*alpha[3]

            But not in the other cases::

                sage: L = RootSystem(CartanType(["B",3,1]).dual()).root_space()
                sage: L._to_classical_on_basis(0)
                -alpha[1] - 2*alpha[2] - alpha[3]
                sage: L.classical().highest_root()
                2*alpha[1] + 2*alpha[2] + alpha[3]
            """
            cartan_type  = self.cartan_type()
            special_node = cartan_type.special_node()
            a = self.cartan_type().col_annihilator()
            classical = self.classical()
            return -classical.sum(a[i] * self.simple_root(i)
                                  for i in self.index_set() if i != special_node) \
                                  / a[special_node]

        ######################################################################
        # Root system plots

        def plot(self,
                 roots="simple",
                 coroots=False,
                 reflection_hyperplanes="simple",
                 fundamental_weights=None,
                 fundamental_chamber=None,
                 alcoves=None,
                 alcove_labels=False,
                 alcove_walk=None,
                 **options):
            r"""
            Return a picture of this root lattice realization.

            INPUT:

            - ``roots`` -- which roots to display, if any.
              Can be one of the following:

              * ``"simple"`` -- The simple roots (the default)
              * ``"classical"`` -- Not yet implemented
              * ``"all"`` -- Only works in the finite case
              * A list or tuple of roots
              * ``False``

            - ``coroots`` -- which coroots to display, if any.
              Can be one of the following:

              * ``"simple"`` -- The simple coroots (the default)
              * ``"classical"`` -- Not yet implemented
              * ``"all"`` -- Only works in the finite case
              * A list or tuple of coroots
              * ``False``

            - ``fundamental_weights`` -- a boolean or ``None`` (default: ``None``)
              whether to display the fundamental weights.
              If ``None``, the fundamental weights are drawn if available.

            - ``reflection_hyperplanes`` -- which reflection
              hyperplanes to display, if any. Can be one of the
              following:

              * ``"simple"`` -- The simple roots
              * ``"classical"`` -- Not yet implemented
              * ``"all"`` -- Only works in the finite case
              * A list or tuple of roots
              * ``False`` (the default)

            - ``fundamental_chamber`` -- whether and how to draw the
              fundamental chamber. Can be one of the following:

              * A boolean -- Set to ``True`` to draw the fundamental
                chamber
              * ``"classical"`` -- Draw the classical fundamental chamber
              * ``None`` -- (the default) The fundamental chamber is
                drawn except in the root lattice where this is not yet
                implemented. For affine types the classical
                fundamental chamber is drawn instead.

            - ``alcoves`` -- one of the following (default: ``True``):

              * A boolean -- Whether to display the alcoves
              * A list of alcoves -- The alcoves to be drawn. Each alcove is
                specified by the coordinates of its center in the root lattice
                (affine type only). Otherwise the alcoves that intersect the
                bounding box are drawn.

            - ``alcove_labels`` -- one of the following (default: ``False``):

              * A boolean -- Whether to display the elements of the Weyl group
                indexing the alcoves. This currently requires to also
                set the ``alcoves`` option.
              * A number `l` -- The label is drawn at level `l` (affine type
                only), which only makes sense if ``affine`` is ``False``.

            - ``bounding_box`` -- a rational number or a list of pairs
              thereof (default: 3)

              Specifies a bounding box, in the coordinate system for
              this plot, in which to plot alcoves and other infinite
              objects. If the bounding box is a number `a`, then the
              bounding box is of the form `[-a,a]` in all directions.
              Beware that there can be some border effects and the
              returned graphic is not necessarily strictly contained
              in the bounding box.

            - ``alcove_walk`` -- an alcove walk or ``None`` (default: ``None``)

              The alcove walk is described by a list (or iterable) of
              vertices of the Dynkin diagram which specifies which
              wall is crossed at each step, starting from the
              fundamental alcove.

            - ``projection`` -- one of the following (default: ``True``):

              * ``True`` -- The default projection for the root
                lattice realization is used.
              * ``False`` -- No projection is used.
              * ``barycentric`` -- A barycentric projection is used.
              * A function -- If a function is specified, it should implement a
                linear (or affine) map taking as input an element of
                this root lattice realization and returning its
                desired coordinates in the plot, as a vector with
                rational coordinates.

            - ``color`` -- a function mapping vertices of the Dynkin
              diagram to colors (default: ``"black"`` for 0,
              ``"blue"`` for 1, ``"red"`` for 2, ``"green"`` for 3)

              This is used to set the color for the simple roots,
              fundamental weights, reflection hyperplanes, alcove
              facets, etc. If the color is ``None``, the object is not
              drawn.

            - ``labels`` -- a boolean (default: ``True``)
              whether to display labels on the simple roots,
              fundamental weights, etc.

            EXAMPLES::

                sage: L = RootSystem(["A",2,1]).ambient_space().plot()    # long time

            .. SEEALSO::

                - :meth:`plot_parse_options`
                - :meth:`plot_roots`, :meth:`plot_coroots`
                - :meth:`plot_fundamental_weights`
                - :meth:`plot_fundamental_chamber`
                - :meth:`plot_reflection_hyperplanes`
                - :meth:`plot_alcoves`
                - :meth:`plot_alcove_walk`
                - :meth:`plot_ls_paths`
                - :meth:`plot_crystal`
            """
            plot_options = self.plot_parse_options(**options)
            G = plot_options.empty()

            if roots:
                G += self.plot_roots(roots, plot_options=plot_options)

            # if coroots is None:
            #    coroot_lattice = self.root_system.coroot_lattice()
            #    if self.has_coerce_map_from(coroot_lattice):
            #        coroots="simple"
            #    else:
            #        coroots=False
            if coroots:
                G += self.plot_coroots(coroots, plot_options=plot_options)

            if fundamental_weights is None:
                fundamental_weights = hasattr(self, "fundamental_weights")
            if fundamental_weights:
                G += self.plot_fundamental_weights(plot_options=plot_options)

            if reflection_hyperplanes:
                G += self.plot_reflection_hyperplanes(reflection_hyperplanes, plot_options=plot_options)

            if alcoves is None:
                alcoves = self.cartan_type().is_affine() and hasattr(self, "fundamental_weights")
            if alcoves:
                G += self.plot_alcoves(alcoves, alcove_labels=alcove_labels, plot_options=plot_options)

            if fundamental_chamber is None:
                if not hasattr(self, "fundamental_weights"):
                    fundamental_chamber = False
                elif self.cartan_type().is_affine():
                    fundamental_chamber = "classical"
                else:
                    fundamental_chamber = True
            if fundamental_chamber:
                G += self.plot_fundamental_chamber(fundamental_chamber, plot_options=plot_options)

            if alcove_walk is not None:
                G += self.plot_alcove_walk(alcove_walk, plot_options=plot_options)

            return plot_options.finalize(G)

        def plot_parse_options(self, **args):
            r"""
            Return an option object to be used for root system plotting.

            EXAMPLES::

                sage: L = RootSystem(["A",2,1]).ambient_space()
                sage: options = L.plot_parse_options()
                sage: options
                <sage.combinat.root_system.plot.PlotOptions instance at ...>

            .. SEEALSO::

                - :meth:`plot` for a description of the plotting options
                - :ref:`sage.combinat.root_system.plot` for a tutorial
                  on root system plotting
            """
            if len(args) == 1 and "plot_options" in args:
                return args["plot_options"]
            else:
                return PlotOptions(self, **args)

        def _plot_projection(self, x):
            r"""
            Implement the default projection to be used for plots.

            EXAMPLES:

            By default, this is just the identity::

                sage: L = RootSystem(["B",3]).root_lattice()
                sage: l = L.an_element(); l
                2*alpha[1] + 2*alpha[2] + 3*alpha[3]
                sage: L._plot_projection(l)
                2*alpha[1] + 2*alpha[2] + 3*alpha[3]

            In the ambient space of type `A_2`, this is the
            barycentric projection. In the ambient space of affine
            type this goes through the classical ambient space.

            .. SEEALSO::

                - :meth:`sage.combinat.root_system.type_A.AmbientSpace._plot_projection`
                - :meth:`sage.combinat.root_system.type_affine.AmbientSpace._plot_projection`
                - :meth:`plot` for a description of the plotting options
                - :ref:`sage.combinat.root_system.plot` for a tutorial
                  on root system plotting
            """
            return x

        @cached_method
        def _plot_projection_barycentric_matrix(self):
            """
            A rational approximation of the matrix for the barycentric projection

            OUTPUT: a matrix with rational coefficients whose column sum is zero

            .. SEE_ALSO::

                - :func:`sage.combinat.root_system.plot.barycentric_projection_matrix`
                - :meth:`_plot_projection_barycentric`

            EXAMPLES::

                sage: RootSystem(["A",0]).ambient_space()._plot_projection_barycentric_matrix()
                []
                sage: m = RootSystem(["A",1]).ambient_space()._plot_projection_barycentric_matrix(); m
                [ 1 -1]
                sage: sum(m.columns())
                (0)
                sage: m = RootSystem(["A",2]).ambient_space()._plot_projection_barycentric_matrix(); m
                [      1/2        -1       1/2]
                [ 989/1142         0 -989/1142]
                sage: sum(m.columns())
                (0, 0)
                sage: m = RootSystem(["A",3]).ambient_space()._plot_projection_barycentric_matrix(); m
                [      1277/1564      -1277/1564               0               0]
                [1009460/2141389        849/1801      -1121/1189               0]
                [            1/3             1/3             1/3              -1]
                sage: sum(m.columns())
                (0, 0, 0)

            """
            from sage.matrix.constructor import matrix
            from sage.symbolic.constants import pi
            m = matrix(QQ, barycentric_projection_matrix(self.dimension()-1, angle=2*pi/3).n(20))
            # We want to guarantee that the sum of the columns of the
            # result is zero. This is close to be the case for the
            # original matrix and for the current rational
            # approximation. We tidy up the work by replacing the
            # first colum by the opposite of the sum of the others.
            if self.dimension()>1: # not needed in the trivial cases
                m.set_column(0, -sum(m[:,1:].columns()))
            m.set_immutable()
            return m

        def _plot_projection_barycentric(self, x):
            r"""
            Implement the barycentric projection to be used for plots.

            It is in fact a rational approximation thereof, but the
            sum of the basis vectors is guaranteed to be mapped to
            zero.

            EXAMPLES::

                sage: L = RootSystem(["A",2]).ambient_space()
                sage: e = L.basis()
                sage: L._plot_projection_barycentric(e[0])
                (1/2, 989/1142)
                sage: L._plot_projection_barycentric(e[1])
                (-1, 0)
                sage: L._plot_projection_barycentric(e[2])
                (1/2, -989/1142)

            .. SEEALSO::

                - :meth:`_plot_projection`, :meth:`plot`
                - :ref:`sage.combinat.root_system.plot` for a tutorial
                  on root system plotting
            """
            return self._plot_projection_barycentric_matrix()*vector(x)

        def plot_roots(self, collection="simple", **options):
            r"""
            Plot the (simple/classical) roots of this root lattice.

            INPUT:

            - ``collection`` -- which roots to display
              can be one of the following:

              * ``"simple"`` (the default)
              * ``"classical"``
              * ``"all"``

            - ``**options`` -- Plotting options

            .. SEEALSO::

                - :meth:`plot` for a description of the plotting options
                - :ref:`sage.combinat.root_system.plot` for a tutorial
                  on root system plotting

            EXAMPLES::

                sage: RootSystem(["B",3]).ambient_space().plot_roots()
                Graphics3d Object
                sage: RootSystem(["B",3]).ambient_space().plot_roots("all")
                Graphics3d Object

            TESTS::

                sage: list(RootSystem(["A",2]).root_lattice().plot_roots())
                [Arrow from (0.0,0.0) to (1.0,0.0),
                 Text '$\alpha_{1}$' at the point (1.05,0.0),
                 Arrow from (0.0,0.0) to (0.0,1.0),
                 Text '$\alpha_{2}$' at the point (0.0,1.05)]

                sage: list(RootSystem(["A",2]).weight_lattice().plot_roots(labels=False))
                [Arrow from (0.0,0.0) to (2.0,-1.0),
                 Arrow from (0.0,0.0) to (-1.0,2.0)]

                 sage: list(RootSystem(["A",2]).ambient_lattice().plot_roots())
                 [Arrow from (0.0,0.0) to (1.5,0.86...),
                  Text '$\alpha_{1}$' at the point (1.575,0.90...),
                  Arrow from (0.0,0.0) to (-1.5,0.86...),
                  Text '$\alpha_{2}$' at the point (-1.575,0.90...)]

                 sage: list(RootSystem(["B",2]).ambient_space().plot_roots())
                 [Arrow from (0.0,0.0) to (1.0,-1.0),
                  Text '$\alpha_{1}$' at the point (1.05,-1.05),
                  Arrow from (0.0,0.0) to (0.0,1.0),
                  Text '$\alpha_{2}$' at the point (0.0,1.05)]

                sage: list(RootSystem(["A",2]).root_lattice().plot_roots("all"))
                [Arrow from (0.0,0.0) to (1.0,0.0),
                 Text '$\alpha_{1}$' at the point (1.05,0.0),
                 Arrow from (0.0,0.0) to (0.0,1.0),
                 Text '$\alpha_{2}$' at the point (0.0,1.05),
                 Arrow from (0.0,0.0) to (1.0,1.0),
                 Text '$\alpha_{1} + \alpha_{2}$' at the point (1.05,1.05),
                 Arrow from (0.0,0.0) to (-1.0,0.0),
                 Text '$-\alpha_{1}$' at the point (-1.05,0.0),
                 Arrow from (0.0,0.0) to (0.0,-1.0),
                 Text '$-\alpha_{2}$' at the point (0.0,-1.05),
                 Arrow from (0.0,0.0) to (-1.0,-1.0),
                 Text '$-\alpha_{1} - \alpha_{2}$' at the point (-1.05,-1.05)]
            """
            plot_options = self.plot_parse_options(**options)
            root_lattice = self.root_system.root_lattice()
            if collection == "simple":
                roots = root_lattice.simple_roots()
            elif collection == "classical":
                if not self.cartan_type().is_affine():
                    raise ValueError("plotting classical roots only available in affine type")
                raise NotImplementedError("classical roots")
            elif collection == "all":
                if not self.cartan_type().is_finite():
                    raise ValueError("plotting all roots only available in finite type")
                roots = root_lattice.roots()
            elif isinstance(collection, (list, tuple)):
                roots = collection
            else:
                raise ValueError("Unknown value: %s"%collection)
            roots = Family(roots, self)
            return plot_options.family_of_vectors(roots)

        def plot_coroots(self, collection="simple", **options):
            r"""
            Plot the (simple/classical) coroots of this root lattice.

            INPUT:

            - ``collection`` -- which coroots to display.
              Can be one of the following:

              * ``"simple"`` (the default)
              * ``"classical"``
              * ``"all"``

            - ``**options`` -- Plotting options

            .. SEEALSO::

                - :meth:`plot` for a description of the plotting options
                - :ref:`sage.combinat.root_system.plot` for a tutorial
                  on root system plotting

            EXAMPLES::

                sage: RootSystem(["B",3]).ambient_space().plot_coroots()
                Graphics3d Object

            TESTS::

                 sage: list(RootSystem(["B",2]).ambient_space().plot_coroots())
                 [Arrow from (0.0,0.0) to (1.0,-1.0),
                  Text '$\alpha^\vee_{1}$' at the point (1.05,-1.05),
                  Arrow from (0.0,0.0) to (0.0,2.0),
                  Text '$\alpha^\vee_{2}$' at the point (0.0,2.1)]
            """
            # Functionally speaking, this is duplicated from plot_roots ...
            # Can we avoid that, say by going to the dual space?
            plot_options = self.plot_parse_options(**options)
            coroot_lattice = self.root_system.coroot_lattice()
            if not self.has_coerce_map_from(coroot_lattice):
                raise ValueError("Can't plot the coroots: there is no embedding of the coroot lattice to this space")
            if collection == "simple":
                coroots = coroot_lattice.simple_roots()
            elif collection == "classical":
                if not self.cartan_type().is_affine():
                    raise ValueError("plotting classical coroots only available in affine type")
                raise NotImplementedError("classical coroots")
            elif collection == "all":
                if not self.cartan_type().is_finite():
                    raise ValueError("plotting all coroots only available in finite type")
                coroots = coroot_lattice.roots()
            elif isinstance(collection, (list, tuple)):
                coroots = collection
            else:
                raise ValueError("Unknown value: %s"%collection)
            coroots = Family(coroots, self)
            return plot_options.family_of_vectors(coroots)

        def plot_fundamental_weights(self, **options):
            r"""
            Plot the fundamental weights of this root lattice.

            INPUT:

            - ``**options`` -- Plotting options

            .. SEEALSO::

                - :meth:`plot` for a description of the plotting options
                - :ref:`sage.combinat.root_system.plot` for a tutorial
                  on root system plotting

            EXAMPLES::

                sage: RootSystem(["B",3]).ambient_space().plot_fundamental_weights()
                Graphics3d Object

            TESTS::

                sage: sorted(RootSystem(["A",2]).weight_lattice().plot_fundamental_weights(), key=str)
                [Arrow from (0.0,0.0) to (0.0,1.0),
                 Arrow from (0.0,0.0) to (1.0,0.0),
                 Text '$\Lambda_{1}$' at the point (1.05,0.0),
                 Text '$\Lambda_{2}$' at the point (0.0,1.05)]

                 sage: sorted(RootSystem(["A",2]).ambient_lattice().plot_fundamental_weights(), key=str)
                 [Arrow from (0.0,0.0) to (-0.5,0.866024518389),
                  Arrow from (0.0,0.0) to (0.5,0.866024518389),
                  Text '$\Lambda_{1}$' at the point (0.525,0.909325744308),
                  Text '$\Lambda_{2}$' at the point (-0.525,0.909325744308)]
            """
            plot_options = self.plot_parse_options(**options)
            # We build the family of fundamental weights in this space,
            # indexed by the fundamental weights in the weight lattice.
            #
            # To this end, we don't use the embdding of the weight
            # lattice into self as for the roots or coroots because
            # the ambient space can define the fundamental weights
            # slightly differently (the usual GL_n vs SL_n catch).
            weight_lattice = self.root_system.weight_lattice()
            fundamental_weights = Family(dict(zip(weight_lattice.fundamental_weights(),
                                                  self.fundamental_weights())))
            return plot_options.family_of_vectors(fundamental_weights)

        def plot_reflection_hyperplanes(self, collection="simple", **options):
            r"""
            Plot the simple reflection hyperplanes.

            INPUT:

            - ``collection`` -- which reflection hyperplanes to display.
              Can be one of the following:

              * ``"simple"`` (the default)
              * ``"classical"``
              * ``"all"``

            - ``**options`` -- Plotting options

            .. SEEALSO::

                - :meth:`plot` for a description of the plotting options
                - :ref:`sage.combinat.root_system.plot` for a tutorial
                  on root system plotting

            EXAMPLES::

                sage: RootSystem(["A",2,1]).ambient_space().plot_reflection_hyperplanes()
                Graphics object consisting of 6 graphics primitives
                sage: RootSystem(["G",2,1]).ambient_space().plot_reflection_hyperplanes()
                Graphics object consisting of 6 graphics primitives
                sage: RootSystem(["A",3]).weight_space().plot_reflection_hyperplanes()
                Graphics3d Object
                sage: RootSystem(["B",3]).ambient_space().plot_reflection_hyperplanes()
                Graphics3d Object
                sage: RootSystem(["A",3,1]).weight_space().plot_reflection_hyperplanes()
                Graphics3d Object
                sage: RootSystem(["B",3,1]).ambient_space().plot_reflection_hyperplanes()
                Graphics3d Object
                sage: RootSystem(["A",2,1]).weight_space().plot_reflection_hyperplanes(affine=False, level=1)
                Graphics3d Object
                sage: RootSystem(["A",2]).root_lattice().plot_reflection_hyperplanes()
                Graphics object consisting of 4 graphics primitives

            TESTS::

                sage: L = RootSystem(["A",2]).ambient_space()
                sage: print L.plot_reflection_hyperplanes().description()
                Text '$H_{\alpha^\vee_{1}}$' at the point (-1.81...,3.15)
                Text '$H_{\alpha^\vee_{2}}$' at the point (1.81...,3.15)
                Line defined by 2 points: [(-1.73..., 3.0), (1.73..., -3.0)]
                Line defined by 2 points: [(1.73..., 3.0), (-1.73..., -3.0)]

                sage: print L.plot_reflection_hyperplanes("all").description()
                Text '$H_{\alpha^\vee_{1} + \alpha^\vee_{2}}$' at the point (3.15,0.0)
                Text '$H_{\alpha^\vee_{1}}$' at the point (-1.81...,3.15)
                Text '$H_{\alpha^\vee_{2}}$' at the point (1.81...,3.15)
                Line defined by 2 points: [(-1.73..., 3.0), (1.73..., -3.0)]
                Line defined by 2 points: [(1.73..., 3.0), (-1.73..., -3.0)]
                Line defined by 2 points: [(3.0, 0.0), (-3.0, 0.0)]

                sage: L = RootSystem(["A",2,1]).ambient_space()
                sage: print L.plot_reflection_hyperplanes().description()
                Text '$H_{\alpha^\vee_{0}}$' at the point (3.15,0.90...)
                Text '$H_{\alpha^\vee_{1}}$' at the point (-1.81...,3.15)
                Text '$H_{\alpha^\vee_{2}}$' at the point (1.81...,3.15)
                Line defined by 2 points: [(-1.73..., 3.0), (1.73..., -3.0)]
                Line defined by 2 points: [(1.73..., 3.0), (-1.73..., -3.0)]
                Line defined by 2 points: [(3.0, 0.86...), (-3.0, 0.86...)]

            .. TODO:: Provide an option for transparency?
            """
            plot_options = self.plot_parse_options(**options)

            coroot_lattice = self.root_system.coroot_lattice()
            # Recall that the coroots are given by the roots of the coroot lattice
            if collection == "simple":
                coroots = coroot_lattice.simple_roots()
            elif collection == "classical":
                if not self.cartan_type().is_affine():
                    raise ValueError("plotting classical reflection hyperplanes only available in affine type")
                raise NotImplementedError("classical roots")
            elif collection == "all":
                if not self.cartan_type().is_finite():
                    raise ValueError("plotting all reflection hyperplanes only available in finite type")
                coroots = coroot_lattice.positive_roots()
            elif isinstance(collection, (list, tuple)):
                coroots = collection
            else:
                raise ValueError("Unknown value: %s"%collection)

            G = plot_options.empty()
            for coroot in coroots:
                G += plot_options.reflection_hyperplane(coroot)
            return plot_options.finalize(G)


        def plot_hedron(self, **options):
            r"""
            Plot the polyhedron whose vertices are given by the orbit
            of `\rho`.

            In type `A`, this is the usual permutohedron.

            .. SEEALSO::

                - :meth:`plot` for a description of the plotting options
                - :ref:`sage.combinat.root_system.plot` for a tutorial
                  on root system plotting

            EXAMPLES::

                sage: RootSystem(["A",2]).ambient_space().plot_hedron()
                Graphics object consisting of 8 graphics primitives
                sage: RootSystem(["A",3]).ambient_space().plot_hedron()
                Graphics3d Object
                sage: RootSystem(["B",3]).ambient_space().plot_hedron()
                Graphics3d Object
                sage: RootSystem(["C",3]).ambient_space().plot_hedron()
                Graphics3d Object
                sage: RootSystem(["D",3]).ambient_space().plot_hedron()
                Graphics3d Object

            Surprise: polyhedrons of large dimension know how to
            project themselves nicely::

                sage: RootSystem(["F",4]).ambient_space().plot_hedron() # long time
                Graphics3d Object

            TESTS::

                sage: L = RootSystem(["B",2]).ambient_space()
                sage: print L.plot_hedron().description()
                Polygon defined by 8 points: [(1.5, 0.5), (0.5, 1.5), (-0.5, 1.5), (-1.5, 0.5), (-1.5, -0.5), (-0.5, -1.5), (0.5, -1.5), (1.5, -0.5)]
                Line defined by 2 points: [(-0.5, -1.5), (0.5, -1.5)]
                Line defined by 2 points: [(-0.5, 1.5), (0.5, 1.5)]
                Line defined by 2 points: [(-1.5, -0.5), (-0.5, -1.5)]
                Line defined by 2 points: [(-1.5, -0.5), (-1.5, 0.5)]
                Line defined by 2 points: [(-1.5, 0.5), (-0.5, 1.5)]
                Line defined by 2 points: [(0.5, -1.5), (1.5, -0.5)]
                Line defined by 2 points: [(0.5, 1.5), (1.5, 0.5)]
                Line defined by 2 points: [(1.5, -0.5), (1.5, 0.5)]
                Point set defined by 8 point(s): [(-1.5, -0.5), (-1.5, 0.5), (-0.5, -1.5), (-0.5, 1.5), (0.5, -1.5), (0.5, 1.5), (1.5, -0.5), (1.5, 0.5)]
            """
            from sage.geometry.polyhedron.all import Polyhedron
            plot_options = self.plot_parse_options(**options)
            if not self.cartan_type().is_finite():
                raise ValueError("the Cartan type must be finite")
            vertices = [plot_options.projection(vertex)
                        for vertex in self.rho().orbit()]
            return Polyhedron(vertices=vertices).plot()

        def plot_fundamental_chamber(self, style="normal", **options):
            r"""
            Plot the (classical) fundamental chamber.

            INPUT:

            - ``style`` -- ``"normal"`` or ``"classical"`` (default: ``"normal"``)

            - ``**options`` -- Plotting options

            .. SEEALSO::

                - :meth:`plot` for a description of the plotting options
                - :ref:`sage.combinat.root_system.plot` for a tutorial
                  on root system plotting

            EXAMPLES:

            2D plots::

                sage: RootSystem(["B",2]).ambient_space().plot_fundamental_chamber()
                Graphics object consisting of 1 graphics primitive
                sage: RootSystem(["B",2,1]).ambient_space().plot_fundamental_chamber()
                Graphics object consisting of 1 graphics primitive
                sage: RootSystem(["B",2,1]).ambient_space().plot_fundamental_chamber("classical")
                Graphics object consisting of 1 graphics primitive

            3D plots::

                sage: RootSystem(["A",3,1]).weight_space() .plot_fundamental_chamber()
                Graphics3d Object
                sage: RootSystem(["B",3,1]).ambient_space().plot_fundamental_chamber()
                Graphics3d Object

            This feature is currently not available in the root lattice/space::

                sage: list(RootSystem(["A",2]).root_lattice().plot_fundamental_chamber())
                Traceback (most recent call last):
                ...
                TypeError: classical fundamental chamber not yet available in the root lattice

            TESTS::

                sage: L = RootSystem(["B",2,1]).ambient_space()
                sage: print L.plot_fundamental_chamber().description()
                Polygon defined by 3 points:     [(0.5, 0.5), (1.0, 0.0), (0.0, 0.0)]

                sage: print L.plot_fundamental_chamber(style="classical").description()
                Polygon defined by 3 points:     [(0.0, 0.0), (3.0, 3.0), (3.0, 0.0)]
            """
            plot_options = self.plot_parse_options(**options)
            if not hasattr(self, "fundamental_weights"):
                raise TypeError("classical fundamental chamber not yet available in the root lattice")
            Lambda = self.fundamental_weights()
            cartan_type = self.cartan_type()
            if style=="classical":
                if not cartan_type.is_affine():
                    raise TypeError("classical fundamental chamber only available in affine type")
                I = cartan_type.classical().index_set()
                lines = [Lambda[cartan_type.special_node()]]
            else:
                I = cartan_type.index_set()
                lines = []
            return plot_options.cone(rays = [Lambda[i] for i in I],
                                     lines=lines,
                                     color="lightgrey",
                                     alpha=.3)

        def plot_alcoves(self, alcoves=True, alcove_labels=False, wireframe=False, **options):
            r"""
            Plot the alcoves and optionaly their labels.

            INPUT:

            - ``alcoves`` -- a list of alcoves or ``True`` (default: ``True``)

            - ``alcove_labels`` -- a boolean or a number specifying at
              which level to put the label (default: ``False``)

            - ``**options`` -- Plotting options

            .. SEEALSO::

                - :meth:`plot` for a description of the plotting options
                - :ref:`sage.combinat.root_system.plot` for a
                  tutorial on root system plotting, and in particular
                  how the alcoves can be specified.

            EXAMPLES:

            2D plots::

                sage: RootSystem(["B",2,1]).ambient_space().plot_alcoves()                      # long time (3s)
                Graphics object consisting of 228 graphics primitives

            3D plots::

                sage: RootSystem(["A",2,1]).weight_space() .plot_alcoves(affine=False)          # long time (3s)
                Graphics3d Object
                sage: RootSystem(["G",2,1]).ambient_space().plot_alcoves(affine=False, level=1) # long time (3s)
                Graphics3d Object

            Here we plot a single alcove::

                sage: L = RootSystem(["A",3,1]).ambient_space()
                sage: W = L.weyl_group()
                sage: L.plot(alcoves=[W.one()], reflection_hyperplanes=False, bounding_box=2)
                Graphics3d Object

            TESTS::

                sage: L = RootSystem(["A",2,1]).weight_space()
                sage: p = L.plot_alcoves(alcoves=[[0,0]])
                sage: print p.description()
                Line defined by 2 points: [(-1.0, 0.0), (0.0, -1.0)]
                Line defined by 2 points: [(-1.0, 1.0), (-1.0, 0.0)]
                Line defined by 2 points: [(-1.0, 1.0), (0.0, 0.0)]
                Line defined by 2 points: [(0.0, 0.0), (-1.0, 0.0)]
                Line defined by 2 points: [(0.0, 0.0), (0.0, -1.0)]
                Line defined by 2 points: [(0.0, 0.0), (1.0, -1.0)]
                Line defined by 2 points: [(0.0, 1.0), (-1.0, 1.0)]
                Line defined by 2 points: [(0.0, 1.0), (0.0, 0.0)]
                Line defined by 2 points: [(0.0, 1.0), (1.0, 0.0)]
                Line defined by 2 points: [(1.0, -1.0), (0.0, -1.0)]
                Line defined by 2 points: [(1.0, 0.0), (0.0, 0.0)]
                Line defined by 2 points: [(1.0, 0.0), (1.0, -1.0)]
                sage: sorted((line.options()['rgbcolor'], line.options()['thickness']) for line in p)
                [('black', 2), ('black', 2), ('black', 2),
                 ('black', 2), ('black', 2), ('black', 2),
                 ('blue', 1), ('blue', 1), ('blue', 1),
                 ('red', 1), ('red', 1), ('red', 1)]
            """
            plot_options = self.plot_parse_options(**options)
            if not hasattr(self, "fundamental_weights"):
                raise TypeError("alcoves not yet available in the root lattice")
            Lambda = self.fundamental_weights()
            cartan_type = self.cartan_type()
            I = cartan_type.index_set()
            W = self.weyl_group()
            if alcove_labels is not False:
                rho = self.rho()
                if alcove_labels is not True:
                    # The input is the desired level
                    rho = rho * alcove_labels / rho.level()
                else:
                    rho = plot_options.intersection_at_level_1(rho)
            # The rays of the fundamental alcove
            fundamental_alcove_rays = Lambda.map(plot_options.intersection_at_level_1)

            def alcove_in_bounding_box(w):
                return any(plot_options.in_bounding_box(w.action(fundamental_alcove_rays[i]))
                           for i in I)
            def alcove_facet(w, i):
                # Alcove facets with degenerate intersection with the
                # bounding box bring no information; we might as well
                # not draw them. Besides this avoids ugly fat points
                # in dimension 2.
                return plot_options.cone(rays=[w.action(fundamental_alcove_rays[j]) for j in I if j != i],
                                         color=plot_options.color(i),
                                         thickness=plot_options.thickness(i),
                                         wireframe=wireframe,
                                         draw_degenerate=False)
            def alcove_label(w):
                label = "$1$" if w.is_one() else "$s_{"+"".join(str(j) for j in w.reduced_word())+"}$"
                position = plot_options.projection(w.action(rho))
                if position in plot_options.bounding_box:
                    return plot_options.text(label, position)
                else:
                    return plot_options.empty()

            G = plot_options.empty()
            if alcoves is not True:
                alcoves = list(alcoves)
            if alcoves is True or (len(alcoves)>0 and W.is_parent_of(alcoves[0])):
                if alcoves is True:
                    alcoves = W.weak_order_ideal(alcove_in_bounding_box, side="right")
                # We assume that the fundamental alcove lies within
                # the bounding box, and explore the alcoves
                # intersecting the bounding box by going up right
                # order (i.e. going away from the fundamental alcove)
                for w in alcoves:
                    for i in w.descents(side="right", positive=True):
                        G += alcove_facet(w, i)
                    if alcove_labels is not False:
                        G += alcove_label(w)
            else:
                if not cartan_type.is_affine():
                    raise TypeError("alcoves=list only available in affine type")
                translation_factors = cartan_type.translation_factors()
                simple_roots = self.simple_roots()
                translation_vectors = Family({i: translation_factors[i]*simple_roots[i]
                                          for i in cartan_type.classical().index_set()})
                # The elements of the classical Weyl group, as elements of W
                W0 = [W.from_reduced_word(w.reduced_word()) for w in self.weyl_group().classical()]
                for alcove in alcoves:
                    # The translation mapping the center of the
                    # fundamental polygon to polygon indexed by alcove
                    shift = sum(x*v for x,v in zip(alcove, translation_vectors))
                    shift = W.from_morphism(shift.translation)
                    for w in W0:
                        for i in w.descents(side="right", positive=True):
                            G += alcove_facet(shift * w, i)
                        if alcove_labels:
                            G += alcove_label(w)
            return plot_options.finalize(G)

            # In this alternative commented-out implementation, the
            # alcove picture is constructed directly in the
            # projection. It only works for rank 2+1 with, but it is
            # faster; we keep for reference for now. With #12553
            # (Cythoned PPL polytopes), the difference is likely to
            # disappear. If this is confirmed, the code below should be discarded.
            #
            # from sage.plot.line import line
            # translation_vectors = Family({i: translation_factors[i]*plot_options.projection(simple_roots[i])
            #                               for i in cartan_type.classical().index_set()})
            #
            # # For each polygon P to be drawn, alcoves_shift contains the translation
            # # from fundamental polygon to P in the plot coordinate system
            # def immutable_vector(x):
            #     # Takes care of possible numerical instabilities
            #     x = x.numerical_approx(8)
            #     x.set_immutable()
            #     return x
            #
            # # Construct the fundamental polygon
            # # The classical group acting on ``self``
            # W0 = self.weyl_group().classical().list()
            # # The coordinates of the vertices of the fundamental alcove
            # fundamental_alcove_rays = Lambda.map(plot_options.intersection_at_level_1)
            # # The coordinates of the vertices of the fundamental polygon
            # fundamental_polygon_rays = {
            #     (i, w): plot_options.projection(w.action(fundamental_alcove_rays[i]))
            #     for w in W0
            #     for i in I
            #     }
            #
            # # Get the center of the polygons
            # if alcoves is True:
            #     def neighbors(x):
            #         return filter(lambda y: plot_options.bounding_box.contains(plot_options.origin_projected+y),
            #                       [immutable_vector(x+epsilon*t) for t in translation_vectors for epsilon in [-1,1]])
            #     alcoves_shift = list(TransitiveIdeal(neighbors, [immutable_vector(plot_options.origin_projected)]))
            # else:
            #     alcoves_shift = [sum(x*v for x,v in zip(alcove, translation_vectors))
            #                      for alcove in alcoves]
            #
            # G = plot_options.empty()
            # for shift in alcoves_shift:
            #     # for each center of polygon and each element of classical
            #     # parabolic subgroup, we have to draw an alcove.
            #     polygon_center = plot_options.origin_projected + shift
            #
            #     for w in W0:
            #         for i in I:
            #             facet_indices = [j for j in I if j != i]
            #             assert len(facet_indices) == 2
            #             facet = [fundamental_polygon_rays[j, w] + shift for j in facet_indices]
            #             # This takes a bit of time; do we really want that feature?
            #             #if not all(bounding_box_as_polytope.contains(v) for v in facet):
            #             #    continue
            #             G += line(facet,
            #                       rgbcolor = plot_options.color(i),
            #                       thickness = 2 if i == special_node else 1)


        def plot_bounding_box(self, **options):
            r"""
            Plot the bounding box.

            INPUT:

            - ``**options`` -- Plotting options

            This is mostly for testing purposes.

            .. SEEALSO::

                - :meth:`plot` for a description of the plotting options
                - :ref:`sage.combinat.root_system.plot` for a tutorial
                  on root system plotting

            EXAMPLES::

                sage: L = RootSystem(["A",2,1]).ambient_space()
                sage: L.plot_bounding_box()
                Graphics object consisting of 1 graphics primitive

            TESTS::

                sage: list(L.plot_bounding_box())
                [Polygon defined by 4 points]
            """
            plot_options = self.plot_parse_options(**options)
            return plot_options.bounding_box.plot(color="gray", alpha=0.5, wireframe=False)

        def plot_alcove_walk(self, word, start=None, foldings=None, color ="orange", **options):
            r"""
            Plot an alcove walk.

            INPUT:

            - ``word`` -- a list of elements of the index set
            - ``foldings`` -- a list of booleans or ``None`` (default: ``None``)
            - ``start`` -- an element of this space (default: ``None`` for `\rho`)
            - ``**options`` -- plotting options

            .. SEEALSO::

                - :meth:`plot` for a description of the plotting options
                - :ref:`sage.combinat.root_system.plot` for a tutorial
                  on root system plotting

            EXAMPLES:

            An alcove walk of type `A_2^{(1)}`::

                sage: L = RootSystem(["A",2,1]).ambient_space()
                sage: w1 = [0,2,1,2,0,2,1,0,2,1,2,1,2,0,2,0,1,2,0]
                sage: p = L.plot_alcoves(bounding_box=5)           # long time (5s)
                sage: p += L.plot_alcove_walk(w1)                  # long time
                sage: p                                            # long time
                Graphics object consisting of 375 graphics primitives

            The same plot with another alcove walk::

                sage: w2 = [2,1,2,0,2,0,2,1,2,0,1,2,1,2,1,0,1,2,0,2,0,1,2,0,2]
                sage: p += L.plot_alcove_walk(w2, color="orange")  # long time

            And another with some foldings::

                sage: L.plot_alcoves(bounding_box=3) + \
                ....:   L.plot_alcove_walk([0,1,2,0,2,0,1,2,0,1],
                ....:                      foldings = [False, False, True, False, False, False, True, False, True, False],
                ....:                      color="green")            # long time (3s)
                Graphics object consisting of 155 graphics primitives

            TESTS::

                sage: L = RootSystem(["A",2,1]).weight_space()
                sage: p = L.plot_alcove_walk([0,1,2,0,2,0,1,2,0,1],
                ...                          foldings = [False, False, True, False, False, False, True, False, True, False],
                ...                          color="green",
                ...                          start=L.rho())
                sage: print p.description()
                Line defined by 2 points: [(-1.0, 8.0), (-1.5, 9.0)]
                Line defined by 2 points: [(1.0, 4.0), (1.5, 4.5)]
                Line defined by 2 points: [(1.0, 7.0), (1.5, 6.0)]
                Arrow from (-1.0,5.0) to (-2.0,7.0)
                Arrow from (-1.0,8.0) to (1.0,7.0)
                Arrow from (-1.5,9.0) to (-1.0,8.0)
                Arrow from (-2.0,7.0) to (-1.0,8.0)
                Arrow from (1.0,1.0) to (2.0,2.0)
                Arrow from (1.0,4.0) to (-1.0,5.0)
                Arrow from (1.0,7.0) to (2.0,8.0)
                Arrow from (1.5,4.5) to (1.0,4.0)
                Arrow from (1.5,6.0) to (1.0,7.0)
                Arrow from (2.0,2.0) to (1.0,4.0)
            """
            from sage.plot.line import line
            from sage.plot.arrow import arrow
            plot_options = self.plot_parse_options(**options)
            W = self.weyl_group()
            s = W.simple_reflections()
            if start is None:
                start = plot_options.intersection_at_level_1(self.rho())
            if foldings is None:
                foldings = [False] * len(word)
            w = W.one()
            source  = plot_options.projection(start)
            G = plot_options.empty()
            for (i, folding) in zip(word, foldings):
                w = w * s[i]
                target = plot_options.projection(w.action(start))
                if folding:
                    middle = (source+target)/2
                    G += line ([source, middle], rgbcolor=color)
                    G += arrow(middle, source, rgbcolor=color, arrowsize=plot_options._arrowsize)
                    # reset w
                    w = w * s[i]
                else:
                    G += arrow(source, target, rgbcolor=color, arrowsize=plot_options._arrowsize)
                    source=target
            return G

        @cached_method
        def _maximum_root_length(self):
            r"""
            Return the square of the maximum of the root lengths for irreducible finite type root systems.

            EXAMPLES::

                sage: Q = RootSystem(['C',2]).root_lattice()
                sage: Q._maximum_root_length()
                4
                sage: Q = RootSystem(['G',2]).root_lattice()
                sage: Q._maximum_root_length()
                6
                sage: Q = RootSystem(['A',3]).root_lattice()
                sage: Q._maximum_root_length()
                2
            """
            ct = self.cartan_type()
            if not ct.is_irreducible():
                raise NotImplementedError("Implemented only for irreducible finite root systems")
            if not ct.is_finite():
                raise NotImplementedError("Implemented only for irreducible finite root systems")
            L = self.root_system.ambient_space() # uses peculiarities of ambient embedding
            return max([root.scalar(root) for root in L.simple_roots()])

<<<<<<< HEAD
        @cached_method
        def dual_type_cospace(self):
            r"""
            Returns the cospace of dual type.

            For example, if invoked on the root lattice of type `['B',2]`, returns the
            coroot lattice of type `['C',2]`.

            ..warning::

                Not implemented for ambient spaces.

            EXAMPLES::

                sage: CartanType(['B',2]).root_system().root_lattice().dual_type_cospace()
                Coroot lattice of the Root system of type ['C', 2]
                sage: CartanType(['F',4]).root_system().coweight_lattice().dual_type_cospace()
                Weight lattice of the Root system of type ['F', 4] relabelled by {1: 4, 2: 3, 3: 2, 4: 1}

            """
            from root_space import RootSpace
            from weight_space import WeightSpace

            if isinstance(self, RootSpace):
                if self.root_system.dual_side:
                    return self.cartan_type().root_system().root_space(self.base_ring())
                else:
                    return self.cartan_type().dual().root_system().coroot_space(self.base_ring())
            if isinstance(self, WeightSpace):
                if self.root_system.dual_side:
                    return self.cartan_type().root_system().weight_space(self.base_ring())
                else:
                    return self.cartan_type().dual().root_system().coweight_space(self.base_ring())
            raise TypeError, "Not implemented for %s"%self

        @abstract_method(optional=True)
        def to_ambient_space_morphism(self):
            r"""
            Return the morphism to the ambient space.

            EXAMPLES::

                sage: CartanType(['B',2]).root_system().root_lattice().to_ambient_space_morphism()
                Generic morphism:
                From: Root lattice of the Root system of type ['B', 2]
                To:   Ambient space of the Root system of type ['B', 2]
                sage: CartanType(['B',2]).root_system().coroot_lattice().to_ambient_space_morphism()
                Generic morphism:
                From: Coroot lattice of the Root system of type ['B', 2]
                To:   Ambient space of the Root system of type ['B', 2]
                sage: CartanType(['B',2]).root_system().weight_lattice().to_ambient_space_morphism()
                Generic morphism:
                From: Weight lattice of the Root system of type ['B', 2]
                To:   Ambient space of the Root system of type ['B', 2]

            """
=======
        def plot_ls_paths(self, paths, plot_labels=None, colored_labels=True, **options):
            r"""
            Plot LS paths.

            INPUT:

            - ``paths`` -- a finite crystal or list of LS paths
            - ``plot_labels`` -- (default: ``None``) the distance to plot
              the LS labels from the endpoint of the path; set to ``None``
              to not display the labels
            - ``colored_labels`` -- (default: ``True``) if ``True``, then
              color the labels the same color as the LS path
            - ``**options`` -- plotting options

            .. SEEALSO::

                - :meth:`plot` for a description of the plotting options
                - :ref:`sage.combinat.root_system.plot` for a tutorial
                  on root system plotting

            EXAMPLES::

                sage: B = crystals.LSPaths(['A',2], [1,1])
                sage: L = RootSystem(['A',2]).ambient_space()
                sage: L.plot_fundamental_weights() + L.plot_ls_paths(B)
                Graphics object consisting of 14 graphics primitives

            This also works in 3 dimensions::

                sage: B = crystals.LSPaths(['B',3], [2,0,0])
                sage: L = RootSystem(['B',3]).ambient_space()
                sage: L.plot_ls_paths(B)
                Graphics3d Object
            """
            if not isinstance(paths, (list, tuple, set)):
                from sage.combinat.crystals.littelmann_path import CrystalOfLSPaths
                from sage.categories.finite_crystals import FiniteCrystals
                if not isinstance(paths, CrystalOfLSPaths):
                    raise ValueError("the input must be LS paths")
                if paths not in FiniteCrystals():
                    raise ValueError("the crystal must be finite")

            from sage.plot.line import line
            from sage.plot.colors import rainbow
            plot_options = self.plot_parse_options(**options)
            color = rainbow(len(paths), 'rgbtuple')
            G = plot_options.empty()
            for i,b in enumerate(paths):
                prev = plot_options.projection(self.zero())
                for x in b.value:
                    next = plot_options.projection(self(x))
                    G += line([prev, next], rgbcolor=color[i])
                    prev = next
                if plot_labels is not None:
                    if colored_labels:
                        G += plot_options.text(b, prev + prev.normalized()*plot_labels, rgbcolor=color[i])
                    else:
                        G += plot_options.text(b, prev + prev.normalized()*plot_labels)
            return G

        def plot_crystal(self, crystal,
                         plot_labels=True, label_color='black',
                         edge_labels=False,
                         circle_size=0.06, circle_thickness=1.6,
                         **options):
            r"""
            Plot a finite crystal.

            INPUT:

            - ``crystal`` -- the finite crystal to plot
            - ``plot_labels`` -- (default: ``True``) can be one of the
              following:

              * ``True`` - use the latex labels
              * ``'circles'`` - use circles for multiplicity up to 4; if the
                multiplicity is larger, then it uses the multiplicity
              * ``'multiplicities'`` - use the multiplicities

            - ``label_color`` -- (default: ``'black'``) the color of the
              labels
            - ``edge_labels`` -- (default: ``False``) if ``True``, then draw
              in the edge label
            - ``circle_size`` -- (default: 0.06) the size of the circles
            - ``circle_thickness`` -- (default: 1.6) the thinkness of the
              extra rings of circles
            - ``**options`` -- plotting options

            .. SEEALSO::

                - :meth:`plot` for a description of the plotting options
                - :ref:`sage.combinat.root_system.plot` for a tutorial
                  on root system plotting

            EXAMPLES::

                sage: L = RootSystem(['A',2]).ambient_space()
                sage: C = crystals.Tableaux(['A',2], shape=[2,1])
                sage: L.plot_crystal(C)
                Graphics object consisting of 16 graphics primitives
                sage: C = crystals.Tableaux(['A',2], shape=[8,4])
                sage: p = L.plot_crystal(C, plot_labels='circles')
                sage: p.show(figsize=15)

            A 3-dimensional example::

                sage: L = RootSystem(['B',3]).ambient_space()
                sage: C = crystals.Tableaux(['B',3], shape=[2,1])
                sage: L.plot_crystal(C, plot_labels='circles', edge_labels=True) # long time
                Graphics3d Object
            """
            from sage.plot.arrow import arrow
            from sage.plot.circle import circle
            from sage.plot.colors import rgbcolor
            from sage.categories.finite_crystals import FiniteCrystals

            if crystal not in FiniteCrystals():
                raise ValueError("only implemented for finite crystals")
            plot_options = self.plot_parse_options(**options)
            label_color = rgbcolor(label_color)

            g = crystal.digraph()
            mults = {}
            for x in g.vertices():
                wt = self(x.weight())
                mults[wt] = mults.get(wt, []) + [x]
            positions = {x: plot_options.projection(x) for x in mults.keys()}

            G = plot_options.empty()
            if plot_labels == 'circles':
                for wt,m in mults.items():
                    m = len(m)
                    if m > 4:
                        G += plot_options.text(m, positions[wt], rgbcolor=label_color)
                        continue

                    if m >= 1:
                        G += circle(positions[wt], circle_size, fill=True,
                                    thickness=circle_thickness,
                                    rgbcolor=label_color)
                    for i in range(2,m+1):
                        G += circle(positions[wt], i*circle_size,
                                    thickness=circle_thickness,
                                    rgbcolor=label_color)

            elif plot_labels == 'multiplicities':
                for wt,m in mults.items():
                    G += plot_options.text(len(m), positions[wt], rgbcolor=label_color)

            elif plot_labels:
                for wt,m in mults.items():
                    for elt in m:
                        # TODO: Destack the multiple weights
                        G += plot_options.text(elt, positions[wt], rgbcolor=label_color)

            for h,t,i in g.edges():
                G += arrow(positions[h.weight()], positions[t.weight()],
                           zorder=1, rgbcolor=plot_options.color(i),
                           arrowsize=plot_options._arrowsize)
                if edge_labels:
                    mid = (positions[h.weight()] + positions[t.weight()]) / QQ(2)
                    if plot_options.dimension >= 2:
                        diff = (positions[h.weight()] - positions[t.weight()]).normalized()
                        if plot_options.dimension >= 3:
                            from copy import copy
                            diff2 = copy(diff)
                            diff[0], diff[1] = -diff[1], diff[0]
                            if abs(diff.dot_product(diff2)) > 0.9:
                                diff[1], diff[2] = -diff[2], diff[1]
                        else:
                            diff[0], diff[1] = -diff[1], diff[0]

                        mid += diff / QQ(10)
                    G += plot_options.text(i, mid, rgbcolor=plot_options.color(i))
            return G
>>>>>>> 9d18e273

    ##########################################################################

    class ElementMethods:

        @abstract_method
        def scalar(self, lambdacheck):
            """
            Implement the natural pairing with the coroot lattice.

            INPUT:

            - ``self`` -- an element of a root lattice realization
            - ``lambdacheck`` -- an element of the coroot lattice or coroot space

            OUTPUT: the scalar product of ``self`` and ``lambdacheck``

            EXAMPLES::

                sage: L = RootSystem(['A',4]).root_lattice()
                sage: alpha      = L.simple_roots()
                sage: alphacheck = L.simple_coroots()
                sage: alpha[1].scalar(alphacheck[1])
                2
                sage: alpha[1].scalar(alphacheck[2])
                -1
                sage: matrix([ [ alpha[i].scalar(alphacheck[j])
                ...              for i in L.index_set() ]
                ...            for j in L.index_set() ])
                [ 2 -1  0  0]
                [-1  2 -1  0]
                [ 0 -1  2 -1]
                [ 0  0 -1  2]

            TESTS::

                sage: super(sage.combinat.root_system.root_space.RootSpaceElement,alpha[1]).scalar(alphacheck[1])
                Traceback (most recent call last):
                ...
                NotImplementedError: <abstract method scalar at ...>
            """

        def symmetric_form(self, alpha):
            r"""
            Return the symmetric form of ``self`` with ``alpha``.

            Consider the simple roots `\alpha_i` and let `(b_{ij})_{ij}`
            denote the symmetrized Cartan matrix `(a_{ij})_{ij}`, we have

            .. MATH::

                (\alpha_i | \alpha_j) = b_{ij}

            and extended bilinearly. See Chapter 6 in Kac, Infinite
            Dimensional Lie Algebras for more details.

            EXAMPLES::

                sage: Q = RootSystem(['B',2,1]).root_lattice()
                sage: alpha = Q.simple_roots()
                sage: alpha[1].symmetric_form(alpha[0])
                0
                sage: alpha[1].symmetric_form(alpha[1])
                4
                sage: elt = alpha[0] - 3*alpha[1] + alpha[2]
                sage: elt.symmetric_form(alpha[1])
                -14
                sage: elt.symmetric_form(alpha[0]+2*alpha[2])
                14
                sage: Q = RootSystem(CartanType(['A',4,2]).dual()).root_lattice()
                sage: Qc = RootSystem(['A',4,2]).coroot_lattice()
                sage: alpha = Q.simple_roots()
                sage: alphac = Qc.simple_roots()
                sage: elt = alpha[0] + 2*alpha[1] + 2*alpha[2]
                sage: eltc = alphac[0] + 2*alphac[1] + 2*alphac[2]
                sage: elt.symmetric_form(alpha[1])
                0
                sage: eltc.symmetric_form(alphac[1])
                0
            """
            cm = self.parent().dynkin_diagram().cartan_matrix()
            sym = cm.symmetrized_matrix()
            iset = self.parent().index_set()
            return sum(cl*sym[iset.index(ml),iset.index(mr)]*cr
                       for ml,cl in self for mr,cr in alpha)

        def norm_squared(self):
            """
            Return the norm squared of ``self`` with respect to the
            symmetric form.

            EXAMPLES::

                sage: Q = RootSystem(['B',2,1]).root_lattice()
                sage: alpha = Q.simple_roots()
                sage: alpha[1].norm_squared()
                4
                sage: alpha[2].norm_squared()
                2
                sage: elt = alpha[0] - 3*alpha[1] + alpha[2]
                sage: elt.norm_squared()
                50
                sage: elt = alpha[0] + alpha[1] + 2*alpha[2]
                sage: elt.norm_squared()
                0
                sage: Q = RootSystem(CartanType(['A',4,2]).dual()).root_lattice()
                sage: Qc = RootSystem(['A',4,2]).coroot_lattice()
                sage: alpha = Q.simple_roots()
                sage: alphac = Qc.simple_roots()
                sage: elt = alpha[0] + 2*alpha[1] + 2*alpha[2]
                sage: eltc = alphac[0] + 2*alphac[1] + 2*alphac[2]
                sage: elt.norm_squared()
                0
                sage: eltc.norm_squared()
                0
            """
            return self.symmetric_form(self)

        ##########################################################################
        # Action and orbits w.r.t. the Weyl group
        ##########################################################################

        def simple_reflection(self, i):
            """
            Returns the image of ``self`` by the `i`-th simple reflection.

            EXAMPLES::

                sage: alpha = RootSystem(["A", 3]).root_lattice().alpha()
                sage: alpha[1].simple_reflection(2)
                alpha[1] + alpha[2]

                sage: Q = RootSystem(['A', 3, 1]).weight_lattice(extended = True)
                sage: Lambda = Q.fundamental_weights()
                sage: L = Lambda[0] + Q.null_root()
                sage: L.simple_reflection(0)
                -Lambda[0] + Lambda[1] + Lambda[3]
            """
            # Subclasses should optimize whenever possible!
            return self.parent().simple_reflection(i)(self)

        def simple_reflections(self):
            """
            The images of self by all the simple reflections

            EXAMPLES::

                sage: alpha = RootSystem(["A", 3]).root_lattice().alpha()
                sage: alpha[1].simple_reflections()
                [-alpha[1], alpha[1] + alpha[2], alpha[1]]
            """
            return [s(self) for s in self.parent().simple_reflections()]

        def orbit(self):
            r"""
            The orbit of self under the action of the Weyl group

            EXAMPLES:

            `\rho` is a regular element whose orbit is in bijection with the Weyl group.
            In particular, it as 6 elements for the symmetric group `S_3`::

                sage: L = RootSystem(["A", 2]).ambient_lattice()
                sage: sorted(L.rho().orbit())               # the output order is not specified
                [(1, 2, 0), (1, 0, 2), (2, 1, 0), (2, 0, 1), (0, 1, 2), (0, 2, 1)]

                sage: L = RootSystem(["A", 3]).weight_lattice()
                sage: len(L.rho().orbit())
                24
                sage: len(L.fundamental_weights()[1].orbit())
                4
                sage: len(L.fundamental_weights()[2].orbit())
                6
            """
            return [x for x in TransitiveIdealGraded(attrcall('simple_reflections'), [self])]

        ##########################################################################
        #
        ##########################################################################

        @abstract_method(optional=True)
        def associated_coroot(self):
            """
            Returns the coroot associated to this root

            EXAMPLES::

                sage: alpha = RootSystem(["A", 3]).root_space().simple_roots()
                sage: alpha[1].associated_coroot()
                alphacheck[1]
            """

        def reflection(self, root, use_coroot = False):
            r"""
            Reflects ``self`` across the hyperplane orthogonal to ``root``.

            If ``use_coroot`` is True, ``root`` is interpreted as a coroot.

            EXAMPLES::

                sage: R = RootSystem(['C',4])
                sage: weight_lattice = R.weight_lattice()
                sage: mu = weight_lattice.from_vector(vector([0,0,1,2]))
                sage: coroot_lattice = R.coroot_lattice()
                sage: alphavee = coroot_lattice.from_vector(vector([0,0,1,1]))
                sage: mu.reflection(alphavee, use_coroot=True)
                6*Lambda[2] - 5*Lambda[3] + 2*Lambda[4]
                sage: root_lattice = R.root_lattice()
                sage: beta = root_lattice.from_vector(vector([0,1,1,0]))
                sage: mu.reflection(beta)
                Lambda[1] - Lambda[2] + 3*Lambda[4]
            """
            if use_coroot:
                return self - self.scalar(root) * root.associated_coroot()
            else:
                return self - self.scalar(root.associated_coroot()) * root


        ##########################################################################
        # Descents
        ##########################################################################

        def has_descent(self, i, positive=False):
            """
            Test if self has a descent at position `i`, that is if self is
            on the strict negative side of the `i^{th}` simple reflection
            hyperplane.

            If positive if True, tests if it is on the strict positive
            side instead.

            EXAMPLES::

                sage: space=RootSystem(['A',5]).weight_space()
                sage: alpha=RootSystem(['A',5]).weight_space().simple_roots()
                sage: [alpha[i].has_descent(1) for i in space.index_set()]
                [False, True, False, False, False]
                sage: [(-alpha[i]).has_descent(1) for i in space.index_set()]
                [True, False, False, False, False]
                sage: [alpha[i].has_descent(1, True) for i in space.index_set()]
                [True, False, False, False, False]
                sage: [(-alpha[i]).has_descent(1, True) for i in space.index_set()]
                [False, True, False, False, False]
                sage: (alpha[1]+alpha[2]+alpha[4]).has_descent(3)
                True
                sage: (alpha[1]+alpha[2]+alpha[4]).has_descent(1)
                False
                sage: (alpha[1]+alpha[2]+alpha[4]).has_descent(1, True)
                True
            """
            s = self.scalar(self.parent().simple_coroots()[i])
            if positive:
                return s > 0
            else:
                return s < 0

        def first_descent(self, index_set=None, positive=False):
            """
            Returns the first descent of pt

            One can use the index_set option to restrict to the parabolic
            subgroup indexed by index_set.

            EXAMPLES::

                sage: space=RootSystem(['A',5]).weight_space()
                sage: alpha=space.simple_roots()
                sage: (alpha[1]+alpha[2]+alpha[4]).first_descent()
                3
                sage: (alpha[1]+alpha[2]+alpha[4]).first_descent([1,2,5])
                5
                sage: (alpha[1]+alpha[2]+alpha[4]).first_descent([1,2,5,3,4])
                5
            """
            if index_set is None:
                index_set = self.parent().index_set()
            for i in index_set:
                if self.has_descent(i, positive):
                    return i
            return None

        def descents(self, index_set=None, positive=False):
            """
            Returns the descents of pt

            EXAMPLES::

                sage: space=RootSystem(['A',5]).weight_space()
                sage: alpha=space.simple_roots()
                sage: (alpha[1]+alpha[2]+alpha[4]).descents()
                [3, 5]
            """
            if index_set is None:
                index_set=self.parent().index_set()
            return [ i for i in index_set if self.has_descent(i, positive) ]

        def to_dominant_chamber(self, index_set = None, positive = True, reduced_word = False):
            r"""
            Returns the unique dominant element in the Weyl group orbit of the vector ``self``.

            If ``positive`` is False, returns the antidominant orbit element.

            With the ``index_set`` optional parameter, this is done with
            respect to the corresponding parabolic subgroup.

            If ``reduced_word`` is True, returns the 2-tuple (``weight``, ``direction``)
            where ``weight`` is the (anti)dominant orbit element and ``direction`` is a reduced word
            for the Weyl group element sending ``weight`` to ``self``.

            .. warning::

                In infinite type, an orbit may not contain a dominant element.
                In this case the function may go into an infinite loop.

                For affine root systems, errors are generated if
                the orbit does not contain the requested kind of representative.
                If the input vector is of positive (resp. negative)
                level, then there is a dominant (resp. antidominant) element in its orbit
                but not an antidominant (resp. dominant) one. If the vector is of level zero,
                then there are neither dominant nor antidominant orbit representatives, except
                for multiples of the null root, which are themselves both dominant and antidominant
                orbit representatives.

            EXAMPLES::

                sage: space=RootSystem(['A',5]).weight_space()
                sage: alpha=RootSystem(['A',5]).weight_space().simple_roots()
                sage: alpha[1].to_dominant_chamber()
                Lambda[1] + Lambda[5]
                sage: alpha[1].to_dominant_chamber([1,2])
                Lambda[1] + Lambda[2] - Lambda[3]
                sage: wl=RootSystem(['A',2,1]).weight_lattice(extended=True)
                sage: mu=wl.from_vector(vector([1,-3,0]))
                sage: mu.to_dominant_chamber(positive=False, reduced_word = True)
                (-Lambda[1] - Lambda[2] - delta, [0, 2])

                sage: R = RootSystem(['A',1,1])
                sage: rl = R.root_lattice()
                sage: nu = rl.zero()
                sage: nu.to_dominant_chamber()
                0
                sage: nu.to_dominant_chamber(positive=False)
                0
                sage: mu = rl.from_vector(vector([0,1]))
                sage: mu.to_dominant_chamber()
                Traceback (most recent call last):
                ...
                ValueError: alpha[1] is not in the orbit of the fundamental chamber
                sage: mu.to_dominant_chamber(positive=False)
                Traceback (most recent call last):
                ...
                ValueError: alpha[1] is not in the orbit of the negative of the fundamental chamber
            """

            if index_set is None:
                # default index set is the entire Dynkin node set
                index_set = self.parent().index_set()
            cartan_type = self.parent().cartan_type()
            # generate errors for infinite loop cases in affine type
            if cartan_type.is_affine():
                if index_set == self.parent().index_set():
                    # If the full affine Weyl group is being used
                    level = self.level()
                    if level > 0:
                        if not positive:
                            raise ValueError("%s is not in the orbit of the fundamental chamber"%(self))
                    elif level < 0:
                        if positive:
                            raise ValueError("%s is not in the orbit of the negative of the fundamental chamber"%(self))
                    elif not (self == self.parent().zero()):
                        # nonzero level zero weight
                        if positive:
                            raise ValueError("%s is not in the orbit of the fundamental chamber"%(self))
                        else:
                            raise ValueError("%s is not in the orbit of the negative of the fundamental chamber"%(self))
            if reduced_word:
                direction = []
            while True:
                # The first index where it is *not* yet on the positive side
                i = self.first_descent(index_set, positive=(not positive))
                if i is None:
                    if reduced_word:
                        return self, direction
                    else:
                        return self
                else:
                    if reduced_word:
                        direction.append(i)
                    self = self.simple_reflection(i)

        def reduced_word(self, index_set = None, positive = True):
            r"""
            Returns a reduced word for the inverse of the shortest Weyl group element that sends the vector ``self`` into the dominant chamber.

            With the ``index_set`` optional parameter, this is done with
            respect to the corresponding parabolic subgroup.

            If ``positive`` is False, use the antidominant chamber instead.

            EXAMPLES::

                sage: space=RootSystem(['A',5]).weight_space()
                sage: alpha=RootSystem(['A',5]).weight_space().simple_roots()
                sage: alpha[1].reduced_word()
                [2, 3, 4, 5]
                sage: alpha[1].reduced_word([1,2])
                [2]

            """
            return self.to_dominant_chamber(index_set=index_set,positive=positive,reduced_word = True)[1]


        def is_dominant(self, index_set = None, positive = True):
            r"""
            Returns whether self is dominant.

            This is done with respect to the subrootsystem indicated by the subset of Dynkin nodes
            index_set. If index_set is None then the entire Dynkin node set is used.
            If positive is False then the dominance condition is replaced by antidominance.

            EXAMPLES::

                sage: L = RootSystem(['A',2]).ambient_lattice()
                sage: Lambda = L.fundamental_weights()
                sage: [x.is_dominant() for x in Lambda]
                [True, True]
                sage: [x.is_dominant(positive=False) for x in Lambda]
                [False, False]
                sage: (Lambda[1]-Lambda[2]).is_dominant()
                False
                sage: (-Lambda[1]+Lambda[2]).is_dominant()
                False
                sage: (Lambda[1]-Lambda[2]).is_dominant([1])
                True
                sage: (Lambda[1]-Lambda[2]).is_dominant([2])
                False
                sage: [x.is_dominant() for x in L.roots()]
                [False, True, False, False, False, False]
                sage: [x.is_dominant(positive=False) for x in L.roots()]
                [False, False, False, False, True, False]
            """
            return self.first_descent(index_set, not positive) is None

        def is_dominant_weight(self): # Or is_dominant_integral_weight?
            """
            Tests whether ``self`` is a dominant element of the weight lattice

            EXAMPLES::

                sage: L = RootSystem(['A',2]).ambient_lattice()
                sage: Lambda = L.fundamental_weights()
                sage: [x.is_dominant() for x in Lambda]
                [True, True]
                sage: (3*Lambda[1]+Lambda[2]).is_dominant()
                True
                sage: (Lambda[1]-Lambda[2]).is_dominant()
                False
                sage: (-Lambda[1]+Lambda[2]).is_dominant()
                False

           Tests that the scalar products with the coroots are all
           nonnegative integers. For example, if `x` is the sum of a
           dominant element of the weight lattice plus some other element
           orthogonal to all coroots, then the implementation correctly
           reports `x` to be a dominant weight::

               sage: x = Lambda[1] + L([-1,-1,-1])
               sage: x.is_dominant_weight()
               True
            """
            alphacheck = self.parent().simple_coroots()
            from sage.rings.semirings.non_negative_integer_semiring import NN
            return all(self.inner_product(alphacheck[i]) in NN
                       for i in self.parent().index_set())


        ##########################################################################
        # weak order
        ##########################################################################

        def succ(self, index_set=None):
            r"""
            Return the immediate successors of ``self`` for the weak order.

            INPUT:

            - ``index_set`` - a subset (as a list or iterable) of the
              nodes of the dynkin diagram; (default: ``None`` for all of them)

            If ``index_set`` is specified, the successors for the
            corresponding parabolic subsystem are returned.

            EXAMPLES::

                sage: L = RootSystem(['A',3]).weight_lattice()
                sage: Lambda = L.fundamental_weights()
                sage: Lambda[1].succ()
                [-Lambda[1] + Lambda[2]]
                sage: L.rho().succ()
                [-Lambda[1] + 2*Lambda[2] + Lambda[3], 2*Lambda[1] - Lambda[2] + 2*Lambda[3], Lambda[1] + 2*Lambda[2] - Lambda[3]]
                sage: (-L.rho()).succ()
                []
                sage: L.rho().succ(index_set=[1])
                [-Lambda[1] + 2*Lambda[2] + Lambda[3]]
                sage: L.rho().succ(index_set=[2])
                [2*Lambda[1] - Lambda[2] + 2*Lambda[3]]
            """
            return [ self.simple_reflection(i) for i in self.descents(index_set=index_set, positive=True) ]

        def pred(self, index_set=None):
            r"""
            Return the immediate predecessors of ``self`` for the weak order.

            INPUT:

            - ``index_set`` - a subset (as a list or iterable) of the
              nodes of the dynkin diagram; (default: ``None`` for all of them)

            If ``index_set`` is specified, the successors for the
            corresponding parabolic subsystem are returned.

            EXAMPLES::

                sage: L = RootSystem(['A',3]).weight_lattice()
                sage: Lambda = L.fundamental_weights()
                sage: Lambda[1].pred()
                []
                sage: L.rho().pred()
                []
                sage: (-L.rho()).pred()
                [Lambda[1] - 2*Lambda[2] - Lambda[3], -2*Lambda[1] + Lambda[2] - 2*Lambda[3], -Lambda[1] - 2*Lambda[2] + Lambda[3]]
                sage: (-L.rho()).pred(index_set=[1])
                [Lambda[1] - 2*Lambda[2] - Lambda[3]]
            """
            return [ self.simple_reflection(i) for i in self.descents(index_set) ]

        def greater(self):
            r"""
            Returns the elements in the orbit of self which are
            greater than self in the weak order.

            EXAMPLES::

                sage: L = RootSystem(['A',3]).ambient_lattice()
                sage: e = L.basis()
                sage: e[2].greater()
                [(0, 0, 1, 0), (0, 0, 0, 1)]
                sage: len(L.rho().greater())
                24
                sage: len((-L.rho()).greater())
                1
                sage: sorted([len(x.greater()) for x in L.rho().orbit()])
                [1, 2, 2, 2, 3, 3, 3, 3, 4, 4, 4, 5, 5, 6, 6, 6, 8, 8, 8, 8, 12, 12, 12, 24]
            """
            return [x for x in TransitiveIdeal(attrcall('succ'), [self])]

        def smaller(self):
            r"""
            Returns the elements in the orbit of self which are
            smaller than self in the weak order.

            EXAMPLES::

                sage: L = RootSystem(['A',3]).ambient_lattice()
                sage: e = L.basis()
                sage: e[2].smaller()
                [(0, 0, 1, 0), (0, 1, 0, 0), (1, 0, 0, 0)]
                sage: len(L.rho().smaller())
                1
                sage: len((-L.rho()).smaller())
                24
                sage: sorted([len(x.smaller()) for x in L.rho().orbit()])
                [1, 2, 2, 2, 3, 3, 3, 3, 4, 4, 4, 5, 5, 6, 6, 6, 8, 8, 8, 8, 12, 12, 12, 24]
            """
            return [x for x in TransitiveIdeal(attrcall('pred'), [self])]

        ##########################################################################
        # Level
        ##########################################################################

        def level(self):
            """
            EXAMPLES::

                sage: L = RootSystem(['A',2,1]).weight_lattice()
                sage: L.rho().level()
                3
            """
            if not self.parent().cartan_type().is_affine():
                raise ValueError("%s does not belong to a lattice of affine Cartan type"%self)
            return self.scalar(self.parent().null_coroot())

        @cached_in_parent_method
        def to_simple_root(self, reduced_word=False):
            r"""
            Return (the index of) a simple root in the orbit of the positive root ``self``.

            INPUT:

            - ``self`` -- a positive root
            - ``reduced_word`` -- a boolean (default: ``False``)

            OUTPUT:

            - The index `i` of a simple root `\alpha_i`.
              If ``reduced_word`` is True, this returns instead a pair
              ``(i, word)``, where word is a sequence of reflections
              mapping `\alpha_i` up the root poset to ``self``.

            EXAMPLES::

                sage: L = RootSystem(["A",3]).root_lattice()
                sage: positive_roots = L.positive_roots()
                sage: for alpha in positive_roots:
                ...       print alpha, alpha.to_simple_root()
                alpha[1] 1
                alpha[2] 2
                alpha[3] 3
                alpha[1] + alpha[2] 2
                alpha[2] + alpha[3] 3
                alpha[1] + alpha[2] + alpha[3] 3
                sage: for alpha in positive_roots:
                ...        print alpha, alpha.to_simple_root(reduced_word=True)
                alpha[1] (1, ())
                alpha[2] (2, ())
                alpha[3] (3, ())
                alpha[1] + alpha[2] (2, (1,))
                alpha[2] + alpha[3] (3, (2,))
                alpha[1] + alpha[2] + alpha[3] (3, (1, 2))

            ALGORITHM:

            This method walks from ``self`` down to the antidominant
            chamber by applying successively the simple reflection
            given by the first descent. Since ``self`` is a positive
            root, each step goes down the root poset, and one must
            eventually cross a simple root `\alpha_i`.

            .. SEEALSO::

                - :meth:`first_descent`
                - :meth:`to_dominant_chamber`

            .. WARNING::

                The behavior is not specified if the input is not a
                positive root. For a finite root system, this is
                currently caught (albeit with a not perfect message)::

                    sage: alpha = L.simple_roots()
                    sage: (2*alpha[1]).to_simple_root()
                    Traceback (most recent call last):
                    ...
                    ValueError: -2*alpha[1] - 2*alpha[2] - 2*alpha[3] is not a positive root

                For an infinite root systems, this method may run into
                an infinite reccursion if the input is not a positive
                root.
            """
            F = self.parent().simple_roots().inverse_family()
            try:
                j = F[self]
                if reduced_word:
                    return (j, ())
                else:
                    return j
            except KeyError:
                pass
            j = self.first_descent(positive=True)
            if j is None:
                raise ValueError("%s is not a positive root"%self)
            result = self.simple_reflection(j).to_simple_root(reduced_word=reduced_word)
            if reduced_word:
                return (result[0], (j,) + result[1])
            else:
                return result

        @cached_in_parent_method
        def associated_reflection(self):
            r"""
            Given a positive root ``self``, returns a reduced word for the reflection orthogonal to ``self``.

            Since the answer is cached, it is a tuple instead of a list.

            EXAMPLES::

                sage: RootSystem(['C',3]).root_lattice().simple_root(3).weyl_action([1,2]).associated_reflection()
                (1, 2, 3, 2, 1)
                sage: RootSystem(['C',3]).root_lattice().simple_root(2).associated_reflection()
                (2,)

            """
            i, reduced_word = self.to_simple_root(reduced_word=True)
            return reduced_word + (i,) + tuple(reversed(reduced_word))

        def translation(self, x):
            """
            INPUT:
             - ``self`` - an element `t` at level `0`
             - ``x`` - an element of the same space

            Returns `x` translated by `t`, that is `x+level(x) t`

            EXAMPLES::

                sage: L = RootSystem(['A',2,1]).weight_lattice()
                sage: alpha = L.simple_roots()
                sage: Lambda = L.fundamental_weights()
                sage: t = alpha[2]

            Let us look at the translation of an element of level `1`::

                sage: Lambda[1].level()
                1
                sage: t.translation(Lambda[1])
                -Lambda[0] + 2*Lambda[2]
                sage: Lambda[1] + t
                -Lambda[0] + 2*Lambda[2]

            and of an element of level `0`::

                sage: alpha [1].level()
                0
                sage: t.translation(alpha [1])
                -Lambda[0] + 2*Lambda[1] - Lambda[2]
                sage: alpha[1] + 0*t
                -Lambda[0] + 2*Lambda[1] - Lambda[2]

            The arguments are given in this seemingly unnatural order to
            make it easy to construct the translation function::

                sage: f = t.translation
                sage: f(Lambda[1])
                -Lambda[0] + 2*Lambda[2]
            """
            if not self.level().is_zero():
                raise ValueError("%s is not of level zero"%(self))
            return x + x.level() * self

        def weyl_action(self, element, inverse = False):
            r"""
            Acts on ``self`` by an element of the Coxeter or Weyl group.

            INPUT:

            - ``element`` -- an element of a Coxeter or Weyl group
              of the same Cartan type, or a tuple or a list (such as a
              reduced word) of elements from the index set.

            - ``inverse`` -- a boolean (default: False); whether to act by the inverse element.

            EXAMPLES::

                sage: wl = RootSystem(['A',3]).weight_lattice()
                sage: mu = wl.from_vector(vector([1,0,-2]))
                sage: mu
                Lambda[1] - 2*Lambda[3]
                sage: mudom, rw = mu.to_dominant_chamber(positive=False, reduced_word = True)
                sage: mudom, rw
                (-Lambda[2] - Lambda[3], [1, 2])

            Acting by a (reduced) word::

                sage: mudom.weyl_action(rw)
                Lambda[1] - 2*Lambda[3]
                sage: mu.weyl_action(rw, inverse = True)
                -Lambda[2] - Lambda[3]

            Acting by an element of the Coxeter or Weyl group on a vector in its own
            lattice of definition (implemented by matrix multiplication on a vector)::

                sage: w = wl.weyl_group().from_reduced_word([1, 2])
                sage: mudom.weyl_action(w)
                Lambda[1] - 2*Lambda[3]

            Acting by an element of an isomorphic Coxeter or Weyl group (implemented by the
            action of a corresponding reduced word)::

                sage: W = WeylGroup(['A',3], prefix="s")
                sage: w = W.from_reduced_word([1, 2])
                sage: wl.weyl_group() == W
                False
                sage: mudom.weyl_action(w)
                Lambda[1] - 2*Lambda[3]

            """

            # TODO, some day: accept an iterator
            if isinstance(element, (tuple, list)):
                # Action by a (reduced) word
                the_word = [x for x in element]
                I = self.parent().index_set()
                if not all(i in I for i in the_word):
                    raise ValueError("Not all members of %s are in the index set of the %s"%(element, self.parent()))
            else:
                if not isinstance(element, Element):
                    raise TypeError("%s should be an element of a Coxeter group"%(element))
                W = element.parent()
                if W is self.parent().weyl_group():
                    # Action by an element of the Coxeter or Weyl group of ``self``
                    if inverse is True:
                        element = element.inverse()
                    return element.action(self)
                else:
                    # Action by an element of an isomorphic Coxeter or Weyl group
                    if not (W in CoxeterGroups() and W.cartan_type() == self.parent().cartan_type()):
                        raise TypeError("%s should be an element of a Coxeter group of type %s"%(element, self.parent().cartan_type()))
                    the_word = element.reduced_word()
            if inverse is False:
                the_word.reverse()
            for i in the_word:
                self = self.simple_reflection(i)
            return self

        def weyl_stabilizer(self, index_set=None):
            r"""
            Returns the subset of Dynkin nodes whose reflections fix ``self``.

            If ``index_set`` is not None, only consider nodes in this set.
            Note that if ``self`` is dominant or antidominant, then its stabilizer is the
            parabolic subgroup defined by the returned node set.

            EXAMPLES::

                sage: wl = RootSystem(['A',2,1]).weight_lattice(extended = True)
                sage: al = wl.null_root()
                sage: al.weyl_stabilizer()
                [0, 1, 2]
                sage: wl = RootSystem(['A',4]).weight_lattice()
                sage: mu = wl.from_vector(vector([1,1,0,0]))
                sage: mu.weyl_stabilizer()
                [3, 4]
                sage: mu.weyl_stabilizer(index_set = [1,2,3])
                [3]

            """

            if index_set is None:
                index_set = self.parent().cartan_type().index_set()
            alphavee = self.parent().coroot_lattice().basis()
            return [i for i in index_set if self.scalar(alphavee[i]) == 0]

        def is_parabolic_root(self, index_set):
            r"""
            Supposing that ``self`` is a root, is it in the parabolic subsystem with Dynkin nodes ``index_set``?

            INPUT:

            - ``index_set`` -- the Dynkin node set of the parabolic subsystem.

            .. TODO:: This implementation is only valid in the root or weight lattice

            EXAMPLES::

                sage: alpha = RootSystem(['A',3]).root_lattice().from_vector(vector([1,1,0]))
                sage: alpha.is_parabolic_root([1,3])
                False
                sage: alpha.is_parabolic_root([1,2])
                True
                sage: alpha.is_parabolic_root([2])
                False

            """
            for i in self.support():
                if i not in index_set:
                    return False
            return True

        def is_short_root(self):
            r"""
            Return ``True`` if ``self`` is a short (real) root.

            Returns False unless the parent is an irreducible root system of finite type
            having two root lengths and ``self`` is of the shorter length.
            There is no check of whether ``self`` is actually a root.

            EXAMPLES::

                sage: Q = RootSystem(['C',2]).root_lattice()
                sage: al = Q.simple_root(1).weyl_action([1,2]); al
                alpha[1] + alpha[2]
                sage: al.is_short_root()
                True
                sage: bt = Q.simple_root(2).weyl_action([2,1,2]); bt
                -2*alpha[1] - alpha[2]
                sage: bt.is_short_root()
                False
                sage: RootSystem(['A',2]).root_lattice().simple_root(1).is_short_root()
                False

            An example in affine type::

                sage: Q = RootSystem(['B',2,1]).root_lattice()
                sage: alpha = Q.simple_roots()
                sage: alpha[0].is_short_root()
                False
                sage: alpha[1].is_short_root()
                False
                sage: alpha[2].is_short_root()
                True
            """
            ct = self.parent().cartan_type()
            if not ct.is_irreducible():
                raise ValueError("Cartan type needs to be irreducible!")
            if not ct.is_finite():
                return self.norm_squared() == min(alpha.norm_squared()
                                                  for alpha in self.parent().simple_roots())
            L = self.parent().root_system.ambient_space() # uses peculiarities of ambient embedding
            ls = L(self)
            return ls.scalar(ls) < L._maximum_root_length()
            #Alternative implementation
            #if ct.is_simply_laced():
            #    return False
            #L = self.parent().root_system.ambient_space() # uses peculiarities of ambient embedding
            #ls = L(self)
            #lensq = ls.scalar(ls)
            #if lensq > 2:
            #    return False
            #if lensq == 1:
            #    return True
            ## now only types BCFG remain and the square length is 2
            #if ct.type() == 'C' or ct.type() == 'G':
            #    return True
            #return False

        def to_dual_type_cospace(self):
            r"""
            Map ``self`` to the dual type cospace.

            For example, if ``self`` is in the root lattice of type `['B',2]`, send it to
            the coroot lattice of type `['C',2]`.

            EXAMPLES::

                sage: v = CartanType(['C',3]).root_system().weight_lattice().an_element(); v
                2*Lambda[1] + 2*Lambda[2] + 3*Lambda[3]
                sage: w = v.to_dual_type_cospace(); w
                2*Lambdacheck[1] + 2*Lambdacheck[2] + 3*Lambdacheck[3]
                sage: w.parent()
                Coweight lattice of the Root system of type ['B', 3]

            """
            return self.parent().dual_type_cospace().from_vector(self.to_vector())

        def to_classical(self):
            r"""
            Map ``self`` to the classical lattice/space.

            Only makes sense for affine type.

            EXAMPLES::

                sage: R = CartanType(['A',3,1]).root_system()
                sage: alpha = R.root_lattice().an_element(); alpha
                2*alpha[0] + 2*alpha[1] + 3*alpha[2]
                sage: alb = alpha.to_classical(); alb
                alpha[2] - 2*alpha[3]
                sage: alb.parent()
                Root lattice of the Root system of type ['A', 3]
                sage: v = R.ambient_space().an_element(); v
                2*e[0] + 2*e[1] + 3*e[2]
                sage: v.to_classical()
                (2, 2, 3, 0)

            """
            return self.parent().classical()(self)

        @abstract_method(optional=True)
        def to_ambient(self):
            r"""
            Map ``self`` to the ambient space.

            EXAMPLES::

                sage: alpha = CartanType(['B',4]).root_system().root_lattice().an_element(); alpha
                2*alpha[1] + 2*alpha[2] + 3*alpha[3]
                sage: alpha.to_ambient()
                (2, 0, 1, -3)
                sage: mu = CartanType(['B',4]).root_system().weight_lattice().an_element(); mu
                2*Lambda[1] + 2*Lambda[2] + 3*Lambda[3]
                sage: mu.to_ambient()
                (7, 5, 3, 0)
                sage: v = CartanType(['B',4]).root_system().ambient_space().an_element(); v
                (2, 2, 3, 0)
                sage: v.to_ambient()
                (2, 2, 3, 0)
                sage: alphavee = CartanType(['B',4]).root_system().coroot_lattice().an_element(); alphavee
                2*alphacheck[1] + 2*alphacheck[2] + 3*alphacheck[3]
                sage: alphavee.to_ambient()
                (2, 0, 1, -3)

            """

        def is_long_root(self):
            """
            Return ``True`` if ``self`` is a long (real) root.

            EXAMPLES::

                sage: Q = RootSystem(['B',2,1]).root_lattice()
                sage: alpha = Q.simple_roots()
                sage: alpha[0].is_long_root()
                True
                sage: alpha[1].is_long_root()
                True
                sage: alpha[2].is_long_root()
                False
            """
            alpha = self.parent().simple_roots()
            norm_sq = self.norm_squared()
            return max(sroot.norm_squared() for sroot in alpha) == norm_sq \
                   and all(c * alpha[i].norm_squared() / norm_sq in ZZ for i,c in self)

        def is_imaginary_root(self):
            r"""
            Return ``True`` if ``self`` is an imaginary root.

            A root `\alpha` is imaginary if it is not `W` conjugate
            to a simple root where `W` is the corresponding Weyl group.

            EXAMPLES::

                sage: Q = RootSystem(['B',2,1]).root_lattice()
                sage: alpha = Q.simple_roots()
                sage: alpha[0].is_imaginary_root()
                False
                sage: elt = alpha[0] + alpha[1] + 2*alpha[2]
                sage: elt.is_imaginary_root()
                True
            """
            return self.norm_squared() <= 0

        def is_real_root(self):
            r"""
            Return ``True`` if ``self`` is a real root.

            A root `\alpha` is real if it is `W` conjugate to a simple
            root where `W` is the corresponding Weyl group.

            EXAMPLES::

                sage: Q = RootSystem(['B',2,1]).root_lattice()
                sage: alpha = Q.simple_roots()
                sage: alpha[0].is_real_root()
                True
                sage: elt = alpha[0] + alpha[1] + 2*alpha[2]
                sage: elt.is_real_root()
                False
            """
            return self.norm_squared() > 0
<|MERGE_RESOLUTION|>--- conflicted
+++ resolved
@@ -2968,7 +2968,6 @@
             L = self.root_system.ambient_space() # uses peculiarities of ambient embedding
             return max([root.scalar(root) for root in L.simple_roots()])
 
-<<<<<<< HEAD
         @cached_method
         def dual_type_cospace(self):
             r"""
@@ -3025,7 +3024,7 @@
                 To:   Ambient space of the Root system of type ['B', 2]
 
             """
-=======
+
         def plot_ls_paths(self, paths, plot_labels=None, colored_labels=True, **options):
             r"""
             Plot LS paths.
@@ -3201,7 +3200,6 @@
                         mid += diff / QQ(10)
                     G += plot_options.text(i, mid, rgbcolor=plot_options.color(i))
             return G
->>>>>>> 9d18e273
 
     ##########################################################################
 
