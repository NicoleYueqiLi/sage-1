# -*- coding: utf-8 -*-
r"""
Word morphisms/substitutions

This modules implements morphisms over finite and infinite words.

AUTHORS:

- Sebastien Labbe (2007-06-01): initial version
- Sebastien Labbe (2008-07-01): merged into sage-words
- Sebastien Labbe (2008-12-17): merged into sage
- Sebastien Labbe (2009-02-03): words next generation
- Sebastien Labbe (2009-11-20): allowing the choice of the
  datatype of the image. Doc improvements.
- Stepan Starosta (2012-11-09): growing letters

EXAMPLES:

Creation of a morphism from a dictionary or a string::

    sage: n = WordMorphism({0:[0,2,2,1],1:[0,2],2:[2,2,1]})

::

    sage: m = WordMorphism('x->xyxsxss,s->xyss,y->ys')

::

    sage: n
    WordMorphism: 0->0221, 1->02, 2->221
    sage: m
    WordMorphism: s->xyss, x->xyxsxss, y->ys

The codomain may be specified::

    sage: WordMorphism({0:[0,2,2,1],1:[0,2],2:[2,2,1]}, codomain=Words([0,1,2,3,4]))
    WordMorphism: 0->0221, 1->02, 2->221

Power of a morphism::

    sage: n^2
    WordMorphism: 0->022122122102, 1->0221221, 2->22122102

Image under a morphism::

    sage: m('y')
    word: ys
    sage: m('xxxsy')
    word: xyxsxssxyxsxssxyxsxssxyssys

Iterated image under a morphism::

    sage: m('y', 3)
    word: ysxyssxyxsxssysxyssxyss

See more examples in the documentation of the call method
(``m.__call__?``).

Infinite fixed point of morphism::

    sage: fix = m.fixed_point('x')
    sage: fix
    word: xyxsxssysxyxsxssxyssxyxsxssxyssxyssysxys...
    sage: fix.length()
    +Infinity

Incidence matrix::

    sage: matrix(m)
    [2 3 1]
    [1 3 0]
    [1 1 1]

Many other functionalities...::

    sage: m.is_identity()
    False
    sage: m.is_endomorphism()
    True
"""
#*****************************************************************************
#       Copyright (C) 2008 Sebastien Labbe <slabqc@gmail.com>
#                     2018 Vincent Delecroix <20100.delecroix@gmail.com>
#
# This program is free software: you can redistribute it and/or modify
# it under the terms of the GNU General Public License as published by
# the Free Software Foundation, either version 2 of the License, or
# (at your option) any later version.
#                  http://www.gnu.org/licenses/
#*****************************************************************************
from __future__ import print_function

from six.moves import range
import itertools
from six.moves import filterfalse

from sage.misc.callable_dict import CallableDict
from sage.structure.sage_object import SageObject
from sage.misc.cachefunc import cached_method
from sage.sets.set import Set
from sage.rings.all import QQ
from sage.rings.infinity import Infinity
from sage.rings.integer_ring import IntegerRing
from sage.rings.integer import Integer
from sage.modules.free_module_element import vector
from sage.matrix.constructor import Matrix
from sage.combinat.words.word import FiniteWord_class
from sage.combinat.words.words import FiniteWords, FiniteOrInfiniteWords
import six

def get_cycles(f, domain=None):
    r"""
    Return the cycle of the function ``f`` on the finite set domain. It is
    assumed that f is an endomorphism.

    INPUT:

    - ``f`` - function.

    - ``domain`` - set (default: None) - the domain of ``f``. If none, then
      tries to use ``f.domain()``.

    EXAMPLES::

        sage: from sage.combinat.words.morphism import get_cycles
        sage: get_cycles(lambda i: (i+1)%3, domain=[0,1,2])
        [(0, 1, 2)]
        sage: get_cycles(lambda i: [0,0,0][i], domain=[0,1,2])
        [(0,)]
        sage: get_cycles(lambda i: [1,1,1][i], domain=[0,1,2])
        [(1,)]
    """
    if domain is None:
        try:
            domain = f.domain()
        except AttributeError:
            raise ValueError("you should specify the domain of the function f")
    cycles = []
    not_seen = dict((letter,True) for letter in domain)
    for a in not_seen:
        if not_seen[a]:
            not_seen[a] = False
            cycle = [a]
            b = f(a)
            while not_seen[b]:
                not_seen[b] = False
                cycle.append(b)
                b = f(b)
            if b in cycle:
                cycles.append(tuple(cycle[cycle.index(b):]))

    return cycles

from sage.misc.lazy_list import lazy_list

class PeriodicPointIterator(object):
    r"""
    (Lazy) constructor of the periodic points of a word morphism.

    This class is mainly used in :class:`WordMorphism.periodic_point` and
    :class:`WordMorphism.periodic_points`.

    EXAMPLES::

        sage: from sage.combinat.words.morphism import PeriodicPointIterator
        sage: s = WordMorphism('a->bacca,b->cba,c->aab')
        sage: p = PeriodicPointIterator(s, ['a','b','c'])
        sage: p._cache[0]
        lazy list ['a', 'a', 'b', ...]
        sage: p._cache[1]
        lazy list ['b', 'a', 'c', ...]
        sage: p._cache[2]
        lazy list ['c', 'b', 'a', ...]
    """
    def __init__(self, m, cycle):
        r"""
        INPUT:

        - ``m`` -- a word morphism

        - ``cycle`` -- a cycle of letters under the morphism

        TESTS::

            sage: from sage.combinat.words.morphism import PeriodicPointIterator
            sage: s = WordMorphism('a->bacca,b->cba,c->aab')
            sage: p = PeriodicPointIterator(s, ['a','b','c'])
            sage: pp = loads(dumps(p))
            sage: pp._cache[0]
            lazy list ['a', 'a', 'b', ...]
        """
        self._m = m            # for pickling only
        self._image = m.image
        self._cycle = tuple(cycle)
        self._cache = [lazy_list(self.get_iterator(i)) for i in range(len(cycle))]

    def __reduce__(self):
        r"""
        TESTS::

            sage: from sage.combinat.words.morphism import PeriodicPointIterator
            sage: s = WordMorphism('a->bacca,b->cba,c->aab')
            sage: p = PeriodicPointIterator(s, ['a','b','c'])
            sage: p.__reduce__()
            (<class 'sage.combinat.words.morphism.PeriodicPointIterator'>,
             (WordMorphism: a->bacca, b->cba, c->aab, ('a', 'b', 'c')))
        """
        return PeriodicPointIterator, (self._m, self._cycle)

    @cached_method
    def get_iterator(self, i):
        r"""
        Internal method.

        EXAMPLES::

            sage: from sage.combinat.words.morphism import PeriodicPointIterator
            sage: s = WordMorphism('a->bacca,b->cba,c->aab')
            sage: p = PeriodicPointIterator(s, ['a','b','c'])
            sage: p.get_iterator(0)
            <generator object ...get_iterator at ...>
        """
        j = (i-1)%len(self._cycle)
        for a in self._image(self._cycle[j]):
            yield a
        u = iter(self._cache[j])
        next(u)
        while True:
            for a in self._image(next(u)):
                yield a

class WordMorphism(SageObject):
    r"""
    WordMorphism class

    INPUT:

    - ``data`` -- dict or str or an instance of WordMorphism, the map
      giving the image of letters
    - ``domain`` -- (optional:``None``) set of words over a given
      alphabet. If ``None``, the domain alphabet is computed from ``data``
      and is *sorted*.
    - ``codomain`` -- (optional:``None``) set of words over a given
      alphabet. If ``None``, the codomain alphabet is computed from
      ``data`` and is *sorted*.

    .. NOTE::

        When the domain or the codomain are not explicitely given, it is
        expected that the letters are comparable because the alphabets of
        the domain and of the codomain are sorted.

    EXAMPLES:

    From a dictionary::

        sage: n = WordMorphism({0:[0,2,2,1],1:[0,2],2:[2,2,1]})
        sage: n
        WordMorphism: 0->0221, 1->02, 2->221

    From a string with ``'->'`` as separation::

        sage: m = WordMorphism('x->xyxsxss,s->xyss,y->ys')
        sage: m
        WordMorphism: s->xyss, x->xyxsxss, y->ys
        sage: m.domain()
        Finite words over {'s', 'x', 'y'}
        sage: m.codomain()
        Finite words over {'s', 'x', 'y'}

    Specifying the domain and codomain::

        sage: W = FiniteWords([0,1,2])
        sage: d = {0:[0,1], 1:[0,1,0], 2:[0]}
        sage: m = WordMorphism(d, domain=W, codomain=W)
        sage: m([0]).parent()
        Finite words over {0, 1, 2}

    When the alphabet is non-sortable, the domain and/or codomain must be
    explicitely given::

        sage: W = FiniteWords(['a',6])
        sage: d = {'a':['a',6,'a'],6:[6,6,6,'a']}
        sage: WordMorphism(d, domain=W, codomain=W)
        WordMorphism: 6->666a, a->a6a

    TESTS::

        sage: wm = WordMorphism('a->ab,b->ba')
        sage: wm == loads(dumps(wm))
        True
    """
    def __init__(self, data, domain=None, codomain=None):
        r"""
        Construction of the morphism.

        EXAMPLES:

        1. If data is a str::

            sage: WordMorphism('a->ab,b->ba')
            WordMorphism: a->ab, b->ba
            sage: WordMorphism('a->ab,b->ba')
            WordMorphism: a->ab, b->ba
            sage: WordMorphism('a->abc,b->bca,c->cab')
            WordMorphism: a->abc, b->bca, c->cab
            sage: WordMorphism('a->abdsf,b->hahdad,c->asdhasd')
            WordMorphism: a->abdsf, b->hahdad, c->asdhasd
            sage: WordMorphism('(->(),)->)(')
            WordMorphism: (->(), )->)(
            sage: WordMorphism('a->53k,b->y5?,$->49i')
            WordMorphism: $->49i, a->53k, b->y5?

        An erasing morphism::

            sage: WordMorphism('a->ab,b->')
            WordMorphism: a->ab, b->

        Use the arrows ('->') correctly::

            sage: WordMorphism('a->ab,b-')
            Traceback (most recent call last):
            ...
            ValueError: The second and third characters must be '->' (not '-')
            sage: WordMorphism('a->ab,b')
            Traceback (most recent call last):
            ...
            ValueError: The second and third characters must be '->' (not '')
            sage: WordMorphism('a->ab,a-]asdfa')
            Traceback (most recent call last):
            ...
            ValueError: The second and third characters must be '->' (not '-]')

        Each letter must be defined only once::

            sage: WordMorphism('a->ab,a->ba')
            Traceback (most recent call last):
            ...
            ValueError: The image of 'a' is defined twice.

        2. From a dictionary::

            sage: WordMorphism({"a":"ab","b":"ba"})
            WordMorphism: a->ab, b->ba
            sage: WordMorphism({2:[4,5,6],3:[1,2,3]})
            WordMorphism: 2->456, 3->123

        The image of a letter can be a set, but the order is not
        preserved::

            sage: WordMorphism({2:[4,5,6],3:set([4,1,8])}) #random results
            WordMorphism: 2->456, 3->814

        If the image of a letter is not iterable, it is considered as a
        letter::

            sage: WordMorphism({0:1, 1:0})
            WordMorphism: 0->1, 1->0
            sage: WordMorphism({0:123, 1:789})
            WordMorphism: 0->123, 1->789
            sage: WordMorphism({2:[4,5,6], 3:123})
            WordMorphism: 2->456, 3->123

        3. From a WordMorphism::

            sage: WordMorphism(WordMorphism('a->ab,b->ba'))
            WordMorphism: a->ab, b->ba

        TESTS::

            sage: WordMorphism(',,,a->ab,,,b->ba,,')
            WordMorphism: a->ab, b->ba
        """
        if isinstance(data, WordMorphism):
            self._domain = data._domain
            self._codomain = data._codomain
            self._morph = data._morph
        else:
            if isinstance(data, str):
                data = self._build_dict(data)
            elif not isinstance(data, dict):
                raise NotImplementedError

            if codomain is None:
                codomain = self._build_codomain(data)

            if isinstance(codomain, FiniteOrInfiniteWords):
                codomain = codomain.finite_words()
            elif not isinstance(codomain, FiniteWords):
                raise TypeError("the codomain must be a set of finite words")
            self._codomain = codomain

            self._morph = {}

            dom_alph = list()
            for (key,val) in six.iteritems(data):
                dom_alph.append(key)
                if val in codomain.alphabet():
                    self._morph[key] = codomain([val])
                else:
                    self._morph[key] = codomain(val)

            if domain is not None:
                if isinstance(domain, FiniteOrInfiniteWords):
                    domain = domain.finite_words()
                elif not isinstance(domain, FiniteWords):
                    raise TypeError("the codomain must be a set of finite words")
            else:
                dom_alph.sort()
                domain = FiniteWords(dom_alph)
            self._domain = domain

    def _build_dict(self, s):
        r"""
        Parse the string input to WordMorphism and build the dictionary
        it represents.

        TESTS::

            sage: wm = WordMorphism('a->ab,b->ba')
            sage: wm._build_dict('a->ab,b->ba') == {'a': 'ab', 'b': 'ba'}
            True
            sage: wm._build_dict('a->ab,a->ba')
            Traceback (most recent call last):
            ...
            ValueError: The image of 'a' is defined twice.
            sage: wm._build_dict('a->ab,b>ba')
            Traceback (most recent call last):
            ...
            ValueError: The second and third characters must be '->' (not '>b')
        """
        tmp_dict = {}
        for fleche in s.split(','):
            if len(fleche) == 0:
                continue

            if len(fleche) < 3 or fleche[1:3] != '->':
                raise ValueError("The second and third characters must be '->' (not '%s')"%fleche[1:3])

            lettre = fleche[0]
            image  = fleche[3:]

            if lettre in tmp_dict:
                raise ValueError("The image of %r is defined twice." %lettre)

            tmp_dict[lettre] = image
        return tmp_dict

    def _build_codomain(self, data):
        r"""
        Returns a Words domain containing all the letter in the keys of
        data (which must be a dictionary).

        TESTS:

        If the image of all the letters are iterable::

            sage: wm = WordMorphism('a->ab,b->ba')
            sage: wm._build_codomain({'a': 'ab', 'b': 'ba'})
            Finite words over {'a', 'b'}
            sage: wm._build_codomain({'a': 'dcb', 'b': 'a'})
            Finite words over {'a', 'b', 'c', 'd'}
            sage: wm._build_codomain({2:[4,5,6],3:[1,2,3]})
            Finite words over {1, 2, 3, 4, 5, 6}
            sage: wm._build_codomain({2:[4,5,6],3:set([4,1,8])})
            Finite words over {1, 4, 5, 6, 8}

        If the image of a letter is not iterable, it is considered as
        a letter::

            sage: wm._build_codomain({2:[4,5,6],3:123})
            Finite words over {4, 5, 6, 123}
            sage: wm._build_codomain({0:1, 1:0, 2:2})
            Finite words over {0, 1, 2}
        """
        codom_alphabet = set()
        for key,val in six.iteritems(data):
            try:
                it = iter(val)
            except Exception:
                it = [val]
            codom_alphabet.update(it)
        return FiniteWords(sorted(codom_alphabet))

    @cached_method
    def __hash__(self):
        r"""
        TESTS::

            sage: hash(WordMorphism('a->ab,b->ba')) # random
            7211091143079804375
        """
        return hash(tuple((k,v) for k,v in six.iteritems(self._morph))) ^ hash(self._codomain)

    def __eq__(self, other):
        r"""
        Returns ``True`` if ``self`` is equal to ``other``.

        EXAMPLES::

            sage: n = WordMorphism('a->a,b->aa,c->aaa')
            sage: n**3 == n**1
            True
            sage: WordMorphism('b->ba,a->ab') == WordMorphism('a->ab,b->ba')
            True
            sage: WordMorphism('b->ba,a->ab') == WordMorphism({"a":"ab","b":"ba"})
            True
            sage: m = WordMorphism({0:[1,2,3],1:[4,5,6]}); m
            WordMorphism: 0->123, 1->456
            sage: o = WordMorphism('0->123,1->456'); o
            WordMorphism: 0->123, 1->456
            sage: m == o
            False

        TESTS:

        Check that equality depends on the codomain::

            sage: m = WordMorphism('a->a,b->aa,c->aaa')
            sage: n = WordMorphism('a->a,b->aa,c->aaa', codomain=Words('abc'))
            sage: m == n
            False
        """
        if not isinstance(other, WordMorphism):
            return False
        return self._morph == other._morph and self._codomain == other._codomain

    def __ne__(self, other):
        r"""
        Returns whether ``self`` is not equal to ``other``.

        EXAMPLES::

            sage: m = WordMorphism('a->ab,b->baba')
            sage: n = WordMorphism('a->ab,b->baba')
            sage: o = WordMorphism('a->ab,b->bab')
            sage: m != n
            False
            sage: n != o
            True

        This solves :trac:`12475`::

            sage: s = WordMorphism('1->121,2->131,3->4,4->1')
            sage: s == s.reversal()
            True
            sage: s != s.reversal()
            False

        """
        return not self == other

    def __repr__(self):
        r"""
        Returns the string representation of the morphism.

        EXAMPLES::

            sage: WordMorphism('a->ab,b->ba')
            WordMorphism: a->ab, b->ba
            sage: WordMorphism({0:[0,1],1:[1,0]})
            WordMorphism: 0->01, 1->10

        TESTS::

            sage: s = WordMorphism('a->ab,b->ba')
            sage: repr(s)
            'WordMorphism: a->ab, b->ba'
        """
        return "WordMorphism: %s" % str(self)

    def __str__(self):
        r"""
        Returns the morphism in str.

        EXAMPLES::

            sage: print(WordMorphism('a->ab,b->ba'))
            a->ab, b->ba
            sage: print(WordMorphism({0:[0,1],1:[1,0]}))
            0->01, 1->10

        The output is sorted to make it unique::

            sage: print(WordMorphism('b->ba,a->ab'))
            a->ab, b->ba

        The str method is used for string formatting::

            sage: s = WordMorphism('a->ab,b->ba')
            sage: "Here is a map : %s" % s
            'Here is a map : a->ab, b->ba'

        ::

            sage: s = WordMorphism({1:[1,2],2:[1]})
            sage: s.dual_map()
            E_1^*(1->12, 2->1)

        TESTS::

            sage: s = WordMorphism('a->ab,b->ba')
            sage: str(s)
            'a->ab, b->ba'
        """
        L = [str(lettre) + '->' + image.string_rep() for lettre,image in six.iteritems(self._morph)]
        return ', '.join(sorted(L))

    def __call__(self, w, order=1, datatype=None):
        r"""
        Returns the image of ``w`` under self to the given order.

        INPUT:

        -  ``w`` - word or sequence in the domain of self

        -  ``order`` - integer or plus ``Infinity`` (default: 1)

        - ``datatype`` - deprecated

        OUTPUT:

        -  ``word`` - order-th iterated image under self of ``w``

        EXAMPLES:

        The image of a word under a morphism:

        1. The image of a finite word under a morphism::

            sage: tm = WordMorphism ('a->ab,b->ba')
            sage: tm('a')
            word: ab
            sage: tm('aabababb')
            word: ababbaabbaabbaba

        2. The iterated image of a word::

            sage: tm('a', 2)
            word: abba
            sage: tm('aba', 3)
            word: abbabaabbaababbaabbabaab

        3. The infinitely iterated image of a letter::

            sage: tm('a', oo)
            word: abbabaabbaababbabaababbaabbabaabbaababba...

        4. The image of an infinite word::

            sage: t = words.ThueMorseWord()
            sage: n = WordMorphism({0:[0, 1], 1:[1, 0]})
            sage: n(t)
            word: 0110100110010110100101100110100110010110...
            sage: n(t, 3)
            word: 0110100110010110100101100110100110010110...
            sage: n(t)[:1000] == t[:1000]
            True

        The Fibonacci word::

            sage: w = words.FibonacciWord()
            sage: m = WordMorphism({0:'a', 1:'b'})
            sage: m(w)
            word: abaababaabaababaababaabaababaabaababaaba...
            sage: f = words.FibonacciWord('ab')
            sage: f[:1000] == m(w)[:1000]
            True

        ::

            sage: w = words.FibonacciWord("ab")
            sage: m = WordMorphism('a->01,b->101')
            sage: m(w)
            word: 0110101011010110101011010101101011010101...

        The word must be in the domain of self::

            sage: tm('0021')
            Traceback (most recent call last):
            ...
            ValueError: 0 not in alphabet!

        The order must be a non-negative integer or plus Infinity::

            sage: tm('a', -1)
            Traceback (most recent call last):
            ...
            TypeError: order (-1) must be a non-negative integer or plus Infinity
            sage: tm('a', 6.7)
            Traceback (most recent call last):
            ...
            TypeError: order (6.70000000000000) must be a non-negative integer or plus Infinity

        Only the first letter is considered for infinitely iterated image of
        a word under a morphism::

            sage: tm('aba',oo)
            word: abbabaabbaababbabaababbaabbabaabbaababba...

        The morphism self must be prolongable on the given letter for infinitely
        iterated image::

            sage: m = WordMorphism('a->ba,b->ab')
            sage: m('a', oo)
            Traceback (most recent call last):
            ...
            TypeError: self must be prolongable on a

        The empty word is fixed by any morphism for all natural
        powers::

            sage: phi = WordMorphism('a->ab,b->a')
            sage: phi(Word())
            word:
            sage: phi(Word(), oo)
            word:
            sage: it = iter([])
            sage: phi(it, oo)
            word:

        TESTS::

            sage: for i in range(6):
            ....:   tm('a', i)
            word: a
            word: ab
            word: abba
            word: abbabaab
            word: abbabaabbaababba
            word: abbabaabbaababbabaababbaabbabaab
            sage: m = WordMorphism('a->,b->')
            sage: m('')
            word:

        The default datatype when the input is a finite word is another
        finite word::

            sage: w = m('aabb')
            sage: type(w)
            <class 'sage.combinat.words.word.FiniteWord_char'>

            sage: w == loads(dumps(w))
            True
            sage: save(w, filename=os.path.join(SAGE_TMP, 'test.sobj'))

        The ``datatype`` argument is deprecated::

            sage: m = WordMorphism('a->ab,b->ba')
            sage: w = m('aaab',datatype='list')
            doctest:warning
            ...
            DeprecationWarning: the "datatype" argument is deprecated
            See https://trac.sagemath.org/26307 for details.

            sage: type(w)
            <class 'sage.combinat.words.word.FiniteWord_list'>
            sage: w = m('aaab',datatype='str')
            sage: type(w)
            <class 'sage.combinat.words.word.FiniteWord_str'>
            sage: w = m('aaab',datatype='tuple')
            sage: type(w)
            <class 'sage.combinat.words.word.FiniteWord_tuple'>

        To use str datatype for the output word, the domain and codomain
        alphabet must consist of str objects::

            sage: m = WordMorphism({0:[0,1],1:[1,0]})
            sage: w = m([0],4); type(w)
            <class 'sage.combinat.words.word.FiniteWord_char'>
            sage: w = m([0],4,datatype='list')
            doctest:warning
            ...
            DeprecationWarning: the "datatype" argument is deprecated
            See https://trac.sagemath.org/26307 for details.
            sage: type(w)
            <class 'sage.combinat.words.word.FiniteWord_list'>
            sage: w = m([0],4,datatype='str')
            Traceback (most recent call last):
            ...
            ValueError: 0 not in alphabet!
            sage: w = m([0],4,datatype='tuple'); type(w)
            <class 'sage.combinat.words.word.FiniteWord_tuple'>
        """
        if datatype is not None:
            from sage.misc.superseded import deprecation
            deprecation(26307, 'the "datatype" argument is deprecated')

        if order == 1:
            D = self.domain()
            C = self.codomain()
            if isinstance(w, (tuple,str,list)):
                w = D(w)

            if isinstance(w, FiniteWord_class):
                im = C()
                for a in w:
                    im += self._morph[a]
                if datatype is not None:
                    return C(im, datatype=datatype)
                else:
                    return im

            if hasattr(w, '__iter__'):
                datatype = 'iter'
            elif w in self._domain.alphabet():
                return self._morph[w]
            else:
                raise TypeError("Don't know how to handle an input (=%s) that is not iterable or not in the domain alphabet."%w)

            # here we assume (maybe wrongly) that the length is infinite
            parent = self.codomain().shift()
            iterator = (x for y in w for x in self._morph[y])
            parent = parent.shift()
            return parent(iterator)

        elif order is Infinity:
            if isinstance(w, (tuple,str,list,FiniteWord_class)):
                if len(w) == 0:
                    return self.codomain()()
                else:
                    letter = w[0]
            elif hasattr(w, '__iter__'):
                try:
                    letter = next(w)
                except StopIteration:
                    return self.codomain()()
            elif w in self._domain.alphabet():
                letter = w
            else:
                raise TypeError("Don't know how to handle an input (=%s) that is not iterable or not in the domain alphabet."%w)
            return self.fixed_point(letter=letter)

        elif isinstance(order, (int,Integer)) and order > 1:
            return self(self(w, order-1), datatype=datatype)

        elif order == 0:
            return self._domain(w)

        else:
            raise TypeError("order (%s) must be a non-negative integer or plus Infinity" % order)

    def latex_layout(self, layout=None):
        r"""
        Get or set the actual latex layout (oneliner vs array).

        INPUT:

        - ``layout`` - string (default: ``None``), can take one of the
          following values:

          - ``None`` - Returns the actual latex layout. By default, the
            layout is ``'array'``
          - ``'oneliner'`` - Set the layout to ``'oneliner'``
          - ``'array'`` - Set the layout to ``'array'``

        EXAMPLES::

            sage: s = WordMorphism('a->ab,b->ba')
            sage: s.latex_layout()
            'array'
            sage: s.latex_layout('oneliner')
            sage: s.latex_layout()
            'oneliner'
        """
        if layout is None:
            # return the layout
            if not hasattr(self, '_latex_layout'):
                self._latex_layout = 'array'
            return self._latex_layout
        else:
            # change the layout
            self._latex_layout = layout

    def _latex_(self):
        r"""
        Return the latex representation of the morphism.

        Use :meth:`latex_layout` to change latex layout (oneliner vs
        array). The default is a latex array.

        EXAMPLES::

            sage: s = WordMorphism('a->ab,b->ba')
            sage: s._latex_()
            \begin{array}{l}
            a \mapsto ab\\
            b \mapsto ba
            \end{array}

        Change the latex layout to a one liner::

            sage: s.latex_layout('oneliner')
            sage: s._latex_()
            a \mapsto ab,b \mapsto ba

        TESTS:

        Unknown latex style::

            sage: s.latex_layout('tabular')
            sage: s._latex_()
            Traceback (most recent call last):
            ...
            ValueError: unknown latex_layout(=tabular)

        """
        from sage.misc.latex import LatexExpr
        A = self.domain().alphabet()
        latex_layout = self.latex_layout()
        if latex_layout == 'oneliner':
            L = [r"%s \mapsto %s" % (a, self.image(a)) for a in A]
            return LatexExpr(r','.join(L))
        elif latex_layout == 'array':
            s =  r""
            s += r"\begin{array}{l}" + '\n'
            lines = []
            for a in A:
                lines.append(r"%s \mapsto %s" % (a, self.image(a)))
            s += '\\\\\n'.join(lines)
            s += '\n' + r"\end{array}"
            return LatexExpr(s)
        else:
            raise ValueError('unknown latex_layout(=%s)' % latex_layout)

    def __mul__(self, other):
        r"""
        Returns the morphism ``self``\*``other``.

        EXAMPLES::

            sage: m = WordMorphism('a->ab,b->ba')
            sage: fibo = WordMorphism('a->ab,b->a')
            sage: fibo*m
            WordMorphism: a->aba, b->aab
            sage: fibo*fibo
            WordMorphism: a->aba, b->ab
            sage: m*fibo
            WordMorphism: a->abba, b->ab

        ::

            sage: n = WordMorphism('a->a,b->aa,c->aaa')
            sage: p1 = n*m
            sage: p1
            WordMorphism: a->aaa, b->aaa
            sage: p1.domain()
            Finite words over {'a', 'b'}
            sage: p1.codomain()
            Finite words over {'a'}

        ::

            sage: p2 = m*n
            sage: p2
            WordMorphism: a->ab, b->abab, c->ababab
            sage: p2.domain()
            Finite words over {'a', 'b', 'c'}
            sage: p2.codomain()
            Finite words over {'a', 'b'}

        ::

            sage: m = WordMorphism('0->a,1->b')
            sage: n = WordMorphism('a->c,b->e',codomain=Words('abcde'))
            sage: p = n * m
            sage: p.codomain()
            Finite words over {'a', 'b', 'c', 'd', 'e'}

        TESTS::

            sage: m = WordMorphism('a->b,b->c,c->a')
            sage: WordMorphism('')*m
            Traceback (most recent call last):
            ...
            KeyError: 'b'
            sage: m * WordMorphism('')
            WordMorphism:
        """
        return WordMorphism(dict((key, self(w)) for (key, w) in six.iteritems(other._morph)), codomain=self.codomain())

    def __pow__(self, exp):
        r"""
        Returns the power of ``self`` with exponent = ``exp``.

        INPUT:

        -  ``exp`` - a positive integer

        EXAMPLES::

            sage: m = WordMorphism('a->ab,b->ba')
            sage: m^1
            WordMorphism: a->ab, b->ba
            sage: m^2
            WordMorphism: a->abba, b->baab
            sage: m^3
            WordMorphism: a->abbabaab, b->baababba

        The exponent must be a positive integer::

            sage: m^1.5
            Traceback (most recent call last):
            ...
            ValueError: exponent (1.50000000000000) must be an integer
            sage: m^-2
            Traceback (most recent call last):
            ...
            ValueError: exponent (-2) must be strictly positive

        When ``self`` is not an endomorphism::

            sage: n = WordMorphism('a->ba,b->abc')
            sage: n^2
            Traceback (most recent call last):
            ...
            KeyError: 'c'
        """
        #If exp is not an integer
        if not isinstance(exp, (int,Integer)):
            raise ValueError("exponent (%s) must be an integer" %exp)

        #If exp is negative
        elif exp <= 0:
            raise ValueError("exponent (%s) must be strictly positive" %exp)

        #Base of induction
        elif exp == 1:
            return self

        else:
            nexp = int(exp // 2)
            over = exp % 2
            res = (self * self) ** nexp
            if over == 1:
                res *= self
            return res

    def extend_by(self, other):
        r"""
        Returns ``self`` extended by ``other``.

        Let `\varphi_1:A^*\rightarrow B^*` and `\varphi_2:C^*\rightarrow D^*`
        be two morphisms. A morphism `\mu:(A\cup C)^*\rightarrow (B\cup D)^*`
        corresponds to `\varphi_1` *extended by* `\varphi_2` if
        `\mu(a)=\varphi_1(a)` if `a\in A` and `\mu(a)=\varphi_2(a)` otherwise.

        INPUT:

        -  ``other`` - a WordMorphism.

        OUTPUT:

        WordMorphism

        EXAMPLES::

            sage: m = WordMorphism('a->ab,b->ba')
            sage: n = WordMorphism({'0':'1','1':'0','a':'5'})
            sage: m.extend_by(n)
            WordMorphism: 0->1, 1->0, a->ab, b->ba
            sage: n.extend_by(m)
            WordMorphism: 0->1, 1->0, a->5, b->ba
            sage: m.extend_by(m)
            WordMorphism: a->ab, b->ba

        TESTS::

            sage: m.extend_by(WordMorphism({})) == m
            True
            sage: m.extend_by(WordMorphism('')) == m
            True

        ::

            sage: m.extend_by(4)
            Traceback (most recent call last):
            ...
            TypeError: other (=4) is not a WordMorphism
        """
        if not isinstance(other, WordMorphism):
            raise TypeError("other (=%s) is not a WordMorphism"%other)

        nv = dict(other._morph)
        for k,v in six.iteritems(self._morph):
            nv[k] = v
        return WordMorphism(nv)

    def restrict_domain(self, alphabet):
        r"""
        Returns a restriction of ``self`` to the given alphabet.

        INPUT:

        - ``alphabet`` - an iterable

        OUTPUT:

        WordMorphism

        EXAMPLES::

            sage: m = WordMorphism('a->b,b->a')
            sage: m.restrict_domain('a')
            WordMorphism: a->b
            sage: m.restrict_domain('')
            WordMorphism:
            sage: m.restrict_domain('A')
            WordMorphism:
            sage: m.restrict_domain('Aa')
            WordMorphism: a->b

        The input alphabet must be iterable::

            sage: m.restrict_domain(66)
            Traceback (most recent call last):
            ...
            TypeError: 'sage.rings.integer.Integer' object is not iterable
        """
        return WordMorphism(dict((a, self(a)) for a in alphabet if a in self.domain().alphabet()))

    def _matrix_(self, R=None):
        r"""
        Returns the incidence matrix of the morphism over the specified ring.

        EXAMPLES::

            sage: fibo = WordMorphism('a->ab,b->a')
            sage: tm = WordMorphism('a->ab,b->ba')
            sage: Mfibo = matrix(fibo); Mfibo     # indirect doctest
            [1 1]
            [1 0]
            sage: Mtm = matrix(tm); Mtm
            [1 1]
            [1 1]
            sage: Mtm * Mfibo == matrix(tm*fibo)   # indirect doctest
            True
            sage: Mfibo * Mtm == matrix(fibo*tm)   # indirect doctest
            True
            sage: Mfibo.parent()
            Full MatrixSpace of 2 by 2 dense matrices over Integer Ring
            sage: p = Mfibo.charpoly(); p
            x^2 - x - 1
            sage: p.roots(ring=RR, multiplicities=False)
            [-0.618033988749895, 1.61803398874989]
        """
        if R is None:
            return self.incidence_matrix()
        else:
            return self.incidence_matrix().change_ring(R)

    def incidence_matrix(self):
        r"""
        Returns the incidence matrix of the morphism. The order of the rows
        and column are given by the order defined on the alphabet of the
        domain and the codomain.

        The matrix returned is over the integers.  If a different ring is
        desired, use either the ``change_ring`` function or the ``matrix``
        function.

        EXAMPLES::

            sage: m = WordMorphism('a->abc,b->a,c->c')
            sage: m.incidence_matrix()
            [1 1 0]
            [1 0 0]
            [1 0 1]
            sage: m = WordMorphism('a->abc,b->a,c->c,d->abbccccabca,e->abc')
            sage: m.incidence_matrix()
            [1 1 0 3 1]
            [1 0 0 3 1]
            [1 0 1 5 1]
        """
        L = []
        domain_alphabet = self.domain().alphabet()
        codomain_alphabet = self.codomain().alphabet()
        for b in domain_alphabet:
            w = self._morph[b]
            ev_dict = w.evaluation_dict()
            L.append([ev_dict.get(a,0) for a in codomain_alphabet])
        M = Matrix(IntegerRing(), L).transpose()
        return M

    def domain(self):
        r"""
        Returns domain of ``self``.

        EXAMPLES::

            sage: WordMorphism('a->ab,b->a').domain()
            Finite words over {'a', 'b'}
            sage: WordMorphism('b->ba,a->ab').domain()
            Finite words over {'a', 'b'}
            sage: WordMorphism('6->ab,y->5,0->asd').domain()
            Finite words over {'0', '6', 'y'}
        """
        return self._domain

    def codomain(self):
        r"""
        Returns the codomain of ``self``.

        EXAMPLES::

            sage: WordMorphism('a->ab,b->a').codomain()
            Finite words over {'a', 'b'}
            sage: WordMorphism('6->ab,y->5,0->asd').codomain()
            Finite words over {'5', 'a', 'b', 'd', 's'}
        """
        return self._codomain

    def is_endomorphism(self):
        r"""
        Returns ``True`` if the codomain is a subset of the domain.

        EXAMPLES::

            sage: WordMorphism('a->ab,b->a').is_endomorphism()
            True
            sage: WordMorphism('6->ab,y->5,0->asd').is_endomorphism()
            False
            sage: WordMorphism('a->a,b->aa,c->aaa').is_endomorphism()
            False
            sage: Wabc = Words('abc')
            sage: m = WordMorphism('a->a,b->aa,c->aaa',codomain = Wabc)
            sage: m.is_endomorphism()
            True

        We check that :trac:`8674` is fixed::

            sage: P = WordPaths('abcd')
            sage: m = WordMorphism('a->adab,b->ab,c->cbcd,d->cd', domain=P, codomain=P)
            sage: m.is_endomorphism()
            True
        """
        return self.codomain() == self.domain()

    def image(self, letter):
        r"""
        Return the image of a letter.

        INPUT:

        - ``letter`` -- a letter in the domain alphabet

        OUTPUT:

        word

        .. NOTE::

            The letter is assumed to be in the domain alphabet
            (no check done). Hence, this method is faster
            than the ``__call__`` method suitable for words input.

        EXAMPLES::

            sage: m = WordMorphism('a->ab,b->ac,c->a')
            sage: m.image('b')
            word: ac

        ::

            sage: s = WordMorphism({('a', 1):[('a', 1), ('a', 2)], ('a', 2):[('a', 1)]})
            sage: s.image(('a',1))
            word: ('a', 1),('a', 2)

        ::

<<<<<<< HEAD
            sage: s = WordMorphism({0:[1,2], 'a':(2,3,4), 'z':[9,8,7]})
            sage: s.image(0)
=======
            sage: s = WordMorphism({'b':[1,2], 'a':(2,3,4), 'z':[9,8,7]})
            sage: s.image('b')
>>>>>>> 9db4320e
            word: 12
            sage: s.image('a')
            word: 234
            sage: s.image('z')
            word: 987
        """
        return self._morph[letter]

    def images(self):
        r"""
        Returns the list of all the images of the letters of the alphabet
        under ``self``.

        EXAMPLES::

            sage: sorted(WordMorphism('a->ab,b->a').images())
            [word: a, word: ab]
            sage: sorted(WordMorphism('6->ab,y->5,0->asd').images())
            [word: 5, word: ab, word: asd]
        """
        return list(six.itervalues(self._morph))

    def reversal(self):
        r"""
        Returns the reversal of ``self``.

        EXAMPLES::

            sage: WordMorphism('6->ab,y->5,0->asd').reversal()
            WordMorphism: 0->dsa, 6->ba, y->5
            sage: WordMorphism('a->ab,b->a').reversal()
            WordMorphism: a->ba, b->a
        """
        return WordMorphism(dict((key, w.reversal()) for (key, w) in six.iteritems(self._morph)),codomain=self._codomain)

    def is_empty(self):
        r"""
        Returns ``True`` if the cardinality of the domain is zero and
        ``False`` otherwise.

        EXAMPLES::

            sage: WordMorphism('').is_empty()
            True
            sage: WordMorphism('a->a').is_empty()
            False
        """
        return len(self._morph) == 0

    def is_erasing(self):
        r"""
        Returns ``True`` if ``self`` is an erasing morphism, i.e. the image of a
        letter is the empty word.

        EXAMPLES::

            sage: WordMorphism('a->ab,b->a').is_erasing()
            False
            sage: WordMorphism('6->ab,y->5,0->asd').is_erasing()
            False
            sage: WordMorphism('6->ab,y->5,0->asd,7->').is_erasing()
            True
            sage: WordMorphism('').is_erasing()
            False
        """
        for image in self.images():
            if image.is_empty():
                return True
        return False

    def is_identity(self):
        r"""
        Returns ``True`` if ``self`` is the identity morphism.

        EXAMPLES::

            sage: m = WordMorphism('a->a,b->b,c->c,d->e')
            sage: m.is_identity()
            False
            sage: WordMorphism('a->a,b->b,c->c').is_identity()
            True
            sage: WordMorphism('a->a,b->b,c->cb').is_identity()
            False
            sage: m = WordMorphism('a->b,b->c,c->a')
            sage: (m^2).is_identity()
            False
            sage: (m^3).is_identity()
            True
            sage: (m^4).is_identity()
            False
            sage: WordMorphism('').is_identity()
            True
            sage: WordMorphism({0:[0],1:[1]}).is_identity()
            True

        We check that :trac:`8618` is fixed::

            sage: t = WordMorphism({'a1':['a2'], 'a2':['a1']})
            sage: (t*t).is_identity()
            True
        """
        if self.domain() != self.codomain():
            return False

        for letter in self.domain().alphabet():
            img = self.image(letter)
            if img.length() != 1:
                return False
            elif img[0] != letter:
                return False
        return True

    def partition_of_domain_alphabet(self):
        r"""
        Returns a partition of the domain alphabet.

        Let `\varphi:\Sigma^*\rightarrow\Sigma^*` be an involution. There
        exists a triple of sets `(A, B, C)` such that

         -  `A \cup B \cup C =\Sigma`;
         -  `A`, `B` and `C` are mutually disjoint and
         -  `\varphi(A)= B`, `\varphi(B)= A`, `\varphi(C)= C`.

        These sets are not unique.

        INPUT:

        - ``self`` - An involution.

        OUTPUT:

        A tuple of three sets

        EXAMPLES::

            sage: m = WordMorphism('a->b,b->a')
            sage: m.partition_of_domain_alphabet() #random ordering
            ({'a'}, {'b'}, {})
            sage: m = WordMorphism('a->b,b->a,c->c')
            sage: m.partition_of_domain_alphabet() #random ordering
            ({'a'}, {'b'}, {'c'})
            sage: m = WordMorphism('a->a,b->b,c->c')
            sage: m.partition_of_domain_alphabet() #random ordering
            ({}, {}, {'a', 'c', 'b'})
            sage: m = WordMorphism('A->T,T->A,C->G,G->C')
            sage: m.partition_of_domain_alphabet() #random ordering
            ({'A', 'C'}, {'T', 'G'}, {})
            sage: I = WordMorphism({0:oo,oo:0,1:-1,-1:1,2:-2,-2:2,3:-3,-3:3})
            sage: I.partition_of_domain_alphabet() #random ordering
            ({0, -1, -3, -2}, {1, 2, 3, +Infinity}, {})

        TESTS::

            sage: m = WordMorphism('a->b,b->a,c->a')
            sage: m.partition_of_domain_alphabet()
            Traceback (most recent call last):
            ...
            TypeError: self (=a->b, b->a, c->a) is not an endomorphism
        """
        if not self.is_involution():
            raise TypeError("self is not an involution")

        A = set(); B = set(); C = set()
        for a in self.domain().alphabet():
            if a == self(a)[0]:
                C.add(a)
            elif not (a in A or a in B):
                A.add(a)
                B.add(self(a)[0])

        return Set(A), Set(B), Set(C)

    def is_involution(self):
        r"""
        Returns ``True`` if ``self`` is an involution, i.e. its square
        is the identity.

        INPUT:

        - ``self`` - an endomorphism

        EXAMPLES::

            sage: WordMorphism('a->b,b->a').is_involution()
            True
            sage: WordMorphism('a->b,b->ba').is_involution()
            False
            sage: WordMorphism({0:[1],1:[0]}).is_involution()
            True

        TESTS::

            sage: WordMorphism('').is_involution()
            True
            sage: WordMorphism({0:1,1:0,2:3}).is_involution()
            Traceback (most recent call last):
            ...
            TypeError: self (=0->1, 1->0, 2->3) is not an endomorphism
        """
        if not self.is_endomorphism():
            raise TypeError("self (=%s) is not an endomorphism"%self)

        return (self*self).is_identity()

    def pisot_eigenvector_right(self):
        r"""
        Returns the right eigenvector of the incidence matrix associated
        to the largest eigenvalue (in absolute value).

        Unicity of the result is guaranteed when the multiplicity of the
        largest eigenvalue is one, for example when self is a Pisot
        irreductible substitution.

        A substitution is Pisot irreducible if the characteristic
        polynomial of its incidence matrix is irreducible over `\QQ` and
        has all roots, except one, of modulus strictly smaller than 1.

        INPUT:

        - ``self`` - a Pisot irreducible substitution.

        EXAMPLES::

            sage: m = WordMorphism('a->aaaabbc,b->aaabbc,c->aabc')
            sage: matrix(m)
            [4 3 2]
            [2 2 1]
            [1 1 1]
            sage: m.pisot_eigenvector_right()
            (1, 0.5436890126920763?, 0.2955977425220848?)
        """
        eig = self.incidence_matrix().eigenvectors_right()
        return max(eig, key=lambda x:abs(x[0]))[1][0]

    def pisot_eigenvector_left(self):
        r"""
        Returns the left eigenvector of the incidence matrix associated
        to the largest eigenvalue (in absolute value).

        Unicity of the result is guaranteed when the multiplicity of the
        largest eigenvalue is one, for example when self is a Pisot
        irreductible substitution.

        A substitution is Pisot irreducible if the characteristic
        polynomial of its incidence matrix is irreducible over `\QQ` and
        has all roots, except one, of modulus strictly smaller than 1.

        INPUT:

        - ``self`` - a Pisot irreducible substitution.

        EXAMPLES::

            sage: m = WordMorphism('a->aaaabbc,b->aaabbc,c->aabc')
            sage: matrix(m)
            [4 3 2]
            [2 2 1]
            [1 1 1]
            sage: m.pisot_eigenvector_left()
            (1, 0.8392867552141611?, 0.5436890126920763?)
        """
        eig = self.incidence_matrix().eigenvectors_left()
        return max(eig, key=lambda x:abs(x[0]))[1][0]

    def _check_primitive(self):
        r"""
        Returns ``True`` if all the letters of the domain appear in all the
        images of letters of the domain.

        INPUT:

        - ``self`` - the codomain must be an instance of Words

        EXAMPLES::

            sage: m = WordMorphism('a->ab,b->ba')
            sage: m._check_primitive()
            True
            sage: fibo = WordMorphism('a->ab,b->a')
            sage: fibo._check_primitive()
            False
            sage: WordMorphism({2:[4,5,6],3:[4,1,8]})
            WordMorphism: 2->456, 3->418
            sage: WordMorphism({2:[4,5,6],3:[4,1,8]})._check_primitive()
            False

        """
        dom_alphabet = set(self.domain().alphabet())

        for image in self.images():
            if not dom_alphabet <= set(image):
                return False
        else:
            return True

    def is_primitive(self):
        r"""
        Returns ``True`` if ``self`` is primitive.

        A morphism `\varphi` is *primitive* if there exists
        an positive integer `k` such that for all `\alpha\in\Sigma`,
        `\varphi^k(\alpha)` contains all the letters of `\Sigma`.

        INPUT:

        - ``self`` - an endomorphism

        ALGORITHM:

            Exercices 8.7.8, p.281 in [1] :
            (c) Let `y(M)` be the least integer `e` such that `M^e` has all
            positive entries. Prove that, for all primitive matrices `M`,
            we have `y(M) \leq (d-1)^2 + 1`.
            (d) Prove that the bound `y(M)\leq (d-1)^2+1` is best possible.

        EXAMPLES::

            sage: tm = WordMorphism('a->ab,b->ba')
            sage: tm.is_primitive()
            True
            sage: fibo = WordMorphism('a->ab,b->a')
            sage: fibo.is_primitive()
            True
            sage: m = WordMorphism('a->bb,b->aa')
            sage: m.is_primitive()
            False
            sage: f = WordMorphism({0:[1],1:[0]})
            sage: f.is_primitive()
            False

        ::

            sage: s = WordMorphism('a->b,b->c,c->ab')
            sage: s.is_primitive()
            True
            sage: s = WordMorphism('a->b,b->c,c->d,d->e,e->f,f->g,g->h,h->ab')
            sage: s.is_primitive()
            True

        TESTS::

            sage: m = WordMorphism('a->bb,b->aac')
            sage: m.is_primitive()
            Traceback (most recent call last):
            ...
            TypeError: self (=a->bb, b->aac) is not an endomorphism
            sage: m = WordMorphism('a->,b->',codomain=Words('ab'))
            sage: m.is_primitive()
            False
            sage: m = WordMorphism('a->,b->')
            sage: m.is_primitive()
            Traceback (most recent call last):
            ...
            TypeError: self (=a->, b->) is not an endomorphism

        REFERENCES:

        - [1] Jean-Paul Allouche and Jeffrey Shallit, Automatic Sequences:
          Theory, Applications, Generalizations, Cambridge University Press,
          2003.
        """
        if not self.is_endomorphism():
            raise TypeError("self (=%s) is not an endomorphism"%self)
        return self.incidence_matrix().is_primitive()

    def is_prolongable(self, letter):
        r"""
        Returns ``True`` if ``self`` is prolongable on ``letter``.

        A morphism `\varphi` is prolongable on a letter `a`
        if `a` is a prefix of `\varphi(a)`.

        INPUT:

        - ``self`` - its codomain must be an instance of Words
        - ``letter`` - a letter in the domain alphabet

        OUTPUT:

        Boolean

        EXAMPLES::

            sage: WordMorphism('a->ab,b->a').is_prolongable(letter='a')
            True
            sage: WordMorphism('a->ab,b->a').is_prolongable(letter='b')
            False
            sage: WordMorphism('a->ba,b->ab').is_prolongable(letter='b')
            False
            sage: (WordMorphism('a->ba,b->ab')^2).is_prolongable(letter='b')
            True
            sage: WordMorphism('a->ba,b->').is_prolongable(letter='b')
            False
            sage: WordMorphism('a->bb,b->aac').is_prolongable(letter='a')
            False

        We check that :trac:`8595` is fixed::

            sage: s = WordMorphism({('a', 1) : [('a', 1), ('a', 2)], ('a', 2) : [('a', 1)]})
            sage: s.is_prolongable(('a',1))
            True

        TESTS::

            sage: WordMorphism('a->ab,b->b,c->ba').is_prolongable(letter='d')
            Traceback (most recent call last):
            ...
            TypeError: letter (=d) is not in the domain alphabet (={'a', 'b', 'c'})

        ::

            sage: n0, n1 = matrix(2,[1,1,1,0]), matrix(2,[2,1,1,0])
            sage: n = {'a':n0, 'b':n1}
            sage: WordMorphism(n).is_prolongable(letter='a') #todo: not implemented
            Traceback (most recent call last):
            ...
            TypeError: codomain of self must be an instance of Words
        """
        if letter not in self.domain().alphabet():
            raise TypeError("letter (=%s) is not in the domain alphabet (=%s)"\
                                %(letter, self.domain().alphabet()))
        image = self.image(letter)
        return not image.is_empty() and letter == image[0]

    def is_uniform(self, k=None):
        r"""
        Returns True if self is a `k`-uniform morphism.

        Let `k` be a positive integer. A morphism `\phi` is called `k`-uniform
        if for every letter `\alpha`, we have `|\phi(\alpha)| = k`. In other
        words, all images have length `k`. A morphism is called uniform if it
        is `k`-uniform for some positive integer `k`.

        INPUT:

        - ``k`` - a positive integer or None. If set to a positive integer,
          then the function return True if self is `k`-uniform. If set to
          None, then the function return True if self is uniform.

        EXAMPLES::

            sage: phi = WordMorphism('a->ab,b->a')
            sage: phi.is_uniform()
            False
            sage: phi.is_uniform(k=1)
            False
            sage: tau = WordMorphism('a->ab,b->ba')
            sage: tau.is_uniform()
            True
            sage: tau.is_uniform(k=1)
            False
            sage: tau.is_uniform(k=2)
            True
        """
        if k is None:
            return len(set(w.length() for w in self.images())) == 1
        else:
            return all(w.length() == k for w in self.images())

    def _fixed_point_iterator(self, letter):
        r"""
        Returns an iterator of the letters of the fixed point of ``self``
        starting with ``letter``.

        If w is the iterated word, then this iterator: outputs the elements
        of morphism[ w[i] ], appends morphism[ w[i+1] ] to w, increments i.

        INPUT:

        - ``self`` - an endomorphism, must be prolongable on
           letter

        - ``letter`` - a letter in the domain of ``self``

        OUTPUT:

        - iterator of the fixed point

        EXAMPLES::

            sage: m = WordMorphism('a->abc,b->,c->')
            sage: list(m._fixed_point_iterator('a'))
            ['a', 'b', 'c']

        The morphism must be prolongable on the letter or the iterator will
        be empty::

            sage: list(m._fixed_point_iterator('b'))
            []

        The morphism must be an endomorphism::

            sage: m = WordMorphism('a->ac,b->aac')
            sage: list(m._fixed_point_iterator('a'))
            Traceback (most recent call last):
            ...
            KeyError: 'c'

        We check that :trac:`8595` is fixed::

            sage: s = WordMorphism({('a', 1):[('a', 1), ('a', 2)], ('a', 2):[('a', 1)]})
            sage: it = s._fixed_point_iterator(('a',1))
            sage: next(it)
            ('a', 1)

        This shows that ticket :trac:`13668` has been resolved::

            sage: s = WordMorphism({1:[1,2],2:[2,3],3:[4],4:[5],5:[6],6:[7],7:[8],8:[9],9:[10],10:[1]})
            sage: (s^7).fixed_points()
            [word: 1223234234523456234567234567823456789234...,
             word: 2,3,4,5,6,7,8,9,10,1,1,2,1,2,2,3,1,2,2,3,2,3,4,1,2,2,3,2,3,4,2,3,4,5,1,2,2,3,2,3,...]
            sage: (s^7).reversal().fixed_points()
            []
        """
        w = iter(self.image(letter))
        while True:
            try:
                for a in self.image(next(w)):
                    yield a
                else:
                    next_w = next(w)
                    w = itertools.chain([next_w], w, self.image(next_w))
            except StopIteration:
                return


    def fixed_point(self, letter):
        r"""
        Returns the fixed point of ``self`` beginning by the given ``letter``.

        A fixed point of morphism `\varphi` is a word `w` such that
        `\varphi(w) = w`.

        INPUT:

        -  ``self`` - an endomorphism, must be prolongable on ``letter``

        -  ``letter`` - in the domain of ``self``, the first letter
           of the fixed point.

        OUTPUT:

        - ``word`` - the fixed point of ``self`` beginning with ``letter``.

        EXAMPLES::

            sage: W = FiniteWords('abc')

        1. Infinite fixed point::

            sage: WordMorphism('a->ab,b->ba').fixed_point(letter='a')
            word: abbabaabbaababbabaababbaabbabaabbaababba...
            sage: WordMorphism('a->ab,b->a').fixed_point(letter='a')
            word: abaababaabaababaababaabaababaabaababaaba...
            sage: WordMorphism('a->ab,b->b,c->ba', codomain=W).fixed_point(letter='a')
            word: abbbbbbbbbbbbbbbbbbbbbbbbbbbbbbbbbbbbbbb...

        2. Infinite fixed point of an erasing morphism::

            sage: WordMorphism('a->ab,b->,c->ba', codomain=W).fixed_point(letter='a')
            word: ab

        3. Finite fixed point::

            sage: WordMorphism('a->ab,b->b,c->ba', codomain=W).fixed_point(letter='b')
            word: b
            sage: _.parent()
            Finite words over {'a', 'b', 'c'}

            sage: WordMorphism('a->ab,b->cc,c->', codomain=W).fixed_point(letter='a')
            word: abcc
            sage: _.parent()
            Finite words over {'a', 'b', 'c'}

            sage: m = WordMorphism('a->abc,b->,c->')
            sage: fp = m.fixed_point('a'); fp
            word: abc

            sage: m = WordMorphism('a->ba,b->')
            sage: m('ba')
            word: ba
            sage: m.fixed_point('a') #todo: not implemented
            word: ba

        5. Fixed point of a power of a morphism::

            sage: m = WordMorphism('a->ba,b->ab')
            sage: (m^2).fixed_point(letter='a')
            word: abbabaabbaababbabaababbaabbabaabbaababba...

        TESTS::

            sage: WordMorphism('a->ab,b->,c->ba', codomain=W).fixed_point(letter='b')
            Traceback (most recent call last):
            ...
            TypeError: self must be prolongable on b
            sage: WordMorphism('a->ab,b->,c->ba', codomain=W).fixed_point(letter='c')
            Traceback (most recent call last):
            ...
            TypeError: self must be prolongable on c
            sage: WordMorphism('a->ab,b->,c->ba', codomain=W).fixed_point(letter='d')
            Traceback (most recent call last):
            ...
            TypeError: letter (=d) is not in the domain alphabet (={'a', 'b', 'c'})
            sage: WordMorphism('a->aa,b->aac').fixed_point(letter='a')
            Traceback (most recent call last):
            ...
            TypeError: self (=a->aa, b->aac) is not an endomorphism
        """
        if not self.is_endomorphism():
            raise TypeError("self (=%s) is not an endomorphism"%self)

        if not self.is_prolongable(letter=letter):
            raise TypeError("self must be prolongable on %s"%letter)

        parent = self.codomain()
        if self.is_growing(letter):
            parent = parent.shift()
        return parent(self._fixed_point_iterator(letter))

    def fixed_points(self):
        r"""
        Returns the list of all fixed points of ``self``.

        EXAMPLES::

            sage: f = WordMorphism('a->ab,b->ba')
            sage: for w in f.fixed_points(): print(w)
            abbabaabbaababbabaababbaabbabaabbaababba...
            baababbaabbabaababbabaabbaababbaabbabaab...

            sage: f = WordMorphism('a->ab,b->c,c->a')
            sage: for w in f.fixed_points(): print(w)
            abcaababcabcaabcaababcaababcabcaababcabc...

            sage: f = WordMorphism('a->ab,b->cab,c->bcc')
            sage: for w in f.fixed_points(): print(w)
            abcabbccabcabcabbccbccabcabbccabcabbccab...

        This shows that ticket :trac:`13668` has been resolved::

            sage: d = {1:[1,2],2:[2,3],3:[4],4:[5],5:[6],6:[7],7:[8],8:[9],9:[10],10:[1]}
            sage: s = WordMorphism(d)
            sage: s7 = s^7
            sage: s7.fixed_points()
            [word: 12232342..., word: 2,3,4,5,6,7,8...]
            sage: s7r = s7.reversal()
            sage: s7r.periodic_point(2)
            word: 2,1,1,10,9,8,7,6,5,4,3,2,1,10,9,8,7,6,5,4,3,2,10,9,8,7,6,5,4,3,2,9,8,7,6,5,4,3,2,8,...

        This shows that ticket :trac:`13668` has been resolved::

            sage: s = "1->321331332133133,2->133321331332133133,3->2133133133321331332133133"
            sage: s = WordMorphism(s)
            sage: (s^2).fixed_points()
            []

        """
        L = []
        for letter in self.domain().alphabet():
            if self.is_prolongable(letter=letter):
                L.append(self.fixed_point(letter=letter))
        return L

    def periodic_point(self, letter):
        r"""
        Return the periodic point of self that starts with ``letter``.

        EXAMPLES::

            sage: f = WordMorphism('a->bab,b->ab')
            sage: f.periodic_point('a')
            word: abbababbababbabababbababbabababbababbaba...
            sage: f.fixed_point('a')
            Traceback (most recent call last):
            ...
            TypeError: self must be prolongable on a
        """
        if not self.is_growing(letter):
            w = self(letter)
            w2 = self(w)
            while w2 != w:
                w,w2 = w2, self(w2)
            return w

        elif self.is_erasing():
            raise NotImplementedError("self should be non erasing")

        else:
            cycle = [letter]
            a = self(letter)[0]
            while a not in cycle:
                cycle.append(a)
                a = self(a)[0]
            if a != letter:
                raise ValueError("there is no periodic point starting with letter (=%s)"%letter)

            P = PeriodicPointIterator(self, cycle)
            return self.codomain().shift()(P._cache[0])

    def periodic_points(self):
        r"""
        Return the periodic points of ``f`` as a list of tuples where each tuple is
        a periodic orbit of ``f``.

        EXAMPLES::

            sage: f = WordMorphism('a->aba,b->baa')
            sage: for p in f.periodic_points():
            ....:     print("{} , {}".format(len(p), p[0]))
            1 , ababaaababaaabaabaababaaababaaabaabaabab...
            1 , baaabaabaababaaabaababaaabaababaaababaaa...

            sage: f = WordMorphism('a->bab,b->aa')
            sage: for p in f.periodic_points():
            ....:     print("{} , {}".format(len(p), p[0]))
            2 , aababaaaababaababbabaababaababbabaababaa...
            sage: f.fixed_points()
            []

        This shows that ticket :trac:`13668` has been resolved::

            sage: d = {1:[1,2],2:[2,3],3:[4],4:[5],5:[6],6:[7],7:[8],8:[9],9:[10],10:[1]}
            sage: s = WordMorphism(d)
            sage: s7 = s^7
            sage: s7r = s7.reversal()
            sage: for p in s7r.periodic_points(): p
            [word: 1,10,9,8,7,6,5,4,3,2,10,9,8,7,6,5,4,3,2,...,
             word: 8765432765432654325432432322176543265432...,
             word: 5,4,3,2,4,3,2,3,2,2,1,4,3,2,3,2,2,1,3,2,...,
             word: 2,1,1,10,9,8,7,6,5,4,3,2,1,10,9,8,7,6,5,...,
             word: 9876543287654327654326543254324323221876...,
             word: 6543254324323221543243232214323221322121...,
             word: 3,2,2,1,2,1,1,10,9,8,7,6,5,4,3,2,2,1,1,1...,
             word: 10,9,8,7,6,5,4,3,2,9,8,7,6,5,4,3,2,8,7,6...,
             word: 7654326543254324323221654325432432322154...,
             word: 4,3,2,3,2,2,1,3,2,2,1,2,1,1,10,9,8,7,6,5...]
        """
        assert self.is_endomorphism(), "f should be an endomorphism"

        if self.is_erasing():
            raise NotImplementedError("f should be non erasing")

        A = self.domain().alphabet()
        d = dict((letter,self(letter)[0]) for letter in A)

        res = []
        parent = self.codomain().shift()
        for cycle in get_cycles(CallableDict(d),A):
            P = PeriodicPointIterator(self, cycle)
            res.append([parent(P._cache[i]) for i in range(len(cycle))])

        return res

    def _language_naive(self, n, u):
        r"""
        Return all words of length less than ``n`` by naive substitution.

        The language of the substitution is the DOL language which consist
        of factors of `s^n(u)`.

        INPUT:

        - ``n`` -- non-negative integer - length of the words in the language

        - ``u`` -- a word used as a seed

        OUTPUT: a Python set

        TESTS::

            sage: s = WordMorphism({0: [0,1], 1:[0]})
            sage: W = s.domain()
            sage: sorted(s._language_naive(3, W([0])))
            [word: 0, word: 00, word: 01, word: 1, word: 10]
            sage: sorted(s._language_naive(3, W([1])))
            [word: 0, word: 00, word: 01, word: 1, word: 10]

            sage: s._language_naive(3, W())
            set()
        """
        L = set(u.parent()())
        todo = [u]
        while todo:
            u = todo.pop()
            v = self(u)
            for i in range(len(v)):
                for j in range(i+1, min(len(v)+1, i+n)):
                    f = v[i:j]
                    if f not in L:
                        todo.append(f)
                        L.add(f)

        return L

    def language(self, n, u=None):
        r"""
        Return the words of length ``n`` in the language generated by this substitution.

        Given a non-erasing substitution `s` and a word `u` the DOL-language
        generated by `s` and `u` is the union of the factors of `s^n(u)` where
        `n` is a non-negative integer.

        INPUT:

        - ``n`` -- non-negative integer - length of the words in the language

        - ``u`` -- a word or ``None`` (optional, default ``None``) - if set to
          ``None`` some letter of the alphabet is used

        OUTPUT: a Python set

        EXAMPLES:

        The fibonacci morphism::

            sage: s = WordMorphism({0: [0,1], 1:[0]})
            sage: sorted(s.language(3))
            [word: 001, word: 010, word: 100, word: 101]
            sage: len(s.language(1000))
            1001
            sage: all(len(s.language(n)) == n+1 for n in range(100))
            True

        A growing but non-primitive example. The DOL-languages generated
        by 0 and 2 are different::

            sage: s = WordMorphism({0: [0,1], 1:[0], 2:[2,0,2]})

            sage: u = s.fixed_point(0)
            sage: A0 = u[:200].factor_set(5)
            sage: B0 = s.language(5, [0])
            sage: set(A0) == B0
            True

            sage: v = s.fixed_point(2)
            sage: A2 = v[:200].factor_set(5)
            sage: B2 = s.language(5, [2])
            sage: set(A2) == B2
            True

            sage: len(A0), len(A2)
            (6, 20)

        The Chacon transformation (non-primitive)::

            sage: s = WordMorphism({0: [0,0,1,0], 1:[1]})
            sage: sorted(s.language(10))
            [word: 0001000101,
             word: 0001010010,
             ...
             word: 1010010001,
             word: 1010010100]
        """
        W = self.domain()
        if self.codomain() != W:
            raise ValueError('substitution not an endomorphism')

        if n == 0:
            return [W()]

        A = W.alphabet()
        if u is None:
            u = W([A.an_element()])
        else:
            u = W(u)

        if n <= 2 or not self.is_growing():
            return [w for w in self._language_naive(n+1, u) if len(w) == n]

        # compute the right power
        M = m = self.incidence_matrix().transpose()
        p = 1
        d = m.nrows()
        while any(sum(M.row(j)) < n for j in range(d)):
            M *= m
            p += 1
        s = self**p
        im = {a: s.image(a) for a in A}

        # build factors by considering concatenations of images
        # of two letter words
        L2 = [w for w in self._language_naive(3, u) if len(w) == 2]
        L = set()
        for u in L2:
            v = im[u[0]] + im[u[1]]
            for k in range(len(v)-n+1):
                L.add(v[k:k+n])
        return L

    def conjugate(self, pos):
        r"""
        Returns the morphism where the image of the letter by ``self``
        is conjugated of parameter ``pos``.

        INPUT:

        - ``pos`` - integer

        EXAMPLES::

            sage: m = WordMorphism('a->abcde')
            sage: m.conjugate(0) == m
            True
            sage: m.conjugate(1)
            WordMorphism: a->bcdea
            sage: m.conjugate(3)
            WordMorphism: a->deabc
            sage: WordMorphism('').conjugate(4)
            WordMorphism:
            sage: m = WordMorphism('a->abcde,b->xyz')
            sage: m.conjugate(2)
            WordMorphism: a->cdeab, b->zxy
        """
        return WordMorphism(dict((key, w.conjugate(pos)) for (key, w) in six.iteritems(self._morph)))

    def has_left_conjugate(self):
        r"""
        Returns ``True`` if all the non empty images of ``self`` begins with
        the same letter.

        EXAMPLES::

            sage: m = WordMorphism('a->abcde,b->xyz')
            sage: m.has_left_conjugate()
            False
            sage: WordMorphism('b->xyz').has_left_conjugate()
            True
            sage: WordMorphism('').has_left_conjugate()
            True
            sage: WordMorphism('a->,b->xyz').has_left_conjugate()
            True
            sage: WordMorphism('a->abbab,b->abb').has_left_conjugate()
            True
            sage: WordMorphism('a->abbab,b->abb,c->').has_left_conjugate()
            True
        """
        I = filterfalse(FiniteWord_class.is_empty, self.images())

        try:
            letter = next(I)[0]
        except StopIteration:
            return True

        #Compare the first letter of all the non empty images
        for image in I:
            if image[0] != letter:
                return False

        return True

    def has_right_conjugate(self):
        r"""
        Returns ``True`` if all the non empty images of ``self`` ends with the
        same letter.

        EXAMPLES::

            sage: m = WordMorphism('a->abcde,b->xyz')
            sage: m.has_right_conjugate()
            False
            sage: WordMorphism('b->xyz').has_right_conjugate()
            True
            sage: WordMorphism('').has_right_conjugate()
            True
            sage: WordMorphism('a->,b->xyz').has_right_conjugate()
            True
            sage: WordMorphism('a->abbab,b->abb').has_right_conjugate()
            True
            sage: WordMorphism('a->abbab,b->abb,c->').has_right_conjugate()
            True
        """
        return self.reversal().has_left_conjugate()

    def list_of_conjugates(self):
        r"""
        Returns the list of all the conjugate morphisms of ``self``.

        DEFINITION:

        Recall from Lothaire [1] (Section 2.3.4)
        that `\varphi` is *right conjugate* of `\varphi'`,
        noted `\varphi\triangleleft\varphi'`, if there exists
        `u \in \Sigma^*` such that

        .. MATH::

            \varphi(\alpha)u = u\varphi'(\alpha),

        for all `\alpha \in \Sigma`, or equivalently that
        `\varphi(x)u = u\varphi'(x)`, for all words `x \in \Sigma^*`.
        Clearly, this relation is not
        symmetric so that we say that two morphisms `\varphi` and
        `\varphi'` are *conjugate*, noted
        `\varphi\bowtie\varphi'`, if
        `\varphi\triangleleft\varphi'` or
        `\varphi'\triangleleft\varphi`. It is easy to see that
        conjugacy of morphisms is an equivalence relation.

        REFERENCES:

        - [1] M. Lothaire, Algebraic Combinatorics on words, Cambridge
          University Press, 2002.

        EXAMPLES::

            sage: m = WordMorphism('a->abbab,b->abb')
            sage: m.list_of_conjugates()
            [WordMorphism: a->babba, b->bab,
            WordMorphism: a->abbab, b->abb,
            WordMorphism: a->bbaba, b->bba,
            WordMorphism: a->babab, b->bab,
            WordMorphism: a->ababb, b->abb,
            WordMorphism: a->babba, b->bba,
            WordMorphism: a->abbab, b->bab]
            sage: m = WordMorphism('a->aaa,b->aa')
            sage: m.list_of_conjugates()
            [WordMorphism: a->aaa, b->aa]
            sage: WordMorphism('').list_of_conjugates()
            [WordMorphism: ]
            sage: m = WordMorphism('a->aba,b->aba')
            sage: m.list_of_conjugates()
            [WordMorphism: a->baa, b->baa,
            WordMorphism: a->aab, b->aab,
            WordMorphism: a->aba, b->aba]
            sage: m = WordMorphism('a->abb,b->abbab,c->')
            sage: m.list_of_conjugates()
            [WordMorphism: a->bab, b->babba, c->,
            WordMorphism: a->abb, b->abbab, c->,
            WordMorphism: a->bba, b->bbaba, c->,
            WordMorphism: a->bab, b->babab, c->,
            WordMorphism: a->abb, b->ababb, c->,
            WordMorphism: a->bba, b->babba, c->,
            WordMorphism: a->bab, b->abbab, c->]
        """
        if self.is_empty():
            return [self]

        # Build the list c of conjugate morphisms
        c = []
        m = self
        c.append(m)
        while(m.has_left_conjugate()):
            m = m.conjugate(1)
            if m == self:
                break
            c.append(m)
        m = self
        while(m.has_right_conjugate()):
            m = m.conjugate(-1)
            if m == self:
                break
            c.insert(0, m)

        # Build the list d of distinct morphisms
        d = []
        for m in c:
            if m not in d:
                d.append(m)
        return d

    def is_in_classP(self, f=None):
        r"""
        Returns ``True`` if ``self`` is in class `P` (or `f`-`P`).

        DEFINITION : Let `A` be an alphabet. We say that a
        primitive substitution `S` is in the *class P* if there
        exists a palindrome `p` and for each `b\in A` a
        palindrome `q_b` such that `S(b)=pq_b` for all
        `b\in A`. [1]

        Let `f` be an involution on `A`. "We say that a morphism
        `\varphi` is in class `f`-`P` if there exists an
        `f`-palindrome `p` and for each `\alpha \in A`
        there exists an `f`-palindrome `q_\alpha` such
        that `\varphi(\alpha)=pq_\alpha`. [2]

        INPUT:

        -  ``f`` - involution (default: None) on the alphabet of ``self``.
           It must be callable on letters as well as words (e.g. WordMorphism).

        REFERENCES:

        - [1] Hof, A., O. Knill et B. Simon, Singular continuous
          spectrum for palindromic Schrödinger operators,
          Commun. Math. Phys.  174 (1995) 149-159.

        - [2] Labbe, Sebastien. Proprietes combinatoires des
          `f`-palindromes, Memoire de maitrise en Mathematiques,
          Montreal, UQAM, 2008, 109 pages.

        EXAMPLES::

            sage: WordMorphism('a->bbaba,b->bba').is_in_classP()
            True
            sage: tm = WordMorphism('a->ab,b->ba')
            sage: tm.is_in_classP()
            False
            sage: f = WordMorphism('a->b,b->a')
            sage: tm.is_in_classP(f=f)
            True
            sage: (tm^2).is_in_classP()
            True
            sage: (tm^2).is_in_classP(f=f)
            False
            sage: fibo = WordMorphism('a->ab,b->a')
            sage: fibo.is_in_classP()
            True
            sage: fibo.is_in_classP(f=f)
            False
            sage: (fibo^2).is_in_classP()
            False
            sage: f = WordMorphism('a->b,b->a,c->c')
            sage: WordMorphism('a->acbcc,b->acbab,c->acbba').is_in_classP(f)
            True
        """
        if self.is_empty():
            return True

        #Compute the longest common prefix of all the images of letters
        images = self.images()
        lcp = images[0]
        for image in images:
            lcp = lcp.longest_common_prefix(image)

        #Find a common palindrome prefix
        for i in range(lcp.length()+1):
            if lcp[:i].is_palindrome(f=f):

                #If all the suffixes are palindromes,
                for image in images:
                    if not image[i:].is_palindrome(f=f):
                        break
                else:
                    return True

        return False

    def has_conjugate_in_classP(self, f=None):
        r"""
        Returns ``True`` if ``self`` has a conjugate in class `f`-`P`.

        DEFINITION : Let `A` be an alphabet. We say that a
        primitive substitution `S` is in the *class P* if there
        exists a palindrome `p` and for each `b\in A` a
        palindrome `q_b` such that `S(b)=pq_b` for all
        `b\in A`. [1]

        Let `f` be an involution on `A`. We say that a morphism
        `\varphi` is in class `f`-`P` if there exists an
        `f`-palindrome `p` and for each `\alpha \in A`
        there exists an `f`-palindrome `q_\alpha` such
        that `\varphi(\alpha)=pq_\alpha`. [2]

        INPUT:

        -  ``f`` - involution (default: None) on the alphabet of ``self``.
           It must be callable on letters as well as words (e.g. WordMorphism).

        REFERENCES:

        - [1] Hof, A., O. Knill et B. Simon, Singular continuous
          spectrum for palindromic Schrödinger operators,
          Commun. Math. Phys.  174 (1995) 149-159.

        - [2] Labbe, Sebastien. Proprietes combinatoires des
          `f`-palindromes, Memoire de maitrise en Mathematiques,
          Montreal, UQAM, 2008, 109 pages.

        EXAMPLES::

            sage: fibo = WordMorphism('a->ab,b->a')
            sage: fibo.has_conjugate_in_classP()
            True
            sage: (fibo^2).is_in_classP()
            False
            sage: (fibo^2).has_conjugate_in_classP()
            True
        """
        for k in self.list_of_conjugates():
            if k.is_in_classP(f=f):
                return True
        return False

    def dual_map(self, k=1):
        r"""
        Return the dual map `E_k^*` of self (see [1]).

        .. NOTE::

            It is actually implemented only for `k=1`.

        INPUT:

        - ``self`` - unimodular endomorphism defined on integers
          ``1, 2, \ldots, d``
        - ``k`` - integer (optional, default: 1)

        OUTPUT:

            an instance of E1Star - the dual map

        EXAMPLES::

            sage: sigma = WordMorphism({1:[2],2:[3],3:[1,2]})
            sage: sigma.dual_map()
            E_1^*(1->2, 2->3, 3->12)

        ::

            sage: sigma.dual_map(k=2)
            Traceback (most recent call last):
            ...
            NotImplementedError: The dual map E_k^* is implemented only for k = 1 (not 2)

        REFERENCES:

        - [1] Sano, Y., Arnoux, P. and Ito, S., Higher dimensional
          extensions of substitutions and their dual maps, Journal
          d'Analyse Mathematique 83 (2001), 183-206.
        """
        if k == 1:
            from sage.combinat.e_one_star import E1Star
            return E1Star(self)
        else:
            raise NotImplementedError("The dual map E_k^*" +
                 " is implemented only for k = 1 (not %s)" % k)

    @cached_method
    def rauzy_fractal_projection(self, eig=None, prec=53):
        r"""
        Returns a dictionary giving the projection of the canonical basis.

        See the method :meth:`rauzy_fractal_plot` for more details about the projection.

        INPUT:

        - ``eig`` - a real element of ``QQbar`` of degree >= 2 (default: ``None``).
          The eigenvalue used for the projection.
          It must be an eigenvalue of ``self.incidence_matrix()``.
          The one used by default is the maximal eigenvalue of
          ``self.incidence_matrix()`` (usually a Pisot number),
          but for substitutions with more than 3 letters
          other interesting choices are sometimes possible.

        - ``prec`` - integer (default: ``53``).
          The number of bits used in the floating point representations
          of the coordinates.

        OUTPUT:

            dictionary, letter -> vector, giving the projection

        EXAMPLES:

        The projection for the Rauzy fractal of the Tribonacci substitution
        is::

            sage: s = WordMorphism('1->12,2->13,3->1')
            sage: s.rauzy_fractal_projection()
            {'1': (1.00000000000000, 0.000000000000000),
             '2': (-1.41964337760708, -0.606290729207199),
             '3': (-0.771844506346038, 1.11514250803994)}

        TESTS::

            sage: t = WordMorphism('1->12,2->3,3->45,4->5,5->6,6->7,7->8,8->1')
            sage: E = t.incidence_matrix().eigenvalues()
            sage: x = [x for x in E if -0.8 < x < -0.7][0]
            sage: t.rauzy_fractal_projection(prec=10)
            {'1': (1.0, 0.00),
             '2': (-1.7, -0.56),
             '3': (0.79, 1.3),
             '4': (1.9, -0.74),
             '5': (-1.7, -0.56),
             '6': (0.79, 1.3),
             '7': (0.21, -1.3),
             '8': (-0.88, 0.74)}
            sage: t.rauzy_fractal_projection(eig=x, prec=10)
            {'1': (1.0, 0.00),
             '2': (-0.12, -0.74),
             '3': (-0.66, -0.56),
             '4': (-0.46, -0.18),
             '5': (-0.54, 0.18),
             '6': (-0.34, 0.56),
             '7': (0.12, 0.74),
             '8': (0.66, 0.56)}

        AUTHOR:

            Timo Jolivet (2012-06-16)
        """
        alphabet = self.domain().alphabet()
        size_alphabet = len(alphabet)

        # Eigenvalues
        if eig is None:
            beta = max(self.incidence_matrix().eigenvalues(), key=abs)
        else:
            beta = eig

        # Test is deg(beta) >= 2
        if beta.degree() < 2:
            raise ValueError("The algebraic degree of ``eig`` must be at least two.")

        # Algebraic conjugates of beta
        from sage.rings.qqbar import QQbar
        beta_conjugates = beta.minpoly().roots(QQbar, multiplicities=False)
        if not beta.imag():
            beta_conjugates.remove(beta)
        for x in beta_conjugates:
            if x.imag():
                beta_conjugates.remove(x.conjugate())

        # Left eigenvector vb in the number field Q(beta)
        from sage.rings.number_field.number_field import NumberField
        K = NumberField(beta.minpoly(), 'b')
        vb = (self.incidence_matrix()-K.gen()).kernel().basis()[0]

        # Projections of canonical base vectors from R^size_alphabet to C, using vb
        from sage.modules.free_module import VectorSpace
        canonical_basis = VectorSpace(K,size_alphabet).basis()
        canonical_basis_proj = {}

        from sage.rings.real_mpfr import RealField
        RealField_prec = RealField(prec)
        for a, x in zip(alphabet, canonical_basis):
            v = []
            for y in beta_conjugates:
                # if y has nonzero imaginary part
                if y.imag():
                    z = (vb*x).lift()(y)
                    z1, z2 = z.real(), z.imag()
                    v += [RealField_prec(z1), RealField_prec(z2)]
                # if y is real
                else:
                    z = (vb*x).lift()(y)
                    v += [RealField_prec(z)]
            canonical_basis_proj[a] = vector(v)

        return canonical_basis_proj

    def rauzy_fractal_points(self, n=None, exchange=False, eig=None, translate=None, prec=53):
        r"""
        Returns a dictionary of list of points associated with the pieces
        of the Rauzy fractal of ``self``.

        INPUT:

            See the method :meth:`rauzy_fractal_plot` for a description
            of the options and more examples.

        OUTPUT:

            dictionary of list of points

        EXAMPLES:

        The Rauzy fractal of the Tribonacci substitution and the number of
        points in the piece of the fractal associated with ``'1'``, ``'2'``
        and ``'3'`` are respectively::

            sage: s = WordMorphism('1->12,2->13,3->1')
            sage: D = s.rauzy_fractal_points(n=100)
            sage: len(D['1'])
            54
            sage: len(D['2'])
            30
            sage: len(D['3'])
            16

        TESTS::

            sage: s = WordMorphism('1->12,2->13,3->1')
            sage: D = s.rauzy_fractal_points(n=100, exchange=True, translate=[(3,1,-2), (5,-33,8)], prec=40)
            sage: len(D['1'])
            108

        AUTHOR:

            Timo Jolivet (2012-06-16)
        """
        alphabet = self.domain().alphabet()
        canonical_basis_proj = self.rauzy_fractal_projection(eig=eig, prec=prec)

        # if exchange, set the projection to its opposite
        if exchange:
            for a in canonical_basis_proj:
                canonical_basis_proj[a] = - canonical_basis_proj[a]

        # Compute a fixed point u
        if exchange:
            u = iter(self.reversal().periodic_points()[0][0])
        else:
            u = iter(self.periodic_points()[0][0])

        # Manage various options in function of dimension
        if n is None:
            dim_fractal = len(canonical_basis_proj[alphabet[0]])
            if dim_fractal == 1:
                n = 1000
            elif dim_fractal == 2:
                n = 50000
            elif dim_fractal == 3:
                n = 5000
            else:
                n = 50000

        # Compute orbit points to plot
        S = 0
        orbit_points = dict([(a,[]) for a in alphabet])
        for _ in range(n):
            a = next(u)
            S += canonical_basis_proj[a]
            orbit_points[a].append(S)

        # Manage translated copies
        from sage.rings.real_mpfr import RealField
        RealField_prec = RealField(prec)
        if translate is not None:

            if isinstance(translate, dict):
                for a in translate:
                    translate[a] = [vector(RealField_prec, v) for v in translate[a]]

            else:
                translate = [vector(RealField_prec, v) for v in translate]

            for a in alphabet:
                translated_copies = dict([(i,[]) for i in alphabet])

                if isinstance(translate, list):
                    to_treat = translate

                elif isinstance(translate, dict):
                    try:
                        to_treat = translate[a]
                    except KeyError:
                        to_treat = []

                for x in to_treat:
                    v = 0
                    for i,z in zip(alphabet,x):
                        v += z*canonical_basis_proj[i]
                    translated_copies[a] += [vector(v) + w for w in orbit_points[a]]

                orbit_points[a] = translated_copies[a]

        return orbit_points

    def rauzy_fractal_plot(self, n=None, exchange=False, eig=None, translate=None, prec=53, \
                           colormap='hsv', opacity=None, plot_origin=None, plot_basis=False, point_size=None):
        r"""
        Returns a plot of the Rauzy fractal associated with a substitution.

        The substitution does not have to be irreducible.
        The usual definition of a Rauzy fractal requires that
        its dominant eigenvalue is a Pisot number but the present method
        doesn't require this, allowing to plot some interesting pictures
        in the non-Pisot case (see the examples below).

        For more details about the definition of the fractal and the
        projection which is used, see Section 3.1 of [1].

        Plots with less than 100,000 points take a few seconds,
        and several millions of points can be plotted in reasonable time.

        Other ways to draw Rauzy fractals (and more generally projections of paths)
        can be found in :meth:`sage.combinat.words.paths.FiniteWordPath_all.plot_projection`
        or in :meth:`sage.combinat.e_one_star`.

        OUTPUT:

        A Graphics object.

        INPUT:

        - ``n`` - integer (default: ``None``)
          The number of points used to plot the fractal.
          Default values: ``1000`` for a 1D fractal,
          ``50000`` for a 2D fractal, ``10000`` for a 3D fractal.

        - ``exchange`` - boolean (default: ``False``).
          Plot the Rauzy fractal with domain exchange.

        - ``eig`` - a real element of ``QQbar`` of degree >= 2 (default: ``None``).
          The eigenvalue used to plot the fractal.
          It must be an eigenvalue of ``self.incidence_matrix()``.
          The one used by default the maximal eigenvalue of
          ``self.incidence_matrix()`` (usually a Pisot number),
          but for substitutions with more than 3 letters
          other interesting choices are sometimes possible.

        - ``translate`` - a list of vectors of ``RR^size_alphabet``,
          or a dictionary from the alphabet to lists of vectors (default: ``None``).
          Plot translated copies of the fractal.
          This option allows to plot tilings easily.
          The projection used for these vectors is the same as
          the projection used for the canonical basis to plot the fractal.
          If the input is a list, all the pieces will be translated and plotted.
          If the input is a dictionary, each piece will be translated and plotted
          accordingly to the vectors associated with each letter in the dictionary.
          Note: by default, the Rauzy fractal placed at the origin
          is not plotted with the ``translate`` option;
          the vector ``(0,0,...,0)`` has to be added manually.

        - ``prec`` - integer (default: ``53``).
          The number of bits used in the floating point representations
          of the points of the fractal.

        - ``colormap`` - color map or dictionary (default: ``'hsv'``).
          It can be one of the following :

           - ``string`` - a coloring map. For available coloring map names type:
             ``sorted(colormaps)``

           - ``dict`` - a dictionary of the alphabet mapped to colors.

        - ``opacity`` - a dictionary from the alphabet to the real interval [0,1] (default: ``None``).
          If none is specified, all letters are plotted with opacity ``1``.

        - ``plot_origin`` - a couple ``(k,c)`` (default: ``None``).
          If specified, mark the origin by a point of size ``k`` and color ``c``.

        - ``plot_basis`` - boolean (default: ``False``).
          Plot the projection of the canonical basis with the fractal.

        - ``point_size`` - float (default: ``None``).
          The size of the points used to plot the fractal.

        EXAMPLES:

        #. The Rauzy fractal of the Tribonacci substitution::

            sage: s = WordMorphism('1->12,2->13,3->1')
            sage: s.rauzy_fractal_plot()     # long time
            Graphics object consisting of 3 graphics primitives

        #. The "Hokkaido" fractal. We tweak the plot using the plotting options
           to get a nice reusable picture, in which we mark the origin by a black dot::

            sage: s = WordMorphism('a->ab,b->c,c->d,d->e,e->a')
            sage: G = s.rauzy_fractal_plot(n=100000, point_size=3, plot_origin=(50,"black"))  # not tested
            sage: G.show(figsize=10, axes=false) # not tested

        #. Another "Hokkaido" fractal and its domain exchange::

            sage: s = WordMorphism({1:[2], 2:[4,3], 3:[4], 4:[5,3], 5:[6], 6:[1]})
            sage: s.rauzy_fractal_plot()                  # not tested takes > 1 second
            sage: s.rauzy_fractal_plot(exchange=True)     # not tested takes > 1 second

        #. A three-dimensional Rauzy fractal::

            sage: s = WordMorphism('1->12,2->13,3->14,4->1')
            sage: s.rauzy_fractal_plot()     # not tested takes > 1 second

        #. A one-dimensional Rauzy fractal (very scattered)::

            sage: s = WordMorphism('1->2122,2->1')
            sage: s.rauzy_fractal_plot().show(figsize=20)     # not tested takes > 1 second

        #. A high resolution plot of a complicated fractal::

            sage: s = WordMorphism('1->23,2->123,3->1122233')
            sage: G = s.rauzy_fractal_plot(n=300000)  # not tested takes > 1 second
            sage: G.show(axes=false, figsize=20)      # not tested takes > 1 second

        #. A nice colorful animation of a domain exchange::

            sage: s = WordMorphism('1->21,2->3,3->4,4->25,5->6,6->7,7->1')
            sage: L = [s.rauzy_fractal_plot(), s.rauzy_fractal_plot(exchange=True)]     # not tested takes > 1 second
            sage: animate(L, axes=false).show(delay=100)     # not tested takes > 1 second

        #. Plotting with only one color::

            sage: s = WordMorphism('1->12,2->31,3->1')
            sage: s.rauzy_fractal_plot(colormap={'1':'black', '2':'black', '3':'black'})     # not tested takes > 1 second

        #. Different fractals can be obtained by choosing another (non-Pisot) eigenvalue::

            sage: s = WordMorphism('1->12,2->3,3->45,4->5,5->6,6->7,7->8,8->1')
            sage: E = s.incidence_matrix().eigenvalues()
            sage: x = [x for x in E if -0.8 < x < -0.7][0]
            sage: s.rauzy_fractal_plot()          # not tested takes > 1 second
            sage: s.rauzy_fractal_plot(eig=x)     # not tested takes > 1 second

        #. A Pisot reducible substitution with seemingly overlapping tiles::

            sage: s = WordMorphism({1:[1,2], 2:[2,3], 3:[4], 4:[5], 5:[6], 6:[7], 7:[8], 8:[9], 9:[10], 10:[1]})
            sage: s.rauzy_fractal_plot()     # not tested takes > 1 second

        #. A non-Pisot reducible substitution with a strange Rauzy fractal::

            sage: s = WordMorphism({1:[3,2], 2:[3,3], 3:[4], 4:[1]})
            sage: s.rauzy_fractal_plot()     # not tested takes > 1 second

        #. A substitution with overlapping tiles. We use the options
           ``colormap`` and ``opacity`` to study how the tiles overlap::

            sage: s = WordMorphism('1->213,2->4,3->5,4->1,5->21')
            sage: s.rauzy_fractal_plot()                                   # not tested takes > 1 second
            sage: s.rauzy_fractal_plot(colormap={'1':'red', '4':'purple'})     # not tested takes > 1 second
            sage: s.rauzy_fractal_plot(opacity={'1':0.1,'2':1,'3':0.1,'4':0.1,'5':0.1}, n=150000)     # not tested takes > 1 second

        #. Funny experiments by playing with the precision of the float numbers used to plot the fractal::

            sage: s = WordMorphism('1->12,2->13,3->1')
            sage: s.rauzy_fractal_plot(prec=6)      # not tested
            sage: s.rauzy_fractal_plot(prec=9)      # not tested
            sage: s.rauzy_fractal_plot(prec=15)     # not tested
            sage: s.rauzy_fractal_plot(prec=19)     # not tested
            sage: s.rauzy_fractal_plot(prec=25)     # not tested

        #. Using the ``translate`` option to plot periodic tilings::

            sage: s = WordMorphism('1->12,2->13,3->1')
            sage: s.rauzy_fractal_plot(n=10000, translate=[(0,0,0),(-1,0,1),(0,-1,1),(1,-1,0),(1,0,-1),(0,1,-1),(-1,1,0)])     # not tested takes > 1 second

           ::

            sage: t = WordMorphism("a->aC,b->d,C->de,d->a,e->ab")   # substitution found by Julien Bernat
            sage: V = [vector((0,0,1,0,-1)), vector((0,0,1,-1,0))]
            sage: S = set(map(tuple, [i*V[0] + j*V[1] for i in [-1,0,1] for j in [-1,0,1]]))
            sage: t.rauzy_fractal_plot(n=10000, translate=S, exchange=true)     # not tested takes > 1 second

        #. Using the ``translate`` option to plot arbitrary tilings with the fractal pieces.
           This can be used for example to plot the self-replicating tiling of the Rauzy fractal::

            sage: s = WordMorphism({1:[1,2], 2:[3], 3:[4,3], 4:[5], 5:[6], 6:[1]})
            sage: s.rauzy_fractal_plot()     # not tested takes > 1 second
            sage: D = {1:[(0,0,0,0,0,0), (0,1,0,0,0,0)], 3:[(0,0,0,0,0,0), (0,1,0,0,0,0)], 6:[(0,1,0,0,0,0)]}
            sage: s.rauzy_fractal_plot(n=30000, translate=D)     # not tested takes > 1 second

        #. Plot the projection of the canonical basis with the fractal::

            sage: s = WordMorphism({1:[2,1], 2:[3], 3:[6,4], 4:[5,1], 5:[6], 6:[7], 7:[8], 8:[9], 9:[1]})
            sage: s.rauzy_fractal_plot(plot_basis=True)     # not tested takes > 1 second

        TESTS::

            sage: s = WordMorphism('a->ab,b->c,c->d,d->e,e->a')
            sage: s.rauzy_fractal_plot(n=1000, colormap='Set1', opacity={'a':0.5,'b':1,'c':0.7,'d':0,'e':0.2}, plot_origin=(100,"black"), plot_basis=True, point_size=2.5)
            Graphics object consisting of 10 graphics primitives

        REFERENCES:

        - [1] Valerie Berthe and Anne Siegel,
          Tilings associated with beta-numeration and substitutions,
          Integers 5 (3), 2005.
          http://www.integers-ejcnt.org/vol5-3.html

        AUTHOR:

            Timo Jolivet (2012-06-16)
        """
        alphabet = self.domain().alphabet()
        size_alphabet = len(alphabet)

        orbit_points = self.rauzy_fractal_points(n=n, exchange=exchange, eig=eig, translate=translate, prec=prec)

        dim_fractal = len(orbit_points[alphabet[0]][0])

        # Manage colors and opacity
        if isinstance(colormap, dict):
            col_dict = colormap

        elif isinstance(colormap, str):
            from matplotlib import cm

            if not colormap in cm.datad:
                raise RuntimeError("Color map %s not known (type sorted(colors) for valid names)" % colormap)

            colormap = cm.__dict__[colormap]
            col_dict = {}
            for i, a in enumerate(alphabet):
                col_dict[a] = colormap(float(i)/float(size_alphabet))[:3]

        else:
            raise TypeError("Type of option colormap (=%s) must be dict or str" % colormap)

        if opacity is None:
            opacity = dict([(a,1) for a in alphabet])

        elif not isinstance(opacity, dict):
            raise TypeError("Type of option opacity (=%s) must be dict" % opacity)

        # Plot points size
        if point_size is None:
            if dim_fractal == 1 or dim_fractal == 2:
                point_size = 1
            elif dim_fractal == 3:
                point_size = 8

        # Make graphics
        from sage.plot.plot import Graphics
        G = Graphics()

        from sage.plot.point import points

        # 1D plots
        if dim_fractal == 1:
            from sage.all import plot
            for a in col_dict:
                # We plot only the points with a color in col_dict and with positive opacity
                if (a in col_dict) and (opacity[a] > 0):
                    G += plot([x[0] for x in orbit_points[a]], color=col_dict[a], alpha=opacity[a], thickness=point_size)
            if plot_basis:
                from matplotlib import cm
                from sage.plot.arrow import arrow
                canonical_basis_proj = self.rauzy_fractal_projection(eig=eig, prec=prec)
                for i,a in enumerate(alphabet):
                    x = canonical_basis_proj[a]
                    G += arrow((-1.1,0), (-1.1,x[0]), color=cm.__dict__["gist_gray"](0.75*float(i)/float(size_alphabet))[:3])

        # 2D or 3D plots
        else:
            if point_size is None and dim_fractal == 2:
                point_size = 1
            elif point_size is None and dim_fractal == 3:
                point_size = 8

            for a in col_dict:
                # We plot only the points with a color in col_dict and with positive opacity
                if (a in col_dict) and (opacity[a] > 0):
                    G += points(orbit_points[a], color=col_dict[a], alpha=opacity[a], size=point_size)

            if plot_basis:
                from matplotlib import cm
                from sage.plot.arrow import arrow
                canonical_basis_proj = self.rauzy_fractal_projection(eig=eig, prec=prec)
                for i,a in enumerate(alphabet):
                    x = canonical_basis_proj[a]
                    G += arrow([0]*dim_fractal, x, color=cm.__dict__["gist_gray"](0.75*float(i)/float(size_alphabet))[:3])

        if plot_origin:
            G += points([(0,0)], size=plot_origin[0], color=plot_origin[1])

        if dim_fractal == 1 or dim_fractal == 2:
            G.set_aspect_ratio(1)

        return G

    def is_growing(self, letter=None):
        r"""
        Return ``True`` if ``letter`` is a growing letter.

        A letter `a` is *growing* for the morphism `s` if the length of the
        iterates of `| s^n(a) |` tend to infinity as `n` goes to infinity.

        INPUT:

        - ``letter`` -- ``None`` or a letter in the domain of ``self``

        .. NOTE::

            If letter is ``None``, this returns ``True`` if ``self`` is
            everywhere growing, i.e., all letters are growing letters (see
            [CassNic10]_), and that ``self`` **must** be an endomorphism.

        EXAMPLES::

            sage: WordMorphism('0->01,1->1').is_growing('0')
            True
            sage: WordMorphism('0->01,1->1').is_growing('1')
            False
            sage: WordMorphism('0->01,1->10').is_growing()
            True
            sage: WordMorphism('0->1,1->2,2->01').is_growing()
            True
            sage: WordMorphism('0->01,1->1').is_growing()
            False

        The domain needs to be equal to the codomain::

            sage: WordMorphism('0->01,1->0,2->1',codomain=Words('012')).is_growing()
            True

        Test of erasing morphisms::

            sage: WordMorphism('0->01,1->').is_growing('0')
            False
            sage: m = WordMorphism('a->bc,b->bcc,c->',codomain=Words('abc'))
            sage: m.is_growing('a')
            False
            sage: m.is_growing('b')
            False
            sage: m.is_growing('c')
            False

        REFERENCES:

        ..  [CassNic10] Cassaigne J., Nicolas F. Factor complexity.
            Combinatorics, automata and number theory, 163--247, Encyclopedia
            Math. Appl., 135, Cambridge Univ. Press, Cambridge, 2010.
        """
        if self.is_primitive():
            return True
        if letter is None:
            I = range(self.domain().alphabet().cardinality())
        else:
            if not letter in self.domain().alphabet():
                raise TypeError("letter (=%s) is not in the domain of self"%letter)
            I = [self.domain().alphabet().rank(letter)]

        last_coef = 0
        coefs = self.incidence_matrix().charpoly().coefficients(sparse=False)
        while coefs[last_coef] == 0:
            last_coef += 1
        V = self.abelian_rotation_subspace() + (self.incidence_matrix()**last_coef).right_kernel().change_ring(QQ)
        basis = V.ambient_vector_space().basis()

        return not any(basis[i] in V for i in I)

    def growing_letters(self):
        r"""
        Returns the list of growing letters.

        See :meth:`.is_growing` for more information.

        EXAMPLES::

            sage: WordMorphism('0->01,1->10').growing_letters()
            ['0', '1']
            sage: WordMorphism('0->01,1->1').growing_letters()
            ['0']
            sage: WordMorphism('0->01,1->0,2->1',codomain=Words('012')).growing_letters()
            ['0', '1', '2']
        """
        if self.is_primitive():
            return self.domain().alphabet().list()
        last_coef = 0
        coefs = self.incidence_matrix().charpoly().coefficients(sparse=False)
        while coefs[last_coef] == 0:
            last_coef += 1
        V = self.abelian_rotation_subspace() + (self.incidence_matrix()**last_coef).right_kernel().change_ring(QQ)
        basis = V.ambient_vector_space().basis()
        A = self.domain().alphabet()

        return list(A.unrank(i) for i in range(A.cardinality()) if basis[i] not in V)

    def abelian_rotation_subspace(self):
        r"""
        Returns the subspace on which the incidence matrix of ``self`` acts by
        roots of unity.

        EXAMPLES::

            sage: WordMorphism('0->1,1->0').abelian_rotation_subspace()
            Vector space of degree 2 and dimension 2 over Rational Field
            Basis matrix:
            [1 0]
            [0 1]
            sage: WordMorphism('0->01,1->10').abelian_rotation_subspace()
            Vector space of degree 2 and dimension 0 over Rational Field
            Basis matrix:
            []
            sage: WordMorphism('0->01,1->1').abelian_rotation_subspace()
            Vector space of degree 2 and dimension 1 over Rational Field
            Basis matrix:
            [0 1]
            sage: WordMorphism('1->122,2->211').abelian_rotation_subspace()
            Vector space of degree 2 and dimension 1 over Rational Field
            Basis matrix:
            [ 1 -1]
            sage: WordMorphism('0->1,1->102,2->3,3->4,4->2').abelian_rotation_subspace()
            Vector space of degree 5 and dimension 3 over Rational Field
            Basis matrix:
            [0 0 1 0 0]
            [0 0 0 1 0]
            [0 0 0 0 1]

        The domain needs to be equal to the codomain::

            sage: WordMorphism('0->1,1->',codomain=Words('01')).abelian_rotation_subspace()
            Vector space of degree 2 and dimension 0 over Rational Field
            Basis matrix:
            []
        """
        if not self.domain() == self.codomain():
            raise TypeError("self (=%s) is not an endomorphism"%self)

        if self.domain().alphabet().cardinality() == Infinity:
            raise ValueError("the alphabet is infinite")

        M = self.incidence_matrix()
        p = M.charpoly().factor()
        basis = []
        for factor in p:
            if factor[0].is_cyclotomic():
                basis.extend((factor[0])(M).right_kernel().basis())

        return M._column_ambient_module().change_ring(QQ).subspace(basis)<|MERGE_RESOLUTION|>--- conflicted
+++ resolved
@@ -1268,13 +1268,8 @@
 
         ::
 
-<<<<<<< HEAD
-            sage: s = WordMorphism({0:[1,2], 'a':(2,3,4), 'z':[9,8,7]})
-            sage: s.image(0)
-=======
             sage: s = WordMorphism({'b':[1,2], 'a':(2,3,4), 'z':[9,8,7]})
             sage: s.image('b')
->>>>>>> 9db4320e
             word: 12
             sage: s.image('a')
             word: 234
