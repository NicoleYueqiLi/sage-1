r"""
Format Sage documentation for viewing with IPython and the notebook

AUTHORS:

- William Stein (2005): initial version.
- Nick Alexander (2007): nodetex functions
- Nick Alexander (2008): search_src, search_def improvements
- Martin Albrecht (2008-03-21): parse LaTeX description environments in sagedoc
- John Palmieri (2009-04-11): fix for #5754 plus doctests
- Dan Drake (2009-05-21): refactor search_* functions, use system 'find' instead of sage -grep
- John Palmieri (2009-06-28): don't use 'find' -- use Python (os.walk, re.search) instead.
- Simon King (2011-09): Use os.linesep, avoid destruction of embedding information,
  enable nodetex in a docstring. Consequently use sage_getdoc.

TESTS:

Check that argspecs of extension function/methods appear correctly,
see :trac:`12849`::

    sage: docfilename = os.path.join(SAGE_DOC, 'output', 'html', 'en', 'reference', 'calculus', 'sage', 'symbolic', 'expression.html')
    sage: for line in open(docfilename):
    ...       if "#sage.symbolic.expression.Expression.N" in line:
    ...           print line
    <tt class="descname">N</tt><big>(</big><em>prec=None</em>, <em>digits=None</em>, <em>algorithm=None</em><big>)</big>...
"""
#*****************************************************************************
#       Copyright (C) 2005 William Stein <wstein@gmail.com>
#
#  Distributed under the terms of the GNU General Public License (GPL)
#  as published by the Free Software Foundation; either version 2 of
#  the License, or (at your option) any later version.
#                  http://www.gnu.org/licenses/
#*****************************************************************************

from __future__ import print_function
import os, re, sys
import pydoc
from sage.misc.viewer import browser
from sage.misc.temporary_file import tmp_dir
import sage.version
from sage.env import SAGE_DOC, SAGE_SRC

# The detex function does two kinds of substitutions: math, which
# should only be done on the command line -- in the notebook, these
# should instead by taken care of by MathJax -- and nonmath, which
# should be done always.

# Math substititions: don't forget the leading backslash '\\'. These
# are done using regular expressions, so it works best to also make
# the strings raw: r'\\blah'.
math_substitutes = [
    (r'\\to', '-->'),
    (r'\\left', ''),
    (r'\\right', ''),
    (r'\\bigl', ''),
    (r'\\bigr', ''),
    (r'\\leq', '<='),
    (r'\\geq', '>='),
    (r'\\le', '<='),
    (r'\\ge', '>='),
    (r'\\cdots', '...'),
    (r'\\ldots', '...'),
    (r'\\dots', '...'),
    (r'\\cdot', ' *'),
    (r'\\ast', ' *'),
    (r' \\times', ' x'),
    (r'\\times', ' x'),
    (r'\\backslash','\\'),
    (r'\\mapsto', ' |--> '),
    (r'\\lvert', '|'),
    (r'\\rvert', '|'),
    (r'\\mid', '|'),
]
nonmath_substitutes = [
    ('\\_','_'),
    ('\\item', '* '),
    ('<BLANKLINE>',''),
    ('\\bf', ''),
    ('\\sage', 'Sage'),
    ('\\SAGE', 'Sage'),
    ('\\Sage', 'Sage'),
    ('\\rm', ''),
    ('backslash','\\'),
    ('begin{enumerate}',''),
    ('end{enumerate}',''),
    ('begin{description}',''),
    ('end{description}',''),
    ('begin{itemize}',''),
    ('end{itemize}',''),
    ('begin{verbatim}',''),
    ('end{verbatim}',''),
    ('note{','NOTE: '),
]

def _rmcmd(s, cmd, left='', right=''):
    """
    Remove the LaTeX command ``cmd`` from the string ``s``.  This
    function is used by ``detex``.

    INPUT:

    - ``s`` - (string) string from which to remove the command

    - ``cmd`` - (string) command to be removed.  This should be a
      command which takes a single argument, like 'emph' or 'url'; the
      command is removed, but its argument is not.

    - ``left``, ``right`` - (string, optional, default '') add these
      strings at the left and right ends of the command. See the
      examples.

    EXAMPLES::

        sage: from sage.misc.sagedoc import _rmcmd
        sage: _rmcmd('Check out \\url{http://www.sagemath.org}.', 'url')
        'Check out http://www.sagemath.org.'
        sage: _rmcmd('Text in \\emph{italics} looks like this.', 'emph', '*', '*')
        'Text in *italics* looks like this.'
        sage: _rmcmd('This is a \\very{silly} example.', 'very', right='!?')
        'This is a silly!? example.'
    """
    c = '\\%s{'%cmd
    while True:
        i = s.find(c)
        if i == -1:
            return s
        nesting = 1
        j = i+len(c)+1
        while j < len(s) and nesting > 0:
            if s[j] == '{':
                nesting += 1
            elif s[j] == '}':
                nesting -= 1
            j += 1
        j -= 1  # j is position of closing '}'
        if j < len(s):
            s = s[:i] + left + s[i+len(c):j] + right + s[j+1:]
        else:
            return s

# I wanted to be cool and use regexp's, but they aren't really
# useful, since really this is a parsing problem, because of
# nesting of commands, etc.   Since it doesn't have to be
# super super fast (it's a page of text scrolled to the user),
# the above works fine.

#
## import re
## def _rmcmd(s, cmd, left='', right=''):
##     c = '\\%s{.*}'%cmd
##     r = re.compile(c, re.DOTALL)
##     while True:
##         m = r.search(s)
##         if m is None: break
##         s = s[:m.start()] + left + s[m.start()+len(cmd)+1:m.end()-1] \
##             + right + s[m.end():]
##     return s

import re
itempattern = re.compile(r"\\item\[?([^]]*)\]? *(.*)")
itemreplace = r"* \1 \2"

def detex(s, embedded=False):
    r"""nodetex
    This strips LaTeX commands from a string; it is used by the
    ``format`` function to process docstrings for display from the
    command line interface.

    INPUT:

    - ``s`` - string
    - ``embedded`` - boolean (optional, default False)

    If ``embedded`` is False, then do the replacements in both
    ``math_substitutes`` and ``nonmath_substitutes``.  If True, then
    only do ``nonmath_substitutes``.

    OUTPUT:

    string

    EXAMPLES::

        sage: from sage.misc.sagedoc import detex
        sage: detex(r'Some math: `n \geq k`.  A website: \url{sagemath.org}.')
        'Some math: n >= k.  A website: sagemath.org.\n'
        sage: detex(r'More math: `x \mapsto y`.  {\bf Bold face}.')
        'More math: x  |-->  y.  { Bold face}.\n'
        sage: detex(r'`a, b, c, \ldots, z`')
        'a, b, c, ..., z\n'
        sage: detex(r'`a, b, c, \ldots, z`', embedded=True)
        '`a, b, c, \\ldots, z`'
        sage: detex(r'`\left(\lvert x\ast y \rvert\right]`')
        '(| x * y |]\n'
        sage: detex(r'`\left(\leq\le\leftarrow \rightarrow\to`')
        '(<=<=leftarrow rightarrow-->\n'
    """
    s = _rmcmd(s, 'url')
    s = _rmcmd(s, 'code')
    s = _rmcmd(s, 'class')
    s = _rmcmd(s, 'mbox')
    s = _rmcmd(s, 'text')
    s = _rmcmd(s, 'section')
    s = _rmcmd(s, 'subsection')
    s = _rmcmd(s, 'subsubsection')
    s = _rmcmd(s, 'note', 'NOTE: ', '')
    s = _rmcmd(s, 'emph', '*', '*')
    s = _rmcmd(s, 'textbf', '*', '*')

    s = re.sub(itempattern, itemreplace, s)

    for a,b in nonmath_substitutes:
        s = s.replace(a,b)
    if not embedded: # not in the notebook
        s = _rmcmd(s, 'mathop')
        s = _rmcmd(s, 'mathrm')
        from sagenb.misc.sphinxify import sphinxify
        s = sphinxify(s, format='text')
        # Do math substitutions. The strings to be replaced should be
        # TeX commands like "\\blah". Do a regular expression
        # replacement to replace "\\blah" but not "\\blahxyz", etc.:
        # test to make sure the next character is not a letter.
        for a,b in math_substitutes:
            s = re.sub(a+'([^a-zA-Z])', b+'\\1', s)
        s = s.replace('\\','')        # nuke backslashes
    return s

def process_dollars(s):
    r"""nodetex
    Replace dollar signs with backticks.

    More precisely, do a regular expression search.  Replace a plain
    dollar sign ($) by a backtick (`).  Replace an escaped dollar sign
    (\\$) by a dollar sign ($).  Don't change a dollar sign preceded or
    followed by a backtick (\`$ or \$`), because of strings like
    "``$HOME``".  Don't make any changes on lines starting with more
    spaces than the first nonempty line in ``s``, because those are
    indented and hence part of a block of code or examples.

    This also doesn't replaces dollar signs enclosed in curly braces,
    to avoid nested math environments.

    EXAMPLES::

        sage: from sage.misc.sagedoc import process_dollars
        sage: process_dollars('hello')
        'hello'
        sage: process_dollars('some math: $x=y$')
        'some math: `x=y`'

    Replace \\$ with $, and don't do anything when backticks are involved::

        sage: process_dollars(r'a ``$REAL`` dollar sign: \$')
        'a ``$REAL`` dollar sign: $'

    Don't make any changes on lines indented more than the first
    nonempty line::

        sage: s = '\n first line\n     indented $x=y$'
        sage: s == process_dollars(s)
        True

    Don't replace dollar signs enclosed in curly braces::

        sage: process_dollars(r'f(n) = 0 \text{ if $n$ is prime}')
        'f(n) = 0 \\text{ if $n$ is prime}'

    This is not perfect::

        sage: process_dollars(r'$f(n) = 0 \text{ if $n$ is prime}$')
        '`f(n) = 0 \\text{ if $n$ is prime}$'

    The regular expression search doesn't find the last $.
    Fortunately, there don't seem to be any instances of this kind of
    expression in the Sage library, as of this writing.
    """
    if s.find("$") == -1:
        return s
    # find how much leading whitespace s has, for later comparison:
    # ignore all $ on lines which start with more whitespace.
    whitespace = re.match(r'\s*\S', s.lstrip('\n'))
    whitespace = ' ' * (whitespace.end() - 1) # leading whitespace
    # Indices will be a list of pairs of positions in s, to search between.
    # If the following search has no matches, then indices will be (0, len(s)).
    indices = [0]
    # This searches for "$blah$" inside a pair of curly braces --
    # don't change these, since they're probably coming from a nested
    # math environment.  So for each match, search to the left of its
    # start and to the right of its end, but not in between.
    for m in re.finditer(r"{[^{}$]*\$([^{}$]*)\$[^{}$]*}", s):
        indices[-1] = (indices[-1], m.start())
        indices.append(m.end())
    indices[-1] = (indices[-1], len(s))
    # regular expression for $ (not \$, `$, $`, and only on a line
    # with no extra leading whitespace).
    #
    # in detail:
    #   re.compile("^" # beginning of line
    #               + "(%s%)?" % whitespace
    #               + r"""(\S # non whitespace
    #                     .*?)? # non-greedy match any non-newline characters
    #                     (?<!`|\\)\$(?!`) # $ with negative lookbehind and lookahead
    #                  """, re.M | re.X)
    #
    # except that this doesn't work, so use the equivalent regular
    # expression without the 're.X' option.  Maybe 'whitespace' gets
    # eaten up by re.X?
    regexp = "^" + "(%s)?"%whitespace + r"(\S.*?)?(?<!`|\\)\$(?!`)"
    dollar = re.compile(regexp, re.M)
    # regular expression for \$
    slashdollar = re.compile(r"\\\$")
    for start, end in indices:
        while dollar.search(s, start, end):
            m = dollar.search(s, start, end)
            s = s[:m.end()-1] + "`" + s[m.end():]
        while slashdollar.search(s, start, end):
            m = slashdollar.search(s, start, end)
            s = s[:m.start()] + "$" + s[m.end():]
    return s

def process_extlinks(s, embedded=False):
    r"""nodetex

    In docstrings at the command line, process markup related to the
    Sphinx extlinks extension. For example, replace ``:trac:`NUM```
    with ``http://trac.sagemath.org/NUM``, and similarly with
    ``:python:TEXT`` and ``:wikipedia:TEXT``, looking up the url from
    the dictionary ``extlinks`` in SAGE_DOC/common/conf.py.
    If ``TEXT`` is of the form ``blah <LINK>``, then it uses ``LINK``
    rather than ``TEXT`` to construct the url.

    In the notebook, don't do anything: let sphinxify take care of it.

    INPUT:

    - ``s`` -- string, in practice a docstring
    - ``embedded`` -- boolean (optional, default False)

    This function is called by :func:`format`, and if in the notebook,
    it sets ``embedded`` to be ``True``, otherwise ``False``.

    EXAMPLES::

        sage: from sage.misc.sagedoc import process_extlinks
        sage: process_extlinks('See :trac:`1234`, :wikipedia:`Wikipedia <Sage_(mathematics_software)>`, and :trac:`4321` ...')
        'See http://trac.sagemath.org/1234, https://en.wikipedia.org/wiki/Sage_(mathematics_software), and http://trac.sagemath.org/4321 ...'
        sage: process_extlinks('See :trac:`1234` for more information.', embedded=True)
        'See :trac:`1234` for more information.'
        sage: process_extlinks('see :python:`Implementing Descriptors <reference/datamodel.html#implementing-descriptors>` ...')
        'see https://docs.python.org/release/.../reference/datamodel.html#implementing-descriptors ...'
    """
    if embedded:
        return s
    oldpath = sys.path
    sys.path = [os.path.join(SAGE_DOC, 'common')] + oldpath
    from conf import pythonversion, extlinks
    sys.path = oldpath
    for key in extlinks:
        while True:
            m = re.search(':%s:`([^`]*)`' % key, s)
            if not m:
                break
            link = m.group(1)
            m = re.search('.*<([^>]*)>', link)
            if m:
                link = m.group(1)
            s = re.sub(':%s:`([^`]*)`' % key,
                       extlinks[key][0].replace('%s', link),
                       s, count=1)
    return s

def process_mathtt(s):
    r"""nodetex
    Replace \\mathtt{BLAH} with BLAH in the command line.

    INPUT:

    - ``s`` - string, in practice a docstring

    This function is called by :func:`format`.

    EXAMPLES::

        sage: from sage.misc.sagedoc import process_mathtt
        sage: process_mathtt(r'e^\mathtt{self}')
        'e^self'
    """
    while True:
        start = s.find("\\mathtt{")
        end = s.find("}", start)
        if start == -1 or end == -1:
            break
        s = s[:start] + s[start+8:end] + s[end+1:]
    return s

def format(s, embedded=False):
    r"""noreplace
    Format Sage documentation ``s`` for viewing with IPython.

    This calls ``detex`` on ``s`` to convert LaTeX commands to plain
    text, unless the directive ``nodetex`` is given in the first line
    of the string.

    Also, if ``s`` contains a string of the form ``<<<obj>>>``, then
    it replaces it with the docstring for ``obj``, unless the
    directive ``noreplace`` is given in the first line. If an error
    occurs under the attempt to find the docstring for ``obj``, then
    the substring ``<<<obj>>>`` is preserved.

    Directives must be separated by a comma.

    INPUT:

    - ``s`` - string
    - ``embedded`` - boolean (optional, default False)

    OUTPUT: string

    Set ``embedded`` equal to True if formatting for use in the
    notebook; this just gets passed as an argument to ``detex``.

    .. SEEALSO::

        :func:`sage.misc.sageinspect.sage_getdoc` to get the formatted
        documentation of a given object.

    EXAMPLES::

        sage: from sage.misc.sagedoc import format
        sage: identity_matrix(2).rook_vector.__doc__[201:273]
        'Let `A` be an `m` by `n` (0,1)-matrix. We identify `A` with a chessboard'

        sage: format(identity_matrix(2).rook_vector.__doc__[201:273])
        'Let A be an m by n (0,1)-matrix. We identify A with a chessboard\n'

    If the first line of the string is 'nodetex', remove 'nodetex' but
    don't modify any TeX commands::

        sage: format("nodetex\n`x \\geq y`")
        '`x \\geq y`'

    Testing a string enclosed in triple angle brackets::

        sage: format('<<<identity_matrix')
        '<<<identity_matrix\n'
        sage: format('identity_matrix>>>')
        'identity_matrix>>>\n'
        sage: format('<<<identity_matrix>>>')[:28]
        'Definition: identity_matrix('

    TESTS:

    We check that the todo Sphinx extension is correctly activated::

        sage: sage.misc.sagedoc.format(sage.combinat.ranker.on_fly.__doc__)
        "   Returns ...  Todo: add tests as in combinat::rankers\n"

    In the following use case, the ``nodetex`` directive would have been ignored prior
    to #11815::

        sage: cython_code = ["def testfunc(x):",
        ... "    '''",
        ... "    nodetex",
        ... "    This is a doc string with raw latex",
        ... "",
        ... "    `x \\geq y`",
        ... "    '''",
        ... "    return -x"]
        sage: cython('\n'.join(cython_code))
        sage: from sage.misc.sageinspect import sage_getdoc
        sage: print sage_getdoc(testfunc)
        <BLANKLINE>
            This is a doc string with raw latex
        <BLANKLINE>
            `x \geq y`
        <BLANKLINE>

    We check that the ``noreplace`` directive works, even combined with
    ``nodetex`` (see :trac:`11817`)::

        sage: print format('''nodetex, noreplace\n<<<identity_matrix>>>`\\not= 0`''')
        <<<identity_matrix>>>`\not= 0`

    If replacement is impossible, then no error is raised::

        sage: print format('<<<bla\n<<<bla>>>\n<<<identity_matrix>>>')
        <<<bla <<<bla>>>
        <BLANKLINE>
        Definition: identity_matrix(ring, n=0, sparse=False)
        <BLANKLINE>
        This function is available as identity_matrix(...) and
        matrix.identity(...).
        <BLANKLINE>
           Return the n x n identity matrix over the given ring.
        ...

    """
    if not isinstance(s, str):
        raise TypeError("s must be a string")

    # Leading empty lines must be removed, since we search for directives
    # in the first line.
    s = s.lstrip(os.linesep)

    # parse directives at beginning of docstring
    # currently, only 'nodetex' and 'noreplace' are supported.
    # 'no' + 'doctest' may be supported eventually (don't type that as
    # one word, or the whole file will not be doctested).
    first_newline = s.find(os.linesep)
    if first_newline > -1:
        first_line = s[:first_newline]
    else:
        first_line = s
    # Moreover, we must strip blank space in order to get the directives
    directives = [ d.strip().lower() for d in first_line.split(',') ]

    if 'noreplace' in directives or 'nodetex' in directives:
        s = s[first_newline+len(os.linesep):]

    import sage.all
    import sage.server.support
    docs = set([])
    if 'noreplace' not in directives:
        i_0 = 0
        while True:
            i = s[i_0:].find("<<<")
            if i == -1: break
            j = s[i_0+i+3:].find('>>>')
            if j == -1: break
            obj = s[i_0+i+3 : i_0+i+3+j]
            if obj in docs:
                t = ''
            else:
                try:
                    x = eval('sage.all.%s'%obj, locals())
                except AttributeError:
                    # A pair <<<...>>> has been found, but the object not.
                    i_0 += i+6+j
                    continue
                except SyntaxError:
                    # This is a simple heuristics to cover the case of
                    # a non-matching set of <<< and >>>
                    i_0 += i+3
                    continue
                t0 = sage.misc.sageinspect.sage_getdef(x, obj)
                t1 = sage.misc.sageinspect.sage_getdoc(x)
                t = 'Definition: ' + t0 + '\n\n' + t1
                docs.add(obj)
            s = s[:i_0+i] + '\n' + t + s[i_0+i+6+j:]
            i_0 += i

    if 'nodetex' not in directives:
        s = process_dollars(s)
        if not embedded:
            s = process_mathtt(s)
        s = process_extlinks(s, embedded=embedded)
        s = detex(s, embedded=embedded)
    return s

def format_src(s):
    """
    Format Sage source code ``s`` for viewing with IPython.

    If ``s`` contains a string of the form "<<<obj>>>", then it
    replaces it with the source code for "obj".

    INPUT: ``s`` - string

    OUTPUT: string

    EXAMPLES::

        sage: from sage.misc.sagedoc import format_src
        sage: format_src('unladen swallow')
        'unladen swallow'
        sage: format_src('<<<Sq>>>')[5:15]
        'Sq(*nums):'
    """
    if not isinstance(s, str):
        raise TypeError("s must be a string")
    docs = set([])
    import sage.all
    while True:
        i = s.find("<<<")
        if i == -1: break
        j = s[i+3:].find('>>>')
        if j == -1: break
        obj = s[i+3:i+3+j]
        if obj in docs:
            t = ''
        else:
            x = eval('sage.all.%s'%obj, locals())
            t = my_getsource(x)
            docs.add(obj)
        if t is None:
            print(x)
            t = ''
        s = s[:i] + '\n' + t + s[i+6+j:]

    return s

###############################

def _search_src_or_doc(what, string, extra1='', extra2='', extra3='',
                       extra4='', extra5='', **kwds):
    r"""
    Search the Sage library or documentation for lines containing
    ``string`` and possibly some other terms. This function is used by
    :func:`search_src`, :func:`search_doc`, and :func:`search_def`.

    INPUT:

    - ``what``: either ``'src'`` or ``'doc'``, according to whether you
      are searching the documentation or source code.
    - the rest of the input is the same as :func:`search_src`,
      :func:`search_doc`, and :func:`search_def`.

    OUTPUT:

    If ``interact`` is ``False``, a string containing the results;
    otherwise, there is no output and the results are presented
    according to whether you are using the notebook or command-line
    interface. In the command-line interface, each line of the results
    has the form ``filename:num:line of code``, where ``num`` is the
    line number in ``filename`` and ``line of code`` is the line that
    matched your search terms.

    EXAMPLES::

        sage: from sage.misc.sagedoc import _search_src_or_doc
        sage: print _search_src_or_doc('src', 'matrix\(', 'incidence_structures', 'self', '^combinat', interact=False) # random # long time
        misc/sagedoc.py:        sage: _search_src_or_doc('src', 'matrix(', 'incidence_structures', 'self', '^combinat', interact=False)
        combinat/designs/incidence_structures.py:        M1 = self.incidence_matrix()
        combinat/designs/incidence_structures.py:        A = self.incidence_matrix()
        combinat/designs/incidence_structures.py:        M = transpose(self.incidence_matrix())
        combinat/designs/incidence_structures.py:    def incidence_matrix(self):
        combinat/designs/incidence_structures.py:        A = self.incidence_matrix()
        combinat/designs/incidence_structures.py:        A = self.incidence_matrix()
        combinat/designs/incidence_structures.py:        #A = self.incidence_matrix()

    TESTS:

    The examples are nice, but marking them "random" means we're not
    really testing if the function works, just that it completes. These
    tests aren't perfect, but are reasonable.

    ::

        sage: len(_search_src_or_doc('src', 'matrix\(', 'incidence_structures', 'self', 'combinat', interact=False).splitlines()) > 1
        True
        sage: 'abvar/homology' in _search_src_or_doc('doc', 'homology', 'variety', interact=False)  # long time (4s on sage.math, 2012)
        True
        sage: 'divisors' in _search_src_or_doc('src', '^ *def prime', interact=False)
        True
    """
    # process keywords
    if 'interact' in kwds:
        interact = kwds['interact']
    else:
        interact = True
    if 'path_re' in kwds:
        path_re = kwds['path_re']
    else:
        path_re = ''
    if 'module' in kwds:
        module = kwds['module']
    else:
        module = 'sage'
    if 'whole_word' in kwds:
        whole_word = kwds['whole_word']
    else:
        whole_word = False
    if 'ignore_case' in kwds:
        ignore_case = kwds['ignore_case']
    else:
        ignore_case = True
    if 'multiline' in kwds:
        multiline = kwds['multiline']
    else:
        multiline = False
    # done processing keywords
    # define module, exts (file extension), title (title of search),
    # base_path (top directory in which to search)
    if what == 'src':
        base_path = SAGE_SRC
        if module.find('sage') == 0:
            module = module[4:].lstrip(".")  # remove 'sage' or 'sage.' from module
            base_path = os.path.join(base_path, 'sage')
        module = module.replace(".", os.sep)
        exts = ['py', 'pyx', 'pxd']
        title = 'Source Code'
    else:
        module = ''
        exts = ['html']
        title = 'Documentation'
        base_path = os.path.join(SAGE_DOC, 'output')
        doc_path = SAGE_DOC

        # We need to import stuff from SAGE_DOC/common
        # To do this, we temporarily change sys.path
        oldpath = sys.path
        sys.path = oldpath + [os.path.join(SAGE_DOC, 'common')]
        import build_options as builder
        # List of languages
        lang = builder.LANGUAGES
        # Documents in SAGE_DOC/LANG/ to omit
        omit = builder.OMIT
        sys.path = oldpath

        # List of documents, minus the omitted ones
        documents = []
        for L in lang:
            documents += [os.path.join(L, dir) for dir
                          in os.listdir(os.path.join(doc_path, L))
                          if dir not in omit]

        # Check to see if any documents are missing.  This just
        # checks to see if the appropriate output directory exists,
        # not that it contains a complete build of the docs.
        missing = [os.path.join(doc_path, 'output', 'html', doc)
                   for doc in documents if not
                   os.path.exists(os.path.join(doc_path, 'output', 'html', doc))]
        num_missing = len(missing)
        if num_missing > 0:
            print("""Warning, the following Sage documentation hasn't been built,
so documentation search results may be incomplete:
""")
            for s in missing:
                print(s)
            if num_missing > 1:
                print("""
You can build these with 'sage -docbuild DOCUMENT html',
where DOCUMENT is one of""", end=' ')
                for s in missing:
                    if s.find('en') != -1:
                        print("'{}',".format(os.path.split(s)[-1]), end=' ')
                    else:
                        print("'{}',".format(os.path.join(
                            os.path.split(os.path.split(s)[0])[-1],
                            os.path.split(s)[-1])), end=' ')
                print("""
or you can use 'sage -docbuild all html' to build all of the missing documentation.""")
            else:
                s = missing[0]
                if s.find('en') != -1:
                    s = os.path.split(s)[-1]
                else:
                    s = os.path.join(
                        os.path.split(os.path.split(s)[0])[-1],
                        os.path.split(s)[-1])
                print("""
You can build this with 'sage -docbuild {} html'.""".format(s))

    strip = len(base_path)
    results = ''
    # in regular expressions, '\bWORD\b' matches 'WORD' but not
    # 'SWORD' or 'WORDS'.  so if the user requests a whole_word
    # search, append and prepend '\b' to each string.
    if whole_word:
        string = r'\b' + string + r'\b'
        if extra1:
            extra1 = r'\b' + extra1 + r'\b'
        if extra2:
            extra2 = r'\b' + extra2 + r'\b'
        if extra3:
            extra3 = r'\b' + extra3 + r'\b'
        if extra4:
            extra4 = r'\b' + extra4 + r'\b'
        if extra5:
            extra5 = r'\b' + extra5 + r'\b'
    if ignore_case:
        # 'flags' is a flag passed to re.search. use bit-wise or "|" to combine flags.
        flags = re.IGNORECASE
    else:
        flags = 0
    # done with preparation; ready to start search
    for dirpath, dirs, files in os.walk(os.path.join(base_path, module)):
        for f in files:
            if not f.startswith('.') and re.search("\.(" + "|".join(exts) + ")$", f):
                filename = os.path.join(dirpath, f)
                if re.search(path_re, filename):
                    if multiline:
                        line = open(filename).read()
                        if re.search(string, line, flags):
                            match_list = line
                        else:
                            match_list = None
                        for extra in [extra1, extra2, extra3, extra4, extra5]:
                            if extra and match_list:
                                if not re.search(extra, match_list):
                                    match_list = None
                        if match_list:
                            results += filename[strip:].lstrip("/") + "\n"
                    else:
                        match_list = [(lineno, line) for lineno, line in
                                      enumerate(open(filename).read().splitlines(True))
                                      if re.search(string, line, flags)]
                        for extra in [extra1, extra2, extra3, extra4, extra5]:
                            if extra:
                                match_list = [s for s in match_list
                                                if re.search(extra, s[1], re.MULTILINE | flags)]
                        for num, line in match_list:
                            results += ':'.join([filename[strip:].lstrip("/"), str(num+1), line])

    if not interact:
        return results

    from sage.server.support import EMBEDDED_MODE
    if EMBEDDED_MODE:   # I.e., running from the notebook
        if multiline: # insert the colons that format_search_as_html expects
            results = ":\n".join(results.splitlines()) + ":"
        # format the search terms nicely
        terms = ', '.join(['"%s"' % s for s in [string] + [extra1,
                          extra2, extra3, extra4, extra5] if s])
        print(format_search_as_html(title, results, terms))
    else:
        import pager
        pager.pager()(results)


def search_src(string, extra1='', extra2='', extra3='', extra4='',
               extra5='', **kwds):
    r"""
    Search Sage library source code for lines containing ``string``.
    The search is case-insensitive by default.

    INPUT:

    - ``string`` - a string to find in the Sage source code.

    - ``extra1``, ..., ``extra5`` - additional strings to require when
      searching.  Lines must match all of these, as well as ``string``.

    - ``whole_word`` (optional, default False) - if True, search for
      ``string`` and ``extra1`` (etc.) as whole words only.  This
      assumes that each of these arguments is a single word, not a
      regular expression, and it might have unexpected results if used
      with regular expressions.

    - ``ignore_case`` (optional, default True) - if False, perform a
      case-sensitive search

    - ``multiline`` (optional, default False) - if True, search more
      than one line at a time.  In this case, print any matching file
      names, but don't print line numbers.

    - ``interact`` (optional, default ``True``) - if ``False``, return
      a string with all the matches. Otherwise, this function returns
      ``None``, and the results are displayed appropriately, according
      to whether you are using the notebook or the command-line
      interface. You should not ordinarily need to use this.

    - ``path_re`` (optional, default '') - regular expression which
      the filename (including the path) must match.

    - ``module`` (optional, default 'sage') - the module in which to
      search.  The default is 'sage', the entire Sage library.  If
      ``module`` doesn't start with "sage", then the links in the
      notebook output may not function.

    OUTPUT: If ``interact`` is False, then return a string with all of
    the matches, separated by newlines.  On the other hand, if
    ``interact`` is True (the default), there is no output.  Instead:
    at the command line, the search results are printed on the screen
    in the form ``filename:line_number:line of text``, showing the
    filename in which each match occurs, the line number where it
    occurs, and the actual matching line.  (If ``multiline`` is True,
    then only the filename is printed for each match.)  The file paths
    in the output are relative to ``$SAGE_SRC``.  In the
    notebook, each match produces a link to the actual file in which
    it occurs.

    The ``string`` and ``extraN`` arguments are treated as regular
    expressions, as is ``path_re``, and errors will be raised if they
    are invalid. The matches will be case-insensitive unless
    ``ignore_case`` is False.

    .. note::

        The ``extraN`` parameters are present only because
        ``search_src(string, *extras, interact=False)``
        is not parsed correctly by Python 2.6; see http://bugs.python.org/issue1909.

    EXAMPLES:

    First note that without using ``interact=False``, this function
    produces no output, while with ``interact=False``, the output is a
    string.  These examples almost all use this option, so that they
    have something to which to compare their output.

    You can search for "matrix" by typing ``search_src("matrix")``.
    This particular search will produce many results::

        sage: len(search_src("matrix", interact=False).splitlines()) # random # long time
        9522

    You can restrict to the Sage calculus code with
    ``search_src("matrix", module="sage.calculus")``, and this
    produces many fewer results::

        sage: len(search_src("matrix", module="sage.calculus", interact=False).splitlines()) # random
        26

    Note that you can do tab completion on the ``module`` string.
    Another way to accomplish a similar search::

        sage: len(search_src("matrix", path_re="calc", interact=False).splitlines()) > 15
        True

    The following produces an error because the string 'fetch(' is a
    malformed regular expression::

        sage: print search_src(" fetch(", "def", interact=False)
        Traceback (most recent call last):
        ...
        error: unbalanced parenthesis

    To fix this, *escape* the parenthesis with a backslash::

        sage: print search_src(" fetch\(", "def", interact=False) # random # long time
        matrix/matrix0.pyx:    cdef fetch(self, key):
        matrix/matrix0.pxd:    cdef fetch(self, key)

        sage: print search_src(" fetch\(", "def", "pyx", interact=False) # random # long time
        matrix/matrix0.pyx:    cdef fetch(self, key):

    As noted above, the search is case-insensitive, but you can make it
    case-sensitive with the 'ignore_case' key word::

        sage: s = search_src('Matrix', path_re='matrix', interact=False); s.find('x') > 0
        True

        sage: s = search_src('MatRiX', path_re='matrix', interact=False); s.find('x') > 0
        True

        sage: s = search_src('MatRiX', path_re='matrix', interact=False, ignore_case=False); s.find('x') > 0
        False

    Searches are by default restricted to single lines, but this can
    be changed by setting ``multiline`` to be True.  In the following,
    since ``search_src(string, interact=False)`` returns a string with
    one line for each match, counting the length of
    ``search_src(string, interact=False).splitlines()`` gives the
    number of matches. ::

        sage: len(search_src('log', 'derivative', interact=False).splitlines()) < 40
        True
        sage: len(search_src('log', 'derivative', interact=False, multiline=True).splitlines()) > 70
        True

    A little recursive narcissism: let's do a doctest that searches for
    this function's doctests. Note that you can't put "sage:" in the
    doctest string because it will get replaced by the Python ">>>"
    prompt.

    ::

        sage: print search_src('^ *sage[:] .*search_src\(', interact=False) # long time
        misc/sagedoc.py:... len(search_src("matrix", interact=False).splitlines()) # random # long time
        misc/sagedoc.py:... len(search_src("matrix", module="sage.calculus", interact=False).splitlines()) # random
        misc/sagedoc.py:... len(search_src("matrix", path_re="calc", interact=False).splitlines()) > 15
        misc/sagedoc.py:... print search_src(" fetch(", "def", interact=False)
        misc/sagedoc.py:... print search_src(" fetch\(", "def", interact=False) # random # long time
        misc/sagedoc.py:... print search_src(" fetch\(", "def", "pyx", interact=False) # random # long time
        misc/sagedoc.py:... s = search_src('Matrix', path_re='matrix', interact=False); s.find('x') > 0
        misc/sagedoc.py:... s = search_src('MatRiX', path_re='matrix', interact=False); s.find('x') > 0
<<<<<<< HEAD
        misc/sagedoc.py:... s = search_src('MatRiX', path_re='matrix', interact=False, ignore_case=True); s.find('x') > 0
=======
        misc/sagedoc.py:... s = search_src('MatRiX', path_re='matrix', interact=False, ignore_case=False); s.find('x') > 0
>>>>>>> 58f931d0
        misc/sagedoc.py:... len(search_src('log', 'derivative', interact=False).splitlines()) < 40
        misc/sagedoc.py:... len(search_src('log', 'derivative', interact=False, multiline=True).splitlines()) > 70
        misc/sagedoc.py:... print search_src('^ *sage[:] .*search_src\(', interact=False) # long time
        misc/sagedoc.py:... len(search_src("matrix", interact=False).splitlines()) > 9000 # long time
        misc/sagedoc.py:... print search_src('matrix', 'column', 'row', 'sub', 'start', 'index', interact=False) # random # long time

    TESTS:

    As of this writing, there are about 9500 lines in the Sage library that
    contain "matrix"; it seems safe to assume we'll continue to have
    over 9000 such lines::

        sage: len(search_src("matrix", interact=False).splitlines()) > 9000 # long time
        True

    Check that you can pass 5 parameters::

        sage: print search_src('matrix', 'column', 'row', 'sub', 'start', 'index', interact=False) # random # long time
        matrix/matrix0.pyx:598:        Get The 2 x 2 submatrix of M, starting at row index and column
        matrix/matrix0.pyx:607:        Get the 2 x 3 submatrix of M starting at row index and column index
        matrix/matrix0.pyx:924:        Set the 2 x 2 submatrix of M, starting at row index and column
        matrix/matrix0.pyx:933:        Set the 2 x 3 submatrix of M starting at row index and column

    """
    return _search_src_or_doc('src', string, extra1=extra1, extra2=extra2,
                              extra3=extra3, extra4=extra4, extra5=extra5,
                              **kwds)

def search_doc(string, extra1='', extra2='', extra3='', extra4='',
               extra5='', **kwds):
    """
    Search Sage HTML documentation for lines containing ``string``. The
    search is case-insensitive by default.

    The file paths in the output are relative to
    ``$SAGE_DOC/output``.

    INPUT: same as for :func:`search_src`.

    OUTPUT: same as for :func:`search_src`.

    EXAMPLES:

    See the documentation for :func:`search_src` for more examples. ::

        sage: search_doc('creates a polynomial', path_re='tutorial', interact=False) # random
        html/en/tutorial/tour_polynomial.html:<p>This creates a polynomial ring and tells Sage to use (the string)

    If you search the documentation for 'tree', then you will get too
    many results, because many lines in the documentation contain the
    word 'toctree'.  If you use the ``whole_word`` option, though, you
    can search for 'tree' without returning all of the instances of
    'toctree'.  In the following, since ``search_doc('tree',
    interact=False)`` returns a string with one line for each match,
    counting the length of ``search_doc('tree',
    interact=False).splitlines()`` gives the number of matches. ::

        sage: len(search_doc('tree', interact=False).splitlines()) > 4000  # long time
        True
        sage: len(search_doc('tree', whole_word=True, interact=False).splitlines()) < 2000  # long time
        True
    """
    return _search_src_or_doc('doc', string, extra1=extra1, extra2=extra2,
                              extra3=extra3, extra4=extra4, extra5=extra5,
                              **kwds)

def search_def(name, extra1='', extra2='', extra3='', extra4='',
               extra5='', **kwds):
    r"""
    Search Sage library source code for function definitions containing
    ``name``. The search is case-insensitive by default.

    INPUT: same as for :func:`search_src`.

    OUTPUT: same as for :func:`search_src`.

    .. note::

        The regular expression used by this function only finds function
        definitions that are preceded by spaces, so if you use tabs on a
        "def" line, this function will not find it. As tabs are not
        allowed in Sage library code, this should not be a problem.

    EXAMPLES:

    See the documentation for :func:`search_src` for more examples. ::

        sage: print search_def("fetch", interact=False) # random # long time
        matrix/matrix0.pyx:    cdef fetch(self, key):
        matrix/matrix0.pxd:    cdef fetch(self, key)

        sage: print search_def("fetch", path_re="pyx", interact=False) # random # long time
        matrix/matrix0.pyx:    cdef fetch(self, key):
    """
    # since we convert name to a regular expression, we need to do the
    # 'whole_word' conversion here, rather than pass it on to
    # _search_src_or_doc.
    if 'whole_word' in kwds and kwds['whole_word']:
        name = r'\b' + name + r'\b'
        if extra1:
            extra1 = r'\b' + extra1 + r'\b'
        if extra2:
            extra2 = r'\b' + extra2 + r'\b'
        if extra3:
            extra3 = r'\b' + extra3 + r'\b'
        if extra4:
            extra4 = r'\b' + extra4 + r'\b'
        if extra5:
            extra5 = r'\b' + extra5 + r'\b'
        kwds['whole_word'] = False

    return _search_src_or_doc('src', '^ *[c]?def.*%s' % name, extra1=extra1,
                              extra2=extra2, extra3=extra3, extra4=extra4,
                              extra5=extra5, **kwds)

def format_search_as_html(what, r, search):
    r"""
    Format the output from ``search_src``, ``search_def``, or
    ``search_doc`` as html, for use in the notebook.

    INPUT:

    - ``what`` - (string) what was searched (source code or
      documentation)
    - ``r`` - (string) the results of the search
    - ``search`` - (string) what was being searched for

    This function parses ``r``: it should have the form ``FILENAME:
    string`` where FILENAME is the file in which the string that matched
    the search was found. Everything following the first colon is
    ignored; we just use the filename. If FILENAME ends in '.html', then
    this is part of the documentation; otherwise, it is in the source
    code.  In either case, an appropriate link is created.

    EXAMPLES::

        sage: from sage.misc.sagedoc import format_search_as_html
        sage: format_search_as_html('Source', 'algebras/steenrod_algebra_element.py:        an antihomomorphism: if we call the antipode `c`, then', 'antipode antihomomorphism')
        '<html><font color="black"><h2>Search Source: antipode antihomomorphism</h2></font><font color="darkpurple"><ol><li><a href="/src/algebras/steenrod_algebra_element.py" target="_blank"><tt>algebras/steenrod_algebra_element.py</tt></a>\n</ol></font></html>'
        sage: format_search_as_html('Other', 'html/en/reference/sage/algebras/steenrod_algebra_element.html:an antihomomorphism: if we call the antipode <span class="math">c</span>, then', 'antipode antihomomorphism')
        '<html><font color="black"><h2>Search Other: antipode antihomomorphism</h2></font><font color="darkpurple"><ol><li><a href="/doc/live/reference/sage/algebras/steenrod_algebra_element.html" target="_blank"><tt>reference/sage/algebras/steenrod_algebra_element.html</tt></a>\n</ol></font></html>'
    """
    s = '<html>'
    s += '<font color="black">'
    s += '<h2>Search %s: %s</h2>'%(what, search)
    s += '</font>'
    s += '<font color="darkpurple">'
    s += '<ol>'

    files = set([])
    for L in r.splitlines():
        i = L.find(':')
        if i != -1:
            files.add(L[:i])
    files = sorted(files)
    for F in files:
        if F.endswith('.html'):
            F = F.split('/', 2)[2]
            url = '/doc/live/' + F
        else:
            # source code
            url = '/src/' + F
        s += '<li><a href="%s" target="_blank"><tt>%s</tt></a>\n'%(url, F)
    s += '</ol>'
    s += '</font>'
    s += '</html>'
    return s



#######################################
## Add detex'ing of documentation
#######################################
import sageinspect

def my_getsource(obj, oname=''):
    """
    Retrieve the source code for ``obj``.

    INPUT:

    - ``obj`` -- a Sage object, function, etc.

    - ``oname`` -- str (optional). A name under which the object is
      known. Currently ignored by Sage.

    OUTPUT: 

    Its documentation (string)

    EXAMPLES::

        sage: from sage.misc.sagedoc import my_getsource
        sage: s = my_getsource(identity_matrix)
        sage: s[15:34]
        'def identity_matrix'
    """
    try:
        s = sageinspect.sage_getsource(obj)
        return format_src(s)
    except Exception as msg:
        print('Error getting source:', msg)
        return None

class _sage_doc:
    """
    Open Sage documentation in a web browser, from either the
    command-line or the notebook.

    - Type "browse_sage_doc.DOCUMENT()" to open the named document --
      for example, "browse_sage_doc.tutorial()" opens the tutorial.
      Available documents are

      - tutorial: the Sage tutorial
      - reference: the Sage reference manual
      - constructions: "how do I construct ... in Sage?"
      - developer: the Sage developer's guide.

    - Type "browse_sage_doc(OBJECT, output=FORMAT, view=BOOL)" to view
      the documentation for OBJECT, as in
      "browse_sage_doc(identity_matrix, 'html').  ``output`` can be
      either 'html' or 'rst': the form of the output.  ``view`` is
      only relevant if ``output`` is ``html``; in this case, if
      ``view`` is True (its default value), then open up the
      documentation in a web browser.  Otherwise, just output the
      documentation as a string.

    EXAMPLES::

        sage: browse_sage_doc._open("reference", testing=True)[0]  # indirect doctest
        'http://localhost:8000/doc/live/reference/index.html'
        sage: browse_sage_doc(identity_matrix, 'rst')[-107:-47]
        'Full MatrixSpace of 3 by 3 sparse matrices over Integer Ring'
    """
    def __init__(self):
        """
        EXAMPLES::

            sage: browse_sage_doc._base_url
            'http://localhost:8000/doc/live/'
        """
        self._base_url = "http://localhost:8000/doc/live/"
        self._base_path = os.path.join(SAGE_DOC, "output/html/en/")

    def __call__(self, obj, output='html', view=True):
        r"""
        Return the documentation for ``obj``.

        INPUT:

        - ``obj`` - a Sage object
        - ``output`` - 'html', 'rst', or 'text': return documentation in this form
        - ``view`` - only has an effect if output is 'html': in this
          case, if ``view`` is ``True``, display the documentation in
          a web browser.  Otherwise, return the documentation as a
          string.

        EXAMPLES::

            sage: browse_sage_doc(identity_matrix, 'rst')
            "...**File:**...**Type:**...**Definition:** identity_matrix..."
            sage: identity_matrix.__doc__ in browse_sage_doc(identity_matrix, 'rst')
            True
            sage: browse_sage_doc(identity_matrix, 'html', False)
            '...div...File:...Type:...Definition:...identity_matrix...'

        In the 'text' version, double colons have been replaced with
        single ones (among other things)::

            sage: '::' in browse_sage_doc(identity_matrix, 'rst')
            True
            sage: '::' in browse_sage_doc(identity_matrix, 'text')
            False
        """
        if output != 'html' and view:
            view = False
        # much of the following is taken from 'docstring' in server/support.py
        s  = ''
        newline = "\n\n"  # blank line to start new paragraph

        try:
            filename = sageinspect.sage_getfile(obj)
            s += '**File:** %s' % filename
            s += newline
        except TypeError:
            pass

        obj_name = ''
        locs = sys._getframe(1).f_locals
        for var in locs:
            if id(locs[var]) == id(obj):
                obj_name = var

        s += '**Type:** %s' % type(obj)
        s += newline
        s += '**Definition:** %s' % sageinspect.sage_getdef(obj, obj_name)
        s += newline
        s += '**Docstring:**'
        s += newline
        s += sageinspect.sage_getdoc(obj, obj_name, embedded_override=True)

        # now s should be the reST version of the docstring
        if output == 'html':
            from sagenb.misc.sphinxify import sphinxify
            html = sphinxify(s)
            if view:
                path = os.path.join(tmp_dir(), "temp.html")
                filed = open(path, 'w')

                static_path = os.path.join(SAGE_DOC, 'output/html/en/_static')
                if os.path.exists(static_path):
                    title = obj_name + ' - Sage ' + sage.version.version + ' Documentation'
                    template = """<!DOCTYPE html PUBLIC "-//W3C//DTD XHTML 1.0 Transitional//EN"
  "http://www.w3.org/TR/xhtml1/DTD/xhtml1-transitional.dtd">

<html xmlns="http://www.w3.org/1999/xhtml">
  <head>
    <meta http-equiv="Content-Type" content="text/html; charset=utf-8" />
    <title>%(title)s</title>
    <link rel="stylesheet" href="%(static_path)s/default.css" type="text/css" />
    <link rel="stylesheet" href="%(static_path)s/pygments.css" type="text/css" />
    <style type="text/css">
      <!--
        div.body {
          margin: 1.0em;
          padding: 1.0em;
        }
        div.bodywrapper {
          margin: 0;
        }
      -->
    </style>
    <script type="text/javascript">
      var DOCUMENTATION_OPTIONS = {
        URL_ROOT:    '',
        VERSION:     '%(version)s',
        COLLAPSE_MODINDEX: false,
        FILE_SUFFIX: '.html',
        HAS_SOURCE:  false
      };
    </script>
    <script type="text/javascript" src="%(static_path)s/jquery.js"></script>
    <script type="text/javascript" src="%(static_path)s/doctools.js"></script>
    <script type="text/javascript" src="%(static_path)s/mathjax_sage.js"></script>
    <link rel="shortcut icon" href="%(static_path)s/favicon.ico" />
    <link rel="icon" href="%(static_path)s/sageicon.png" type="image/x-icon" />
  </head>
  <body>
    <div class="document">
      <div class="documentwrapper">
        <div class="bodywrapper">
          <div class="body">
            %(html)s
          </div>
        </div>
      </div>
    </div>
  </body>
</html>"""
                    html = template % { 'html': html,
                                        'static_path': static_path,
                                        'title': title,
                                        'version': sage.version.version }

                filed.write(html)
                filed.close()
                os.system(browser() + " " + path)
            else:
                return html
        elif output == 'rst':
            return s
        elif output == 'text':
            from sagenb.misc.sphinxify import sphinxify
            return sphinxify(s, format='text')
        else:
            raise ValueError("output type {} not recognized".format(output))

    def _open(self, name, testing=False):
        """
        Open the document ``name`` in a web browser.  This constructs
        the appropriate URL and/or path name and passes it to the web
        browser.

        INPUT:

        - ``name`` - string, name of the documentation

        - ``testing`` - boolean (optional, default False): if True,
          then just return the URL and path-name for this document;
          don't open the web browser.

        EXAMPLES::

            sage: browse_sage_doc._open("reference", testing=True)[0]
            'http://localhost:8000/doc/live/reference/index.html'
            sage: browse_sage_doc._open("tutorial", testing=True)[1]
            '...doc/output/html/en/tutorial/index.html'
        """
        url = self._base_url + os.path.join(name, "index.html")
        path = os.path.join(self._base_path, name, "index.html")
        if not os.path.exists(path):
            raise OSError("""The document '{0}' does not exist.  Please build it
with 'sage -docbuild {0} html --mathjax' and try again.""".format(name))

        if testing:
            return (url, path)

        from sage.server.support import EMBEDDED_MODE
        if EMBEDDED_MODE:
            os.system(browser() + " " + url)
        else:
            os.system(browser() + " " + path)

    def tutorial(self):
        """
        The Sage tutorial.  To get started with Sage, start here.

        EXAMPLES::

            sage: tutorial()  # indirect doctest, not tested
        """
        self._open("tutorial")

    def reference(self):
        """
        The Sage reference manual.

        EXAMPLES::

            sage: reference() # indirect doctest, not tested
            sage: manual() # indirect doctest, not tested
        """
        self._open("reference")

    manual = reference

    def developer(self):
        """
        The Sage developer's guide.  Learn to develop programs for Sage.

        EXAMPLES::

            sage: developer()  # indirect doctest, not tested
        """
        self._open("developer")

    def constructions(self):
        """
        Sage constructions.  Attempts to answer the question "How do I
        construct ... in Sage?"

        EXAMPLES::

            sage: constructions()  # indirect doctest, not tested
        """
        self._open("constructions")

browse_sage_doc = _sage_doc()
tutorial = browse_sage_doc.tutorial
reference = browse_sage_doc.reference
manual = browse_sage_doc.reference
developer = browse_sage_doc.developer
constructions = browse_sage_doc.constructions

python_help = pydoc.help

def help(module=None):
    """
    If there is an argument ``module``, print the Python help message
    for ``module``.  With no argument, print a help message about
    getting help in Sage.

    EXAMPLES::

        sage: help()
        Welcome to Sage ...
    """
    if not module is None:
        if hasattr(module, '_sage_doc_'):
            from sage.misc.sageinspect import sage_getdef, _sage_getdoc_unformatted
            docstr = 'Help on ' + str(module) + '\n'
            docstr += 'Definition: ' + module.__name__ + sage_getdef(module) + '\n'
            pydoc.pager(docstr + _sage_getdoc_unformatted(module))
        else:
            python_help(module)
    else:
        print("""Welcome to Sage {}!

To view the Sage tutorial in your web browser, type "tutorial()", and
to view the (very detailed) Sage reference manual, type "manual()".
For help on any Sage function, for example "matrix_plot", type
"matrix_plot?" to see a help message, type "help(matrix_plot)" to see
a very similar message, type "browse_sage_doc(matrix_plot)" to view a
help message in a web browser, and type "matrix_plot??" to look at the
function's source code.

(When you type something like "matrix_plot?", "help(matrix_plot)", or
"matrix_plot??", Sage may start a paging program to display the
requested message. Type a space to scroll to the next page, type "h"
to get help on the paging program, and type "q" to quit it and return
to the "sage:" prompt.)

For license information for Sage and its components, read the file
"COPYING.txt" in the top-level directory of the Sage installation,
or type "license()".

To enter Python's interactive online help utility, type "python_help()".
To get help on a Python function, module or package, type "help(MODULE)" or
"python_help(MODULE)".""".format(sage.version.version))<|MERGE_RESOLUTION|>--- conflicted
+++ resolved
@@ -965,11 +965,7 @@
         misc/sagedoc.py:... print search_src(" fetch\(", "def", "pyx", interact=False) # random # long time
         misc/sagedoc.py:... s = search_src('Matrix', path_re='matrix', interact=False); s.find('x') > 0
         misc/sagedoc.py:... s = search_src('MatRiX', path_re='matrix', interact=False); s.find('x') > 0
-<<<<<<< HEAD
-        misc/sagedoc.py:... s = search_src('MatRiX', path_re='matrix', interact=False, ignore_case=True); s.find('x') > 0
-=======
         misc/sagedoc.py:... s = search_src('MatRiX', path_re='matrix', interact=False, ignore_case=False); s.find('x') > 0
->>>>>>> 58f931d0
         misc/sagedoc.py:... len(search_src('log', 'derivative', interact=False).splitlines()) < 40
         misc/sagedoc.py:... len(search_src('log', 'derivative', interact=False, multiline=True).splitlines()) > 70
         misc/sagedoc.py:... print search_src('^ *sage[:] .*search_src\(', interact=False) # long time
