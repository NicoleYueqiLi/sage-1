<<<<<<< HEAD
r"""
Sage's IPython Modifications

This module contains all of Sage's customizations to the IPython
interpreter.  These changes consist of the following major components:

  - :class:`SageTerminalApp`
  - :class:`SageInteractiveShell`
  - :func:`interface_shell_embed`

SageTerminalApp
---------------

This is the main application object.  It is used by the
``$SAGE_LOCAL/bin/sage-ipython`` script to start the Sage
command-line.  It's primary purpose is to

  - Initialize the :class:`SageInteractiveShell`.

  - Provide default configuration options for the shell, and its
    subcomponents.  These work with (and can be overridden by)
    IPython's configuration system.

  - Load the Sage ipython extension (which does things like preparsing,
    add magics, etc.).

  - Provide a custom :class:`SageCrashHandler` to give the user
    instructions on how to report the crash to the Sage support
    mailing list.

SageInteractiveShell
--------------------

The :class:`SageInteractiveShell` object is the object responsible for
accepting input from the user and evaluating it.  From the command-line,
this object can be retrieved by running::

    sage: shell = get_ipython()   # not tested

The :class:`SageInteractiveShell` provides the following
customizations:

  - Cleanly deinitialize the Sage library before exiting.  See
    :meth:`~SageInteractiveShell.ask_exit`.

  - Modify the libraries before calling system commands. See
    :meth:`~SageInteractiveShell.system_raw`.

Interface Shell
---------------

The function :func:`interface_shell_embed` takes a
:class:`~sage.interfaces.interface.Interface` object and returns an
embeddable IPython shell which can be used to directly interact with
that shell.  The bulk of this functionality is provided through
:class:`InterfaceShellTransformer`.

"""

#*****************************************************************************
#       Copyright (C) 2004-2012 William Stein <wstein@gmail.com>
#
#  Distributed under the terms of the GNU General Public License (GPL)
#
#                  http://www.gnu.org/licenses/
#*****************************************************************************
import os, re, new, sys

from IPython.utils.py3compat import cast_unicode
from IPython.utils.traitlets import (Integer, CBool, CaselessStrEnum, Enum,
                                     List, Unicode, Instance, Type)
from preparser import (preparse, preparse_file, load_wrap)

def embedded():
    """
    Returns True if Sage is being run from the notebook.

    EXAMPLES::

        sage: from sage.misc.interpreter import embedded
        sage: embedded()
        False
    """
    import sage.server.support
    return sage.server.support.EMBEDDED_MODE


#TODO: This global variable do_preparse should be associtated with an
#IPython InteractiveShell as opposed to a global variable in this
#module.
do_preparse=True
def preparser(on=True):
    """
    Turn on or off the Sage preparser.

    :keyword on: if True turn on preparsing; if False, turn it off.
    :type on: bool

    EXAMPLES::

        sage: 2/3
        2/3
        sage: preparser(False)
        sage: 2/3  # not tested since doctests are always preparsed
        0
        sage: preparser(True)
        sage: 2^3
        8
    """
    global do_preparse
    if on:
        do_preparse = True
    else:
        do_preparse = False


###############################################################
# Old code for handling the sage prompt in previous verisons of
# IPython
###############################################################
def set_sage_prompt(s):
    """
    Sets the Sage prompt to the string ``s``.

    :param s: the new prompt
    :type s: string
    :returns: None

    EXAMPLES::

        sage: from sage.misc.interpreter import get_test_shell
        sage: shell = get_test_shell()
        sage: shell.run_cell('from sage.misc.interpreter import set_sage_prompt')
        sage: shell.run_cell('set_sage_prompt(u"new")')
        sage: shell.prompt_manager.in_template
        u'new: '
        sage: shell.run_cell('set_sage_prompt(u"sage")')
    """
    ipython = get_ipython()
    ipython.prompt_manager.in_template = s+': '

def sage_prompt():
    """
    Returns the current Sage prompt.

    EXAMPLES::

        sage: from sage.misc.interpreter import get_test_shell
        sage: shell = get_test_shell()
        sage: shell.run_cell('sage_prompt()')
        u'sage'
    """
    ipython = get_ipython()
    return ipython.prompt_manager.in_template[:-2]

####################
# InteractiveShell #
####################
from IPython.terminal.interactiveshell import TerminalInteractiveShell
class SageInteractiveShell(TerminalInteractiveShell):

    def system_raw(self, cmd):
        """
        Run a system command.

        If the command is not a sage-specific binary, adjust the library paths before calling
        system commands.  See Trac #975 for a discussion of running system commands.

        This is equivalent to the sage-native-execute shell script.

        EXAMPLES::

            sage: from sage.misc.interpreter import get_test_shell
            sage: shell = get_test_shell()
            sage: shell.system_raw('false')
            sage: shell.user_ns['_exit_code'] > 0
            True
            sage: shell.system_raw('true')
            sage: shell.user_ns['_exit_code']
            0
            sage: shell.system_raw('env | grep "^LD_LIBRARY_PATH=" | grep $SAGE_LOCAL')
            sage: shell.user_ns['_exit_code']
            1
            sage: shell.system_raw('R --version')
            R version ...
            sage: shell.user_ns['_exit_code']
            0
        """
        path = os.path.join(os.environ['SAGE_LOCAL'],'bin',
                            re.split('[ |\n\t;&]', cmd)[0])
        if not os.access(path, os.X_OK):
            libraries = 'LD_LIBRARY_PATH="$SAGE_ORIG_LD_LIBRARY_PATH";export LD_LIBRARY_PATH;'
            if os.uname()[0]=='Darwin':
                libraries += 'DYLD_LIBRARY_PATH="$SAGE_ORIG_DYLD_LIBRARY_PATH";export DYLD_LIBRARY_PATH;'
            cmd = libraries+cmd
        return super(SageInteractiveShell, self).system_raw(cmd)

    def ask_exit(self):
        """
        We need to run the :func:`sage.all.quit_sage` function when we
        exit the shell.

        EXAMPLES:

        We install a fake :func:`sage.all.quit_sage`::

            sage: import sage.all
            sage: old_quit = sage.all.quit_sage
            sage: def new_quit(): print "Quitter!!!"
            sage: sage.all.quit_sage = new_quit

        Now, we can check to see that this method works::

            sage: from sage.misc.interpreter import get_test_shell
            sage: shell = get_test_shell()
            sage: shell.ask_exit()
            Quitter!!!
            sage: shell.exit_now
            True

        Clean up after ourselves::

            sage: shell.exit_now = False
            sage: sage.all.quit_sage = old_quit
        """
        from sage.all import quit_sage
        quit_sage()
        super(SageInteractiveShell, self).ask_exit()

###################################################################
# Transformers used in the SageInputSplitter
###################################################################
from IPython.core.inputtransformer import (CoroutineInputTransformer,
                                           StatelessInputTransformer,
                                           _strip_prompts)

@StatelessInputTransformer.wrap
def SagePreparseTransformer(line):
    """
    EXAMPLES::

        sage: from sage.misc.interpreter import SagePreparseTransformer
        sage: spt = SagePreparseTransformer()
        sage: spt.push('1+1r+2.3^2.3r')
        "Integer(1)+1+RealNumber('2.3')**2.3"
        sage: preparser(False)
        sage: spt.push('2.3^2')
        '2.3^2'

    TESTS:

    Check that syntax errors in the preparser do not crash IPython,
    see :trac:`14961`. ::

        sage: preparser(True)
        sage: bad_syntax = "R.<t> = QQ{]"
        sage: preparse(bad_syntax)
        Traceback (most recent call last):
        ...
        SyntaxError: Mismatched ']'
        sage: from sage.misc.interpreter import get_test_shell
        sage: shell = get_test_shell()
        sage: shell.run_cell(bad_syntax)
          File "<string>", line unknown
        SyntaxError: Mismatched ']'
        <BLANKLINE>
    """
    if do_preparse and not line.startswith('%'):
        l = preparse(line)
        return l
    else:
        return line

_magic_deprecations = {'load': '%runfile',
                       'attach': '%attach',
                       'time': '%time'}
@StatelessInputTransformer.wrap
def magic_transformer(line):
    r"""
    Handle input lines that start out like ``load ...`` or ``attach
    ...``.

    Since there are objects in the Sage namespace named ``load`` and
    ``attach``, IPython's automagic will not transform these lines
    into ``%load ...`` and ``%attach ...``, respectively.  Thus, we
    have to do it manually.

        EXAMPLES::

            sage: from sage.misc.interpreter import get_test_shell, magic_transformer
            sage: mt = magic_transformer()
            sage: mt.push('load /path/to/file')
            doctest:...: DeprecationWarning: Use %runfile instead of load.
            See http://trac.sagemath.org/12719 for details.
            '%runfile /path/to/file'
            sage: mt.push('attach /path/to/file')
            doctest:...: DeprecationWarning: Use %attach instead of attach.
            See http://trac.sagemath.org/12719 for details.
            '%attach /path/to/file'
            sage: mt.push('time 1+2')
            doctest:...: DeprecationWarning: Use %time instead of time.
            See http://trac.sagemath.org/12719 for details.
            '%time 1+2'
    """
    global _magic_deprecations
    for old,new in _magic_deprecations.items():
        if line.startswith(old+' '):
            from sage.misc.superseded import deprecation
            deprecation(12719, 'Use %s instead of %s.'%(new,old))
            return new+line[len(old):]
    return line


@CoroutineInputTransformer.wrap
def sage_prompt_transformer():
    """
    Strip the sage:/... prompts of Sage.

    EXAMPLES::

        sage: from sage.misc.interpreter import sage_prompt_transformer
        sage: spt = sage_prompt_transformer()
        sage: spt.push("sage: sage: 2 + 2")
        '2 + 2'
        sage: spt.push('')
        ''
        sage: spt.push("sage: 2+2")
        '2+2'
        sage: spt.push("... .... ....: ...: 2+2")
        '2+2'
    """
    _sage_prompt_re = re.compile(r'^(sage: |\.\.\.\.?:? )+')
    return _strip_prompts(_sage_prompt_re)

###################
# Interface shell #
###################
from IPython.core.prefilter import PrefilterTransformer
from IPython.terminal.embed import InteractiveShellEmbed
from IPython import Config

class InterfaceShellTransformer(PrefilterTransformer):
    priority = 50
    def __init__(self, *args, **kwds):
        """
        Initialize this class.  All of the arguments get passed to
        :meth:`PrefilterTransformer.__init__`.

        .. attribute::  lines_queue

            a list of lines to be evaluated

        .. attribute:: temporary_objects

           a list of hold onto interface objects and keep them from being
           garbage collected

        .. seealso:: :func:`interface_shell_embed`

        EXAMPLES::

            sage: from sage.misc.interpreter import interface_shell_embed
            sage: shell = interface_shell_embed(maxima)
            sage: ift = shell.prefilter_manager.transformers[0]
            sage: ift.lines_queue
            []
            sage: ift.temporary_objects
            []
            sage: ift._sage_import_re.findall('sage(a) + maxima(b)')
            ['a', 'b']
        """
        super(InterfaceShellTransformer, self).__init__(*args, **kwds)
        self.lines_queue = []
        self.temporary_objects = []
        self._sage_import_re = re.compile(r'(?:sage|%s)\((.*?)\)'%self.shell.interface.name())

    def preparse_imports_from_sage(self, line):
        """
        Finds occurrences of strings such as ``sage(object)`` in
        *line*, converts ``object`` to :attr:`shell.interface`,
        and replaces those strings with their identifier in the new
        system.  This also works with strings such as
        ``maxima(object`` if :attr:`shell.interface` is
        ``maxima``.

        :param line: the line to transform
        :type line: string

        .. warning::

            This does not parse nested parentheses correctly.  Thus,
            lines like ``sage(a.foo())`` will not work correctly.
            This can't be done in generality with regular expressions.

        EXAMPLES::

            sage: from sage.misc.interpreter import interface_shell_embed, InterfaceShellTransformer
            sage: shell = interface_shell_embed(maxima)
            sage: ift = InterfaceShellTransformer(shell=shell, config=shell.config, prefilter_manager=shell.prefilter_manager)
            sage: ift.shell.ex('a = 3')
            sage: ift.preparse_imports_from_sage('2 + sage(a)')
            '2 + sage0 '
            sage: maxima.eval('sage0')
            '3'
            sage: ift.preparse_imports_from_sage('2 + maxima(a)')
            '2 +  sage1 '
            sage: ift.preparse_imports_from_sage('2 + gap(a)')
            '2 + gap(a)'
        """
        from sage_eval import sage_eval
        for sage_code in self._sage_import_re.findall(line):
            expr = preparse(sage_code)
            result = self.shell.interface(sage_eval(expr, self.shell.user_ns))
            self.temporary_objects.append(result)
            line = self._sage_import_re.sub(' ' + result.name() + ' ', line, 1)
        return line

    def transform(self, line, continue_prompt):
        """
        Evaluates *line* in :attr:`shell.interface` and returns a
        string representing the result of that evaluation.  If a line
        ends in backspace, then this method will store *line* in
        :attr:`lines_queue` until it receives a line not ending in
        backspace.

        :param line: the line to be transformed *and evaluated*
        :type line: string
        :param continue_prompt: is this line a continuation in a sequence of multiline input?
        :type continue_prompt: bool

        EXAMPLES::

            sage: from sage.misc.interpreter import interface_shell_embed, InterfaceShellTransformer
            sage: shell = interface_shell_embed(maxima)
            sage: ift = InterfaceShellTransformer(shell=shell, config=shell.config, prefilter_manager=shell.prefilter_manager)
            sage: ift.transform('2+2', False)   # note: output contains triple quotation marks
            'sage.misc.all.logstr(...4...)'
            sage: ift.shell.ex('a = 4')
            sage: ift.transform(r'sage(a)+\\', False)
            sage: ift.shell.prompt_manager.in_template
            u'....: '
            sage: ift.lines_queue
            [' sage2 +']
            sage: ift.temporary_objects
            [4]
            sage: ift.transform('4', False)
            'sage.misc.all.logstr(...8...)'
            sage: ift.lines_queue
            []
            sage: ift.temporary_objects
            []

            sage: shell = interface_shell_embed(gap)
            sage: ift = InterfaceShellTransformer(shell=shell, config=shell.config, prefilter_manager=shell.prefilter_manager)
            sage: ift.transform('2+2', False)
            'sage.misc.all.logstr(...4...)'
        """
        line = self.preparse_imports_from_sage(line)
        line = line.rstrip()
        if line.endswith('\\'):
            line = line.strip('\\')
            self.lines_queue.append(line)
            #TODO: This should beter handled by getting IPython to
            #switch to a continuation prompt
            self.shell.prompt_manager.in_template = self.shell.prompt_manager.in2_template
        else:
            self.lines_queue.append(line)
            line = "".join(self.lines_queue)

            if self.shell.interface.name() in ['gap', 'magma', 'kash', 'singular']:
                if not line.endswith(';'):
                    line += ';'
            elif self.shell.interface.name() == 'mathematica':
                line = 'InputForm[%s]'%line

            t = self.shell.interface.eval(line)

            #Once we've evaluated the lines, we can clear the queue
            #and temporary objects and switch the prompt back
            self.lines_queue = []
            self.temporary_objects = []
            self.shell.prompt_manager.in_template = self.shell.interface.name() + ': '
            return 'sage.misc.all.logstr("""%s""")'%t.strip()

def interface_shell_embed(interface):
    """
    Returns an IPython shell which uses a Sage interface on the
    backend to perform the evaluations.  It uses
    :class:`InterfaceShellTransformer` to transform the input into the
    appropriate ``interface.eval(...)`` input.

    INPUT:

    - ``interface`` -- A Sage ``PExpect`` interface instance.

    EXAMPLES::

        sage: from sage.misc.interpreter import interface_shell_embed
        sage: shell = interface_shell_embed(gap)
        sage: shell.run_cell('List( [1..10], IsPrime )')
        [ false, true, true, false, true, false, true, false, false, false ]
    """
    try:
        cfg = Config(get_ipython().config)
    except NameError:
        cfg = Config(DEFAULT_SAGE_CONFIG)
    cfg.PromptManager['in_template'] = interface.name() + ': '

    ipshell = InteractiveShellEmbed(config=cfg,
                                    banner1='\n  --> Switching to %s <--\n\n'%interface,
                                    exit_msg = '\n  --> Exiting back to Sage <--\n')
    ipshell.interface = interface

    while ipshell.prefilter_manager.transformers:
        ipshell.prefilter_manager.transformers.pop()
    while ipshell.prefilter_manager.checkers:
        ipshell.prefilter_manager.checkers.pop()
    ipshell.ex('from sage.all import *')

    InterfaceShellTransformer(shell=ipshell,
                              prefilter_manager=ipshell.prefilter_manager,
                              config=cfg)
    return ipshell

def get_test_shell():
    """
    Returns a IPython shell that can be used in testing the functions
    in this module.

    :returns: an IPython shell

    EXAMPLES::

        sage: from sage.misc.interpreter import get_test_shell
        sage: shell = get_test_shell(); shell
        <sage.misc.interpreter.SageInteractiveShell object at 0x...>

    TESTS:

    Check that :trac:`14070` has been resolved::

        sage: from sage.tests.cmdline import test_executable
        sage: cmd = 'from sage.misc.interpreter import get_test_shell; shell = get_test_shell()'
        sage: (out, err, ret) = test_executable(["sage", "-c", cmd])
        sage: out + err
        ''
    """
    app = SageTerminalApp.instance(config=DEFAULT_SAGE_CONFIG)
    if app.shell is None:
        app.initialize(argv=[])
    return app.shell


#######################
# IPython TerminalApp #
#######################
from IPython.terminal.ipapp import TerminalIPythonApp, IPAppCrashHandler
from IPython.core.crashhandler import CrashHandler
from IPython import Config

class SageCrashHandler(IPAppCrashHandler):
    def __init__(self, app):
        """
        A custom :class:`CrashHandler` which gives the user
        instructions on how to post the problem to sage-support.

        EXAMPLES::

            sage: from sage.misc.interpreter import SageTerminalApp, SageCrashHandler
            sage: app = SageTerminalApp.instance()
            sage: sch = SageCrashHandler(app); sch
            <sage.misc.interpreter.SageCrashHandler object at 0x...>
            sage: sorted(sch.info.items())
            [('app_name', u'Sage'),
             ('bug_tracker', 'http://trac.sagemath.org/sage_trac'),
             ('contact_email', 'sage-support@googlegroups.com'),
             ('contact_name', 'sage-support'),
             ('crash_report_fname', u'Crash_report_Sage.txt')]
        """
        contact_name = 'sage-support'
        contact_email = 'sage-support@googlegroups.com'
        bug_tracker = 'http://trac.sagemath.org/sage_trac'
        CrashHandler.__init__(self,
            app, contact_name, contact_email, bug_tracker, show_crash_traceback=False)
        self.crash_report_fname = 'Sage_crash_report.txt'

DEFAULT_SAGE_CONFIG = Config(
    PromptManager = Config(
        in_template = 'sage: ',
        in2_template = '....: ',
        justify = False,
        out_template = ''),
    TerminalIPythonApp = Config(
        display_banner = False,
        verbose_crash = True),
    TerminalInteractiveShell = Config(
        ast_node_interactivity = 'all',
        colors = 'LightBG' if sys.stdout.isatty() else 'NoColor',
        confirm_exit = False,
        separate_in = ''),
    # The extension is *always* loaded for SageTerminalApp
    # See the code for SageTerminalApp.init_shell
    #InteractiveShellApp = Config(extensions=['sage.misc.sage_extension']),
    )

class SageTerminalApp(TerminalIPythonApp):
    name = u'Sage'
    crash_handler_class = SageCrashHandler
    test_shell = False

    def __init__(self, **kwargs):
        self.command_line_config = kwargs.get('config', Config())
        super(SageTerminalApp, self).__init__(**kwargs)

    def load_config_file(self, *args, **kwds):
        """
        TESTS:

        Test that :trac:`15972` has been fixed::

            sage: from sage.misc.temporary_file import tmp_dir
            sage: from sage.misc.interpreter import SageTerminalApp
            sage: d = tmp_dir()
            sage: IPYTHONDIR = os.environ['IPYTHONDIR']
            sage: os.environ['IPYTHONDIR'] = d
            sage: SageTerminalApp().load_config_file()
            sage: os.environ['IPYTHONDIR'] = IPYTHONDIR
        """
        from IPython.config.loader import PyFileConfigLoader, ConfigFileNotFound
        from IPython.core.profiledir import ProfileDir, ProfileDirError
        from IPython.utils.path import get_ipython_dir

        conf = Config()
        conf._merge(DEFAULT_SAGE_CONFIG)
        conf._merge(self.command_line_config)

        # Get user config.
        try:
            sage_profile_dir = ProfileDir.find_profile_dir_by_name(
                get_ipython_dir(), 'sage').location
        except ProfileDirError:
            d = ProfileDir.create_profile_dir_by_name(
                get_ipython_dir(), 'sage')
            sage_profile_dir = d.location
        try:
            cl = PyFileConfigLoader('ipython_config.py', sage_profile_dir)
            conf._merge(cl.load_config())
        except ConfigFileNotFound:
            pass
        self.update_config(conf)


    def init_shell(self):
        r"""
        Initialize the :class:`SageInteractiveShell` instance.
        Additionally, this also does the following:

          - Merges the default shell configuration with the user's.

        .. note::

            This code is based on
            :meth:`TermintalIPythonApp.init_shell`.

        EXAMPLES::

            sage: from sage.misc.interpreter import SageTerminalApp, DEFAULT_SAGE_CONFIG
            sage: app = SageTerminalApp(config=DEFAULT_SAGE_CONFIG)
            sage: app.initialize(argv=[])  # indirect doctest
            sage: app.shell
            <sage.misc.interpreter.SageInteractiveShell object at 0x...>
        """
        # We need verbose crashes for the Sage crash handler.  We set it here
        # so that we don't overwrite the traitlet attribute
        self.verbose_crash = True

        # Shell initialization
        self.shell = SageInteractiveShell.instance(config=self.config,
                        display_banner=False, profile_dir=self.profile_dir,
                        ipython_dir=self.ipython_dir)
        self.shell.configurables.append(self)
        self.shell.extension_manager.load_extension('sage.misc.sage_extension')
=======
# to support sagenb
from sage.repl.interpreter import _do_preparse as do_preparse
>>>>>>> f55df776
<|MERGE_RESOLUTION|>--- conflicted
+++ resolved
@@ -1,687 +1,2 @@
-<<<<<<< HEAD
-r"""
-Sage's IPython Modifications
-
-This module contains all of Sage's customizations to the IPython
-interpreter.  These changes consist of the following major components:
-
-  - :class:`SageTerminalApp`
-  - :class:`SageInteractiveShell`
-  - :func:`interface_shell_embed`
-
-SageTerminalApp
----------------
-
-This is the main application object.  It is used by the
-``$SAGE_LOCAL/bin/sage-ipython`` script to start the Sage
-command-line.  It's primary purpose is to
-
-  - Initialize the :class:`SageInteractiveShell`.
-
-  - Provide default configuration options for the shell, and its
-    subcomponents.  These work with (and can be overridden by)
-    IPython's configuration system.
-
-  - Load the Sage ipython extension (which does things like preparsing,
-    add magics, etc.).
-
-  - Provide a custom :class:`SageCrashHandler` to give the user
-    instructions on how to report the crash to the Sage support
-    mailing list.
-
-SageInteractiveShell
---------------------
-
-The :class:`SageInteractiveShell` object is the object responsible for
-accepting input from the user and evaluating it.  From the command-line,
-this object can be retrieved by running::
-
-    sage: shell = get_ipython()   # not tested
-
-The :class:`SageInteractiveShell` provides the following
-customizations:
-
-  - Cleanly deinitialize the Sage library before exiting.  See
-    :meth:`~SageInteractiveShell.ask_exit`.
-
-  - Modify the libraries before calling system commands. See
-    :meth:`~SageInteractiveShell.system_raw`.
-
-Interface Shell
----------------
-
-The function :func:`interface_shell_embed` takes a
-:class:`~sage.interfaces.interface.Interface` object and returns an
-embeddable IPython shell which can be used to directly interact with
-that shell.  The bulk of this functionality is provided through
-:class:`InterfaceShellTransformer`.
-
-"""
-
-#*****************************************************************************
-#       Copyright (C) 2004-2012 William Stein <wstein@gmail.com>
-#
-#  Distributed under the terms of the GNU General Public License (GPL)
-#
-#                  http://www.gnu.org/licenses/
-#*****************************************************************************
-import os, re, new, sys
-
-from IPython.utils.py3compat import cast_unicode
-from IPython.utils.traitlets import (Integer, CBool, CaselessStrEnum, Enum,
-                                     List, Unicode, Instance, Type)
-from preparser import (preparse, preparse_file, load_wrap)
-
-def embedded():
-    """
-    Returns True if Sage is being run from the notebook.
-
-    EXAMPLES::
-
-        sage: from sage.misc.interpreter import embedded
-        sage: embedded()
-        False
-    """
-    import sage.server.support
-    return sage.server.support.EMBEDDED_MODE
-
-
-#TODO: This global variable do_preparse should be associtated with an
-#IPython InteractiveShell as opposed to a global variable in this
-#module.
-do_preparse=True
-def preparser(on=True):
-    """
-    Turn on or off the Sage preparser.
-
-    :keyword on: if True turn on preparsing; if False, turn it off.
-    :type on: bool
-
-    EXAMPLES::
-
-        sage: 2/3
-        2/3
-        sage: preparser(False)
-        sage: 2/3  # not tested since doctests are always preparsed
-        0
-        sage: preparser(True)
-        sage: 2^3
-        8
-    """
-    global do_preparse
-    if on:
-        do_preparse = True
-    else:
-        do_preparse = False
-
-
-###############################################################
-# Old code for handling the sage prompt in previous verisons of
-# IPython
-###############################################################
-def set_sage_prompt(s):
-    """
-    Sets the Sage prompt to the string ``s``.
-
-    :param s: the new prompt
-    :type s: string
-    :returns: None
-
-    EXAMPLES::
-
-        sage: from sage.misc.interpreter import get_test_shell
-        sage: shell = get_test_shell()
-        sage: shell.run_cell('from sage.misc.interpreter import set_sage_prompt')
-        sage: shell.run_cell('set_sage_prompt(u"new")')
-        sage: shell.prompt_manager.in_template
-        u'new: '
-        sage: shell.run_cell('set_sage_prompt(u"sage")')
-    """
-    ipython = get_ipython()
-    ipython.prompt_manager.in_template = s+': '
-
-def sage_prompt():
-    """
-    Returns the current Sage prompt.
-
-    EXAMPLES::
-
-        sage: from sage.misc.interpreter import get_test_shell
-        sage: shell = get_test_shell()
-        sage: shell.run_cell('sage_prompt()')
-        u'sage'
-    """
-    ipython = get_ipython()
-    return ipython.prompt_manager.in_template[:-2]
-
-####################
-# InteractiveShell #
-####################
-from IPython.terminal.interactiveshell import TerminalInteractiveShell
-class SageInteractiveShell(TerminalInteractiveShell):
-
-    def system_raw(self, cmd):
-        """
-        Run a system command.
-
-        If the command is not a sage-specific binary, adjust the library paths before calling
-        system commands.  See Trac #975 for a discussion of running system commands.
-
-        This is equivalent to the sage-native-execute shell script.
-
-        EXAMPLES::
-
-            sage: from sage.misc.interpreter import get_test_shell
-            sage: shell = get_test_shell()
-            sage: shell.system_raw('false')
-            sage: shell.user_ns['_exit_code'] > 0
-            True
-            sage: shell.system_raw('true')
-            sage: shell.user_ns['_exit_code']
-            0
-            sage: shell.system_raw('env | grep "^LD_LIBRARY_PATH=" | grep $SAGE_LOCAL')
-            sage: shell.user_ns['_exit_code']
-            1
-            sage: shell.system_raw('R --version')
-            R version ...
-            sage: shell.user_ns['_exit_code']
-            0
-        """
-        path = os.path.join(os.environ['SAGE_LOCAL'],'bin',
-                            re.split('[ |\n\t;&]', cmd)[0])
-        if not os.access(path, os.X_OK):
-            libraries = 'LD_LIBRARY_PATH="$SAGE_ORIG_LD_LIBRARY_PATH";export LD_LIBRARY_PATH;'
-            if os.uname()[0]=='Darwin':
-                libraries += 'DYLD_LIBRARY_PATH="$SAGE_ORIG_DYLD_LIBRARY_PATH";export DYLD_LIBRARY_PATH;'
-            cmd = libraries+cmd
-        return super(SageInteractiveShell, self).system_raw(cmd)
-
-    def ask_exit(self):
-        """
-        We need to run the :func:`sage.all.quit_sage` function when we
-        exit the shell.
-
-        EXAMPLES:
-
-        We install a fake :func:`sage.all.quit_sage`::
-
-            sage: import sage.all
-            sage: old_quit = sage.all.quit_sage
-            sage: def new_quit(): print "Quitter!!!"
-            sage: sage.all.quit_sage = new_quit
-
-        Now, we can check to see that this method works::
-
-            sage: from sage.misc.interpreter import get_test_shell
-            sage: shell = get_test_shell()
-            sage: shell.ask_exit()
-            Quitter!!!
-            sage: shell.exit_now
-            True
-
-        Clean up after ourselves::
-
-            sage: shell.exit_now = False
-            sage: sage.all.quit_sage = old_quit
-        """
-        from sage.all import quit_sage
-        quit_sage()
-        super(SageInteractiveShell, self).ask_exit()
-
-###################################################################
-# Transformers used in the SageInputSplitter
-###################################################################
-from IPython.core.inputtransformer import (CoroutineInputTransformer,
-                                           StatelessInputTransformer,
-                                           _strip_prompts)
-
-@StatelessInputTransformer.wrap
-def SagePreparseTransformer(line):
-    """
-    EXAMPLES::
-
-        sage: from sage.misc.interpreter import SagePreparseTransformer
-        sage: spt = SagePreparseTransformer()
-        sage: spt.push('1+1r+2.3^2.3r')
-        "Integer(1)+1+RealNumber('2.3')**2.3"
-        sage: preparser(False)
-        sage: spt.push('2.3^2')
-        '2.3^2'
-
-    TESTS:
-
-    Check that syntax errors in the preparser do not crash IPython,
-    see :trac:`14961`. ::
-
-        sage: preparser(True)
-        sage: bad_syntax = "R.<t> = QQ{]"
-        sage: preparse(bad_syntax)
-        Traceback (most recent call last):
-        ...
-        SyntaxError: Mismatched ']'
-        sage: from sage.misc.interpreter import get_test_shell
-        sage: shell = get_test_shell()
-        sage: shell.run_cell(bad_syntax)
-          File "<string>", line unknown
-        SyntaxError: Mismatched ']'
-        <BLANKLINE>
-    """
-    if do_preparse and not line.startswith('%'):
-        l = preparse(line)
-        return l
-    else:
-        return line
-
-_magic_deprecations = {'load': '%runfile',
-                       'attach': '%attach',
-                       'time': '%time'}
-@StatelessInputTransformer.wrap
-def magic_transformer(line):
-    r"""
-    Handle input lines that start out like ``load ...`` or ``attach
-    ...``.
-
-    Since there are objects in the Sage namespace named ``load`` and
-    ``attach``, IPython's automagic will not transform these lines
-    into ``%load ...`` and ``%attach ...``, respectively.  Thus, we
-    have to do it manually.
-
-        EXAMPLES::
-
-            sage: from sage.misc.interpreter import get_test_shell, magic_transformer
-            sage: mt = magic_transformer()
-            sage: mt.push('load /path/to/file')
-            doctest:...: DeprecationWarning: Use %runfile instead of load.
-            See http://trac.sagemath.org/12719 for details.
-            '%runfile /path/to/file'
-            sage: mt.push('attach /path/to/file')
-            doctest:...: DeprecationWarning: Use %attach instead of attach.
-            See http://trac.sagemath.org/12719 for details.
-            '%attach /path/to/file'
-            sage: mt.push('time 1+2')
-            doctest:...: DeprecationWarning: Use %time instead of time.
-            See http://trac.sagemath.org/12719 for details.
-            '%time 1+2'
-    """
-    global _magic_deprecations
-    for old,new in _magic_deprecations.items():
-        if line.startswith(old+' '):
-            from sage.misc.superseded import deprecation
-            deprecation(12719, 'Use %s instead of %s.'%(new,old))
-            return new+line[len(old):]
-    return line
-
-
-@CoroutineInputTransformer.wrap
-def sage_prompt_transformer():
-    """
-    Strip the sage:/... prompts of Sage.
-
-    EXAMPLES::
-
-        sage: from sage.misc.interpreter import sage_prompt_transformer
-        sage: spt = sage_prompt_transformer()
-        sage: spt.push("sage: sage: 2 + 2")
-        '2 + 2'
-        sage: spt.push('')
-        ''
-        sage: spt.push("sage: 2+2")
-        '2+2'
-        sage: spt.push("... .... ....: ...: 2+2")
-        '2+2'
-    """
-    _sage_prompt_re = re.compile(r'^(sage: |\.\.\.\.?:? )+')
-    return _strip_prompts(_sage_prompt_re)
-
-###################
-# Interface shell #
-###################
-from IPython.core.prefilter import PrefilterTransformer
-from IPython.terminal.embed import InteractiveShellEmbed
-from IPython import Config
-
-class InterfaceShellTransformer(PrefilterTransformer):
-    priority = 50
-    def __init__(self, *args, **kwds):
-        """
-        Initialize this class.  All of the arguments get passed to
-        :meth:`PrefilterTransformer.__init__`.
-
-        .. attribute::  lines_queue
-
-            a list of lines to be evaluated
-
-        .. attribute:: temporary_objects
-
-           a list of hold onto interface objects and keep them from being
-           garbage collected
-
-        .. seealso:: :func:`interface_shell_embed`
-
-        EXAMPLES::
-
-            sage: from sage.misc.interpreter import interface_shell_embed
-            sage: shell = interface_shell_embed(maxima)
-            sage: ift = shell.prefilter_manager.transformers[0]
-            sage: ift.lines_queue
-            []
-            sage: ift.temporary_objects
-            []
-            sage: ift._sage_import_re.findall('sage(a) + maxima(b)')
-            ['a', 'b']
-        """
-        super(InterfaceShellTransformer, self).__init__(*args, **kwds)
-        self.lines_queue = []
-        self.temporary_objects = []
-        self._sage_import_re = re.compile(r'(?:sage|%s)\((.*?)\)'%self.shell.interface.name())
-
-    def preparse_imports_from_sage(self, line):
-        """
-        Finds occurrences of strings such as ``sage(object)`` in
-        *line*, converts ``object`` to :attr:`shell.interface`,
-        and replaces those strings with their identifier in the new
-        system.  This also works with strings such as
-        ``maxima(object`` if :attr:`shell.interface` is
-        ``maxima``.
-
-        :param line: the line to transform
-        :type line: string
-
-        .. warning::
-
-            This does not parse nested parentheses correctly.  Thus,
-            lines like ``sage(a.foo())`` will not work correctly.
-            This can't be done in generality with regular expressions.
-
-        EXAMPLES::
-
-            sage: from sage.misc.interpreter import interface_shell_embed, InterfaceShellTransformer
-            sage: shell = interface_shell_embed(maxima)
-            sage: ift = InterfaceShellTransformer(shell=shell, config=shell.config, prefilter_manager=shell.prefilter_manager)
-            sage: ift.shell.ex('a = 3')
-            sage: ift.preparse_imports_from_sage('2 + sage(a)')
-            '2 + sage0 '
-            sage: maxima.eval('sage0')
-            '3'
-            sage: ift.preparse_imports_from_sage('2 + maxima(a)')
-            '2 +  sage1 '
-            sage: ift.preparse_imports_from_sage('2 + gap(a)')
-            '2 + gap(a)'
-        """
-        from sage_eval import sage_eval
-        for sage_code in self._sage_import_re.findall(line):
-            expr = preparse(sage_code)
-            result = self.shell.interface(sage_eval(expr, self.shell.user_ns))
-            self.temporary_objects.append(result)
-            line = self._sage_import_re.sub(' ' + result.name() + ' ', line, 1)
-        return line
-
-    def transform(self, line, continue_prompt):
-        """
-        Evaluates *line* in :attr:`shell.interface` and returns a
-        string representing the result of that evaluation.  If a line
-        ends in backspace, then this method will store *line* in
-        :attr:`lines_queue` until it receives a line not ending in
-        backspace.
-
-        :param line: the line to be transformed *and evaluated*
-        :type line: string
-        :param continue_prompt: is this line a continuation in a sequence of multiline input?
-        :type continue_prompt: bool
-
-        EXAMPLES::
-
-            sage: from sage.misc.interpreter import interface_shell_embed, InterfaceShellTransformer
-            sage: shell = interface_shell_embed(maxima)
-            sage: ift = InterfaceShellTransformer(shell=shell, config=shell.config, prefilter_manager=shell.prefilter_manager)
-            sage: ift.transform('2+2', False)   # note: output contains triple quotation marks
-            'sage.misc.all.logstr(...4...)'
-            sage: ift.shell.ex('a = 4')
-            sage: ift.transform(r'sage(a)+\\', False)
-            sage: ift.shell.prompt_manager.in_template
-            u'....: '
-            sage: ift.lines_queue
-            [' sage2 +']
-            sage: ift.temporary_objects
-            [4]
-            sage: ift.transform('4', False)
-            'sage.misc.all.logstr(...8...)'
-            sage: ift.lines_queue
-            []
-            sage: ift.temporary_objects
-            []
-
-            sage: shell = interface_shell_embed(gap)
-            sage: ift = InterfaceShellTransformer(shell=shell, config=shell.config, prefilter_manager=shell.prefilter_manager)
-            sage: ift.transform('2+2', False)
-            'sage.misc.all.logstr(...4...)'
-        """
-        line = self.preparse_imports_from_sage(line)
-        line = line.rstrip()
-        if line.endswith('\\'):
-            line = line.strip('\\')
-            self.lines_queue.append(line)
-            #TODO: This should beter handled by getting IPython to
-            #switch to a continuation prompt
-            self.shell.prompt_manager.in_template = self.shell.prompt_manager.in2_template
-        else:
-            self.lines_queue.append(line)
-            line = "".join(self.lines_queue)
-
-            if self.shell.interface.name() in ['gap', 'magma', 'kash', 'singular']:
-                if not line.endswith(';'):
-                    line += ';'
-            elif self.shell.interface.name() == 'mathematica':
-                line = 'InputForm[%s]'%line
-
-            t = self.shell.interface.eval(line)
-
-            #Once we've evaluated the lines, we can clear the queue
-            #and temporary objects and switch the prompt back
-            self.lines_queue = []
-            self.temporary_objects = []
-            self.shell.prompt_manager.in_template = self.shell.interface.name() + ': '
-            return 'sage.misc.all.logstr("""%s""")'%t.strip()
-
-def interface_shell_embed(interface):
-    """
-    Returns an IPython shell which uses a Sage interface on the
-    backend to perform the evaluations.  It uses
-    :class:`InterfaceShellTransformer` to transform the input into the
-    appropriate ``interface.eval(...)`` input.
-
-    INPUT:
-
-    - ``interface`` -- A Sage ``PExpect`` interface instance.
-
-    EXAMPLES::
-
-        sage: from sage.misc.interpreter import interface_shell_embed
-        sage: shell = interface_shell_embed(gap)
-        sage: shell.run_cell('List( [1..10], IsPrime )')
-        [ false, true, true, false, true, false, true, false, false, false ]
-    """
-    try:
-        cfg = Config(get_ipython().config)
-    except NameError:
-        cfg = Config(DEFAULT_SAGE_CONFIG)
-    cfg.PromptManager['in_template'] = interface.name() + ': '
-
-    ipshell = InteractiveShellEmbed(config=cfg,
-                                    banner1='\n  --> Switching to %s <--\n\n'%interface,
-                                    exit_msg = '\n  --> Exiting back to Sage <--\n')
-    ipshell.interface = interface
-
-    while ipshell.prefilter_manager.transformers:
-        ipshell.prefilter_manager.transformers.pop()
-    while ipshell.prefilter_manager.checkers:
-        ipshell.prefilter_manager.checkers.pop()
-    ipshell.ex('from sage.all import *')
-
-    InterfaceShellTransformer(shell=ipshell,
-                              prefilter_manager=ipshell.prefilter_manager,
-                              config=cfg)
-    return ipshell
-
-def get_test_shell():
-    """
-    Returns a IPython shell that can be used in testing the functions
-    in this module.
-
-    :returns: an IPython shell
-
-    EXAMPLES::
-
-        sage: from sage.misc.interpreter import get_test_shell
-        sage: shell = get_test_shell(); shell
-        <sage.misc.interpreter.SageInteractiveShell object at 0x...>
-
-    TESTS:
-
-    Check that :trac:`14070` has been resolved::
-
-        sage: from sage.tests.cmdline import test_executable
-        sage: cmd = 'from sage.misc.interpreter import get_test_shell; shell = get_test_shell()'
-        sage: (out, err, ret) = test_executable(["sage", "-c", cmd])
-        sage: out + err
-        ''
-    """
-    app = SageTerminalApp.instance(config=DEFAULT_SAGE_CONFIG)
-    if app.shell is None:
-        app.initialize(argv=[])
-    return app.shell
-
-
-#######################
-# IPython TerminalApp #
-#######################
-from IPython.terminal.ipapp import TerminalIPythonApp, IPAppCrashHandler
-from IPython.core.crashhandler import CrashHandler
-from IPython import Config
-
-class SageCrashHandler(IPAppCrashHandler):
-    def __init__(self, app):
-        """
-        A custom :class:`CrashHandler` which gives the user
-        instructions on how to post the problem to sage-support.
-
-        EXAMPLES::
-
-            sage: from sage.misc.interpreter import SageTerminalApp, SageCrashHandler
-            sage: app = SageTerminalApp.instance()
-            sage: sch = SageCrashHandler(app); sch
-            <sage.misc.interpreter.SageCrashHandler object at 0x...>
-            sage: sorted(sch.info.items())
-            [('app_name', u'Sage'),
-             ('bug_tracker', 'http://trac.sagemath.org/sage_trac'),
-             ('contact_email', 'sage-support@googlegroups.com'),
-             ('contact_name', 'sage-support'),
-             ('crash_report_fname', u'Crash_report_Sage.txt')]
-        """
-        contact_name = 'sage-support'
-        contact_email = 'sage-support@googlegroups.com'
-        bug_tracker = 'http://trac.sagemath.org/sage_trac'
-        CrashHandler.__init__(self,
-            app, contact_name, contact_email, bug_tracker, show_crash_traceback=False)
-        self.crash_report_fname = 'Sage_crash_report.txt'
-
-DEFAULT_SAGE_CONFIG = Config(
-    PromptManager = Config(
-        in_template = 'sage: ',
-        in2_template = '....: ',
-        justify = False,
-        out_template = ''),
-    TerminalIPythonApp = Config(
-        display_banner = False,
-        verbose_crash = True),
-    TerminalInteractiveShell = Config(
-        ast_node_interactivity = 'all',
-        colors = 'LightBG' if sys.stdout.isatty() else 'NoColor',
-        confirm_exit = False,
-        separate_in = ''),
-    # The extension is *always* loaded for SageTerminalApp
-    # See the code for SageTerminalApp.init_shell
-    #InteractiveShellApp = Config(extensions=['sage.misc.sage_extension']),
-    )
-
-class SageTerminalApp(TerminalIPythonApp):
-    name = u'Sage'
-    crash_handler_class = SageCrashHandler
-    test_shell = False
-
-    def __init__(self, **kwargs):
-        self.command_line_config = kwargs.get('config', Config())
-        super(SageTerminalApp, self).__init__(**kwargs)
-
-    def load_config_file(self, *args, **kwds):
-        """
-        TESTS:
-
-        Test that :trac:`15972` has been fixed::
-
-            sage: from sage.misc.temporary_file import tmp_dir
-            sage: from sage.misc.interpreter import SageTerminalApp
-            sage: d = tmp_dir()
-            sage: IPYTHONDIR = os.environ['IPYTHONDIR']
-            sage: os.environ['IPYTHONDIR'] = d
-            sage: SageTerminalApp().load_config_file()
-            sage: os.environ['IPYTHONDIR'] = IPYTHONDIR
-        """
-        from IPython.config.loader import PyFileConfigLoader, ConfigFileNotFound
-        from IPython.core.profiledir import ProfileDir, ProfileDirError
-        from IPython.utils.path import get_ipython_dir
-
-        conf = Config()
-        conf._merge(DEFAULT_SAGE_CONFIG)
-        conf._merge(self.command_line_config)
-
-        # Get user config.
-        try:
-            sage_profile_dir = ProfileDir.find_profile_dir_by_name(
-                get_ipython_dir(), 'sage').location
-        except ProfileDirError:
-            d = ProfileDir.create_profile_dir_by_name(
-                get_ipython_dir(), 'sage')
-            sage_profile_dir = d.location
-        try:
-            cl = PyFileConfigLoader('ipython_config.py', sage_profile_dir)
-            conf._merge(cl.load_config())
-        except ConfigFileNotFound:
-            pass
-        self.update_config(conf)
-
-
-    def init_shell(self):
-        r"""
-        Initialize the :class:`SageInteractiveShell` instance.
-        Additionally, this also does the following:
-
-          - Merges the default shell configuration with the user's.
-
-        .. note::
-
-            This code is based on
-            :meth:`TermintalIPythonApp.init_shell`.
-
-        EXAMPLES::
-
-            sage: from sage.misc.interpreter import SageTerminalApp, DEFAULT_SAGE_CONFIG
-            sage: app = SageTerminalApp(config=DEFAULT_SAGE_CONFIG)
-            sage: app.initialize(argv=[])  # indirect doctest
-            sage: app.shell
-            <sage.misc.interpreter.SageInteractiveShell object at 0x...>
-        """
-        # We need verbose crashes for the Sage crash handler.  We set it here
-        # so that we don't overwrite the traitlet attribute
-        self.verbose_crash = True
-
-        # Shell initialization
-        self.shell = SageInteractiveShell.instance(config=self.config,
-                        display_banner=False, profile_dir=self.profile_dir,
-                        ipython_dir=self.ipython_dir)
-        self.shell.configurables.append(self)
-        self.shell.extension_manager.load_extension('sage.misc.sage_extension')
-=======
 # to support sagenb
-from sage.repl.interpreter import _do_preparse as do_preparse
->>>>>>> f55df776
+from sage.repl.interpreter import _do_preparse as do_preparse