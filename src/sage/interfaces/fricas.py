r"""
Interface to FriCAS

.. TODO::
    - some conversions in ``sage.functions`` are still missing and
      all should be checked and tested

FriCAS is a free GPL-compatible (modified BSD license) general
purpose computer algebra system based on Axiom.  The FriCAS
website can be found at http://fricas.sourceforge.net/.

AUTHORS:

- Mike Hansen (2009-02): Split off the FriCAS interface from
  the Axiom interface.

- Martin Rubey, Bill Page (2016-08): Completely separate from Axiom,
  implement more complete translation from FriCAS to SageMath types.


EXAMPLES::

    sage: fricas('3 * 5')                                                       # optional - fricas
    15
    sage: a = fricas(3) * fricas(5); a                                          # optional - fricas
    15

The type of a is :class:`FriCASElement`, i.e., an element of the
FriCAS interpreter::

    sage: type(a)                                                               # optional - fricas
    <class 'sage.interfaces.fricas.FriCASElement'>
    sage: a.parent()                                                            # optional - fricas
    FriCAS

The underlying FriCAS type of a is also available, via the type
method::

    sage: a.typeOf()                                                            # optional - fricas
    PositiveInteger

FriCAS objects are normally displayed using "ASCII art"::

    sage: fricas(2/3)                                                           # optional - fricas
      2
      -
      3
    sage: fricas('x^2 + 3/7')                                                   # optional - fricas
       2   3
      x  + -
           7

Functions defined in FriCAS are available as methods of the :class:`fricas<FriCAS>` object::

    sage: F = fricas.factor('x^5 - y^5'); F                                     # optional - fricas
               4      3    2 2    3     4
    - (y - x)(y  + x y  + x y  + x y + x )
    sage: type(F)                                                               # optional - fricas
    <class 'sage.interfaces.fricas.FriCASElement'>
    sage: F.typeOf()                                                            # optional - fricas
    Factored(Polynomial(Integer))

We can also create a FriCAS polynomial and apply the function
``factor`` from FriCAS.  The notation ``f.factor()`` is consistent
with how the rest of SageMath works::

    sage: f = fricas('x^5 - y^5')                                               # optional - fricas
    sage: f^2                                                                   # optional - fricas
     10      5 5    10
    y   - 2 x y  + x
    sage: f.factor()                                                            # optional - fricas
               4      3    2 2    3     4
    - (y - x)(y  + x y  + x y  + x y + x )

For many FriCAS types, translation to an appropriate SageMath type is
available::

    sage: f.factor().sage()                                                     # optional - fricas
    (y - x) * (y^4 + y^3*x + y^2*x^2 + y*x^3 + x^4)

Control-C interruption works well with the FriCAS interface. For
example, try the following sum but with a much bigger range, and hit
control-C::

    sage:  f = fricas('(x^5 - y^5)^10000')                                      # not tested - fricas
    Interrupting FriCAS...
    ...
    KeyboardInterrupt: Ctrl-c pressed while running FriCAS

Let us demonstrate some features of FriCAS.  FriCAS can guess a
differential equation for the generating function for integer
partitions::

    sage: fricas("guessADE([partition n for n in 0..40], homogeneous==4)")      # optional - fricas
    [
      [
          n
        [x ]f(x):
               2    3 (iv)           2    2 ,              3  ,,,
              x f(x) f    (x) + (20 x f(x) f (x) + 5 x f(x) )f   (x)
    <BLANKLINE>
            +
                    2    2 ,,   2
              - 39 x f(x) f  (x)
    <BLANKLINE>
            +
                   2     ,   2            2 ,            3  ,,         2 ,   4
              (12 x f(x)f (x)  - 15 x f(x) f (x) + 4 f(x) )f  (x) + 6 x f (x)
    <BLANKLINE>
            +
                        ,   3          2 ,   2
              10 x f(x)f (x)  - 16 f(x) f (x)
    <BLANKLINE>
          =
            0
        ,
                         2      3      4
       f(x) = 1 + x + 2 x  + 3 x  + O(x )]
      ]

FriCAS can solve linear ordinary differential equations::

    sage: fricas.set("y", "operator y")                                         # optional - fricas
    sage: fricas.set("deq", "x^3*D(y x, x, 3) + x^2*D(y x, x, 2) - 2*x*D(y x, x) + 2*y x - 2*x^4")  # optional - fricas
    sage: fricas.set("sol", "solve(deq, y, x)"); fricas("sol")                  # optional - fricas
                   5       3       2
                  x  - 10 x  + 20 x  + 4
    [particular = ----------------------,
                           15 x
                 3      2       3       3      2
              2 x  - 3 x  + 1  x  - 1  x  - 3 x  - 1
     basis = [---------------, ------, -------------]]
                     x            x          x

    sage: fricas("sol.particular").sage()                                       # optional - fricas
    1/15*(x^5 - 10*x^3 + 20*x^2 + 4)/x
    sage: fricas("sol.basis").sage()                                            # optional - fricas
    [(2*x^3 - 3*x^2 + 1)/x, (x^3 - 1)/x, (x^3 - 3*x^2 - 1)/x]
    sage: fricas.eval(")clear values y deq sol")                                # optional - fricas
    ''

FriCAS can expand expressions into series::

    sage: x = var('x'); ex = sqrt(cos(x)); a = fricas(ex).series(x=0); a        # optional - fricas
        1  2    1  4    19   6     559   8     29161    10      11
    1 - - x  - -- x  - ---- x  - ------ x  - --------- x   + O(x  )
        4      96      5760      645120      116121600

    sage: a.coefficients()[38].sage()                                           # optional - fricas
    -29472026335337227150423659490832640468979/274214482066329363682430667508979749984665600000000

    sage: ex = sqrt(atan(x)); a = fricas(ex).series(x=0); a                     # optional - fricas
     1      5        9
     -      -        -
     2   1  2    31  2      6
    x  - - x  + --- x  + O(x )
         6      360

    sage: a.coefficient(9/2).sage()                                             # optional - fricas
    31/360

    sage: x = fricas("x::TaylorSeries Fraction Integer")                        # optional - fricas
    sage: y = fricas("y::TaylorSeries Fraction Integer")                        # optional - fricas
    sage: 2*(1+2*x+sqrt(1-4*x)-2*x*y).recip()                                   # optional - fricas
                  2       3     2 2      3       4        4        5
      1 + (x y + x ) + 2 x  + (x y  + 2 x y + 6 x ) + (4 x y + 18 x )
    +
        3 3      4 2       5        6        5 2       6         7
      (x y  + 3 x y  + 13 x y + 57 x ) + (6 x y  + 40 x y + 186 x )
    +
        4 4      5 3       6 2        7         8
      (x y  + 4 x y  + 21 x y  + 130 x y + 622 x )
    +
          6 3       7 2        8          9
      (8 x y  + 66 x y  + 432 x y + 2120 x )
    +
        5 5      6 4       7 3        8 2         9          10
      (x y  + 5 x y  + 30 x y  + 220 x y  + 1466 x y + 7338 x  ) + O(11)

FriCAS does some limits right::

    sage: x = var('x'); ex = x^2*exp(-x)*Ei(x) - x; fricas(ex).limit(x=oo)      # optional - fricas
    1

"""

###########################################################################
#       Copyright (C) 2008 Mike Hansen <mhansen@gmail.com>
#                     2007 Bill Page
#                     2006 William Stein <wstein@gmail.com>
#
#  Distributed under the terms of the GNU General Public License (GPL)
#  The full text of the GPL is available at:
#
#                  http://www.gnu.org/licenses/
###########################################################################
from __future__ import print_function

from sage.interfaces.tab_completion import ExtraTabCompletion
from sage.interfaces.expect import Expect, ExpectElement, FunctionElement, ExpectFunction
from sage.misc.misc import SAGE_TMP_INTERFACE
from sage.env import DOT_SAGE, LOCAL_IDENTIFIER
from sage.docs.instancedoc import instancedoc
import re


FRICAS_SINGLE_LINE_START = 3 # where the output starts when it fits next to the line number
FRICAS_MULTI_LINE_START = 2  # and when it doesn't
FRICAS_LINE_LENGTH = 80      # length of a line, should match the line length in sage
# the following messages have, unfortunately, no markup.
FRICAS_WHAT_OPERATIONS_STRING = "Operations whose names satisfy the above pattern\(s\):"
FRICAS_ERROR_IN_LIBRARY_CODE = ">> Error detected within library code:"

# only the last command should be necessary to make the interface
# work, the other are optimizations.  Beware that lisp distinguishes
# between ' and ".
FRICAS_INIT_CODE = (
")set functions compile on",
")set message autoload off",
")set message type off",
")set output length " + str(FRICAS_LINE_LENGTH),
")lisp (setf |$ioHook|"
"            (lambda (x &optional args)"
"              (when (member x '(|startAlgebraOutput| |endOfAlgebraOutput|"
"                                |startKeyedMsg|      |endOfKeyedMsg|))"
"               (prin1 x)"
"               (princ #\\Newline))))")

FRICAS_LINENUMBER_OFF_CODE = ")lisp (setf |$IOindex| NIL)"
FRICAS_FIRST_PROMPT = "\(1\) -> "
FRICAS_LINENUMBER_OFF_PROMPT = "\(NIL\) -> "

class FriCAS(ExtraTabCompletion, Expect):
    """
    Interface to a FriCAS interpreter.
    """
    def __init__(self, name='fricas', command='fricas -nosman',
                 script_subdirectory=None, logfile=None,
                 server=None, server_tmpdir=None):
        """
        Create an instance of the FriCAS interpreter.

        TESTS::

            sage: fricas == loads(dumps(fricas))                                # optional - fricas
            True

        Check that :trac:`25174` is fixed::

            sage: fricas(I)                                                     # optional - fricas
            %i

            sage: integrate(sin(x)*exp(I*x), x, -pi, 0, algorithm="fricas")     # optional - fricas
            1/2*I*pi

            sage: fricas(I*sin(x)).sage()                                       # optional - fricas
            I*sin(x)

            sage: fricas(I*x).sage()                                            # optional - fricas
            I*x
        """
        eval_using_file_cutoff = 4096-5 # magic number from Expect._eval_line (there might be a bug)
        assert max(len(c) for c in FRICAS_INIT_CODE) < eval_using_file_cutoff
        self.__eval_using_file_cutoff = eval_using_file_cutoff
        self._COMMANDS_CACHE = '%s/%s_commandlist_cache.sobj'%(DOT_SAGE, name)
        # we run the init code in _start to avoid spurious output
        Expect.__init__(self,
                        name = name,
                        prompt = FRICAS_FIRST_PROMPT,
                        command = command,
                        script_subdirectory = script_subdirectory,
                        server=server,
                        server_tmpdir=server_tmpdir,
                        restart_on_ctrlc = False,
                        verbose_start = False,
                        init_code = [],
                        logfile = logfile,
                        eval_using_file_cutoff=eval_using_file_cutoff)

    def _start(self):
        """
        Start the FriCAS interpreter and switch off the linenumbers.

        EXAMPLES::

            sage: a = FriCAS()                                                  # optional - fricas
            sage: a.is_running()                                                # optional - fricas
            False
            sage: a._start()                                                    # optional - fricas
            sage: a.is_running()                                                # optional - fricas
            True
            sage: a.quit()                                                      # optional - fricas
        """
        # setting the prompt properly is necessary for restarting FriCAS
        self._prompt = FRICAS_FIRST_PROMPT
        Expect._start(self)
        for line in FRICAS_INIT_CODE:
            self.eval(line, reformat=False)
        # switching off the line numbers also modified the prompt
        self._prompt = FRICAS_LINENUMBER_OFF_PROMPT
        self.eval(FRICAS_LINENUMBER_OFF_CODE, reformat=False)

    def _quit_string(self):
        """
        Returns the string used to quit FriCAS.

        EXAMPLES::

            sage: fricas._quit_string()                                         # optional - fricas
            ')quit'
            sage: a = FriCAS()                                                  # optional - fricas
            sage: a.is_running()                                                # optional - fricas
            False
            sage: a._start()                                                    # optional - fricas
            sage: a.is_running()                                                # optional - fricas
            True
            sage: a.quit()                                                      # optional - fricas
            sage: a.is_running()                                                # optional - fricas
            False

        TESTS::

            sage: import psutil                                                 # optional - fricas
            sage: p = fricas.pid(); pr = psutil.Process(p); pr                  # optional - fricas
            <psutil.Process(pid=..., name='AXIOMsys') at ...>
            sage: pr.children()                                                 # optional - fricas
            []
        """
        return ')quit'

    def _commands(self):
        """
        Returns a list of commands available. This is done by parsing the
        result of the first section of the output of ')what things'.

        EXAMPLES::

            sage: cmds = fricas._commands()                                     # optional - fricas
            sage: len(cmds) > 100                                               # optional - fricas
            True
            sage: '<' in cmds                                                   # optional - fricas
            True
            sage: 'factor' in cmds                                              # optional - fricas
            True
        """
        output = self.eval(")what operations", reformat=False)
        m = re.search(FRICAS_WHAT_OPERATIONS_STRING + "\n(.*)\n\|startKeyedMsg\|", output, flags = re.DOTALL)
        l = m.groups()[0].split()
        return l

    def _tab_completion(self, verbose=True, use_disk_cache=True):
        """
        Returns a list of all the commands defined in Fricas and optionally
        (per default) store them to disk.

        EXAMPLES::

            sage: c = fricas._tab_completion(use_disk_cache=False, verbose=False)         # optional - fricas
            sage: len(c) > 100                                                  # optional - fricas
            True
            sage: 'factor' in c                                                 # optional - fricas
            True
            sage: '**' in c                                                     # optional - fricas
            False
            sage: 'upperCase?' in c                                             # optional - fricas
            False
            sage: 'upperCase_q' in c                                            # optional - fricas
            True
            sage: 'upperCase_e' in c                                            # optional - fricas
            True
        """
        try:
            return self.__tab_completion
        except AttributeError:
            import sage.misc.persist
            if use_disk_cache:
                try:
                    self.__tab_completion = sage.misc.persist.load(self._COMMANDS_CACHE)
                    return self.__tab_completion
                except IOError:
                    pass
            if verbose:
                print("\nBuilding %s command completion list (this takes" % self)
                print("a few seconds only the first time you do it).")
                print("To force rebuild later, delete %s." % self._COMMANDS_CACHE)
            v = self._commands()

            #Process we now need process the commands to strip out things which
            #are not valid Python identifiers.
            valid = re.compile('[^a-zA-Z0-9_]+')
            names = [x for x in v if valid.search(x) is None]

            #Change everything that ends with ? to _q and
            #everything that ends with ! to _e
            names += [x[:-1]+"_q" for x in v if x.endswith("?")]
            names += [x[:-1]+"_e" for x in v if x.endswith("!")]

            self.__tab_completion = names
            if len(v) > 200:
                # Fricas is actually installed.
                sage.misc.persist.save(v, self._COMMANDS_CACHE)
            return names

    def _read_in_file_command(self, filename):
        """
        Return the FriCAS command to read the file ``filename``.

        INPUT:

        - ``filename``, a string ending in '.input'.

        OUTPUT:

        - a string with the command for reading filename without output.

        TESTS:

        Evaluate a rather long line::

            sage: len(fricas([i for i in range(600)]))                          # optional - fricas, indirect doctest
            600

        """
        if not filename.endswith('.input'):
            raise ValueError("the filename must end with .input")

        return ')read %s )quiet'%filename

    def _local_tmpfile(self):
        """
        Return a local tmpfile ending with ".input" used to buffer long
        command lines sent to FriCAS.

        """
        try:
            return self.__local_tmpfile
        except AttributeError:
            self.__local_tmpfile = os.path.join(SAGE_TMP_INTERFACE, 'tmp' + str(self.pid()) + '.input')
            return self.__local_tmpfile

    def _remote_tmpfile(self):
        """
        Return a remote tmpfile ending with ".input" used to buffer long
        command lines sent to FriCAS.

        """
        try:
            return self.__remote_tmpfile
        except AttributeError:
            self.__remote_tmpfile = self._remote_tmpdir()+"/interface_%s:%s.input"%(LOCAL_IDENTIFIER,self.pid())
            return self.__remote_tmpfile

# what I expect from FriCAS:

# 1.) in set(self, var, value)
#
# no markers:
# there could be some "debugging" output, as in fricas("guessADE([1,1,1,1], debug==true)")
#
# startKeyedMsg: an error happened
#
# 2.) in get(self, var)
#
# |startAlgebraOutput\|...|endOfAlgebraOutput\|
#
# 3.) I also need a routine to send a system command and get its output.

    def _check_errors(self, line, output):
        """
        Check whether output contains an error and, if so, raise it.

        INPUT:

        - ``line``, a string that was sent to FriCAS.

        - ``output``, a string returned by FriCAS

        OUTPUT:

        None

        TESTS::

            sage: fricas.set("x", "[i fo83r i in 0..17]")                       # optional - fricas, indirect doctest
            Traceback (most recent call last):
            ...
            RuntimeError: An error occurred when FriCAS evaluated '[i fo83r i in 0..17]':
              Line   1: x:=[i fo83r i in 0..17];
                       ...A..........B
              Error  A: Missing mate.
              Error  B: syntax error at top level
              Error  B: Possibly missing a ]
               3 error(s) parsing

            sage: fricas.set("x", "something stupid")                           # optional - fricas, indirect doctest
            Traceback (most recent call last):
            ...
            RuntimeError: An error occurred when FriCAS evaluated 'something stupid':
               There are no library operations named something
                  Use HyperDoc Browse or issue
                                           )what op something
                  to learn if there is any operation containing " something " in its
                  name.
            <BLANKLINE>
               Cannot find a definition or applicable library operation named
                  something with argument type(s)
                                            Variable(stupid)
            <BLANKLINE>
                  Perhaps you should use "@" to indicate the required return type, or
                  "$" to specify which version of the function you need.

        """
        # otherwise there might be a message
        m = re.search("\|startKeyedMsg\|\n(.*)\n\|endOfKeyedMsg\|", output, flags = re.DOTALL)
        if m:
            replacements = [('|startKeyedMsg|\n', ''),
                            ('|endOfKeyedMsg|', '')]
            for old, new in replacements:
                output = output.replace(old, new)
            raise RuntimeError("An error occurred when FriCAS evaluated '%s':\n%s" % (line, output))

        # or even an error
        if FRICAS_ERROR_IN_LIBRARY_CODE in output:
            raise RuntimeError("An error occurred when FriCAS evaluated '%s':\n%s" % (line, output))

    def set(self, var, value):
        """
        Set a variable to a value in FriCAS.

        INPUT:

        - ``var``, ``value``: strings, the first representing a valid
          FriCAS variable identifier, the second a FriCAS expression.

        OUTPUT: None

        EXAMPLES::

            sage: fricas.set('xx', '2')                                         # optional - fricas
            sage: fricas.get('xx')                                              # optional - fricas
            '2'

        """
        cmd = '%s%s%s;'%(var,self._assign_symbol(), value)
        output = self.eval(cmd, reformat=False)
        self._check_errors(value, output)

    def get(self, var):
        r"""
        Get the string representation of the value (more precisely, the
        OutputForm) of a variable or expression in FriCAS.

        If FriCAS cannot evaluate `var` an error is raised.

        EXAMPLES::

            sage: fricas.set('xx', '2')                                         # optional - fricas
            sage: fricas.get('xx')                                              # optional - fricas
            '2'
            sage: a = fricas('(1 + sqrt(2))^5')                                 # optional - fricas
            sage: fricas.get(a.name())                                          # optional - fricas
            '    +-+\n29 \\|2  + 41'
            sage: fricas.get('(1 + sqrt(2))^5')                                 # optional - fricas
            '    +-+\n29 \\|2  + 41'
            sage: fricas.new('(1 + sqrt(2))^5')                                 # optional - fricas
                +-+
            29 \|2  + 41
        """
        output = self.eval(str(var), reformat=False)
        # if there is AlgebraOutput we ask no more
        m = re.search("\|startAlgebraOutput\|\n(.*)\n\|endOfAlgebraOutput\|", output, flags = re.DOTALL)
        if m:
            lines = m.groups()[0].split("\n")
            if max(len(line) for line in lines) < FRICAS_LINE_LENGTH:
                return "\n".join(line[FRICAS_SINGLE_LINE_START:] for line in lines)
            else:
                return "\n".join(line[FRICAS_MULTI_LINE_START:] for line in lines)

        self._check_errors(var, output)

    def get_string(self, var):
        """
        Return the value of a FriCAS string as a string, without checking
        that it is a string.

        TESTS:

        We test that strings are returned properly::

            sage: r = fricas.get_string('concat([concat(string(i)," ") for i in 0..299])')   # optional - fricas
            sage: r == " ".join([str(i) for i in range(300)]) + ' '                          # optional - fricas
            True

            sage: fricas.get_string('concat([string(1) for i in 1..5])') == "1"*5            # optional - fricas
            True

            sage: fricas.get_string('concat([string(1) for i in 1..10000])') == "1"*10000    # optional - fricas
            True

        A problem with leading space::

            sage: s = "unparse((-1234567890123456789012345678901234567890123456789012345678901234567890*n::EXPR INT)::INFORM)"
            sage: fricas.get_string(s)                                                       # optional - fricas
            '(-1234567890123456789012345678901234567890123456789012345678901234567890)*n'

        Check that :trac:`25628` is fixed::

            sage: var("a b"); f = 1/(1+a*cos(x))                                # optional - fricas
            (a, b)
            sage: lF = integrate(f, x, algorithm="fricas")                      # optional - fricas
            sage: (diff(lF[0], x) - f).simplify_trig()                          # optional - fricas
            0
            sage: (diff(lF[1], x) - f).simplify_trig()                          # optional - fricas
            0
            sage: f = 1/(b*x^2+a); lF = integrate(f, x, algorithm="fricas"); lF # optional - fricas
            [1/2*log((2*a*b*x + (b*x^2 - a)*sqrt(-a*b))/(b*x^2 + a))/sqrt(-a*b),
             arctan(sqrt(a*b)*x/a)/sqrt(a*b)]
            sage: (diff(lF[0], x) - f).simplify_trig()                          # optional - fricas
            0
            sage: (diff(lF[1], x) - f).simplify_trig()                          # optional - fricas
            0

        """
        # strip removes leading and trailing whitespace, after that
        # we can assume that the first and the last character are
        # double quotes
        return self.get(str(var)).replace("\n", "").strip()[1:-1]

    def get_integer(self, var):
        """
        Return the value of a FriCAS integer as an integer, without
        checking that it is an integer.

        TESTS::

            sage: fricas.get_integer('factorial 1111') == factorial(1111)       # optional - fricas
            True

        """
        return int(self.get_unparsed_InputForm(str(var)))

    def get_boolean(self, var):
        """
        Return the value of a FriCAS boolean as a boolean, without checking
        that it is a boolean.

        TESTS::

            sage: fricas.get_boolean('(1=1)::Boolean') == True                  # optional - fricas
            True

            sage: fricas.get_boolean('(1=2)::Boolean') == False                 # optional - fricas
            True
        """
        return self.get(str(var)).replace("\n", "") == "true"

    def get_unparsed_InputForm(self, var):
        """
        Return the unparsed ``InputForm`` as a string.

        .. TODO::

            - catch errors, especially when InputForm is not available:

                - for example when integration returns ``"failed"``

                - ``UnivariatePolynomial``

            - should we provide workarounds, too?

        TESTS::

            sage: fricas.get_unparsed_InputForm('1..3')                         # optional - fricas
            '(1..3)$Segment(PositiveInteger())'

        """
        return self.get_string('unparse((%s)::InputForm)' %str(var))

    def _assign_symbol(self):
        """
        Return the symbol used for setting a variable in FriCAS.

        EXAMPLES::

            sage: fricas.set("x", "1");                                         # optional - fricas, indirect doctest
            sage: fricas.get("x")                                               # optional - fricas
            '1'
            sage: fricas.eval(")cl val x")                                      # optional - fricas
            ''
        """
        return ":="

    def _equality_symbol(self):
        """
        Return the equality testing logical symbol in FriCAS.

        EXAMPLES::

            sage: a = fricas(x==6); a                                           # optional - fricas, indirect doctest
            x = 6

        A warning:

            sage: fricas.set("x", 2);                                           # optional - fricas
            sage: a = fricas(x==6); a                                           # optional - fricas
            2 = 6
            sage: fricas.eval(")cl val x")                                      # optional - fricas
            ''
        """
        return "="

    def _true_symbol(self):
        """
        Return the string used for True in FriCAS.

        EXAMPLES::

            sage: str(fricas("(1=1)@Boolean")) == fricas._true_symbol()         # optional - fricas
            True
        """
        return "true"

    def _false_symbol(self):
        """
        Return the string used for False in FriCAS.

        EXAMPLES::

            sage: str(fricas("(1~=1)@Boolean")) == fricas._false_symbol()       # optional - fricas
            True
        """
        return "false"

    def _inequality_symbol(self):
        """
        Return the string used for False in FriCAS.

        EXAMPLES::

            sage: fricas(x!=0)                                                  # optional - fricas, indirect doctest
            true
        """
        return '~='

    def _repr_(self):
        """
        EXAMPLES::

            sage: fricas                                                        # indirect doctest
            FriCAS
        """
        return "FriCAS"

    def __reduce__(self):
        """
        EXAMPLES::

            sage: fricas.__reduce__()                                           # optional - fricas
            (<function reduce_load_fricas at 0x...>, ())
            sage: f, args = _                                                   # optional - fricas
            sage: f(*args)                                                      # optional - fricas
            FriCAS
        """
        return reduce_load_fricas, tuple([])

    def eval(self, code, strip=True, synchronize=False, locals=None, allow_use_file=True,
             split_lines="nofile", reformat=True, **kwds):
        """
        Evaluate ``code`` using FriCAS.

        Except ``reformat``, all arguments are passed to
        :meth:`sage.interfaces.expect.Expect.eval`.

        INPUT:

        - ``reformat`` -- bool; remove the output markers when True.

        This can also be used to pass system commands to FriCAS.

        EXAMPLES::

            sage: fricas.set("x", "1783"); fricas("x")                          # optional - fricas
            1783
            sage: fricas.eval(")cl val x");                                     # optional - fricas
            ''
            sage: fricas("x")                                                   # optional - fricas
            x

        """
        output = Expect.eval(self, code, strip=strip,
                             synchronize=synchronize, locals=locals,
                             allow_use_file=allow_use_file, split_lines=split_lines,
                             **kwds)
        # we remove carriage returns (\r) to make parsing easier
        # they are sent depending on how fricas was invoked:
        # on linux, "fricas -nox -noclef" sends "\r\n" and "fricas -nosman" sends "\n"
        output = output.replace('\r', '')
        if reformat:
            replacements = [('|startAlgebraOutput|\n', ''),
                            ('|endOfAlgebraOutput|', ''),
                            ('|startKeyedMsg|\n', ''),
                            ('|endOfKeyedMsg|', '')]
            for old, new in replacements:
                output = output.replace(old, new)

        return output


    def _function_class(self):
        """
        Return the FriCASExpectFunction class.

        EXAMPLES::

            sage: fricas._function_class()                                      # optional - fricas
            <class 'sage.interfaces.fricas.FriCASExpectFunction'>
            sage: type(fricas.gcd)                                              # optional - fricas
            <class 'sage.interfaces.fricas.FriCASExpectFunction'>
        """
        return FriCASExpectFunction

    def _object_class(self):
        """
        EXAMPLES::

            sage: fricas._object_class()                                        # optional - fricas
            <class 'sage.interfaces.fricas.FriCASElement'>
            sage: type(fricas(2))                                               # optional - fricas
            <class 'sage.interfaces.fricas.FriCASElement'>
        """
        return FriCASElement

    def _function_element_class(self):
        """
        Returns the FriCAS function element class.

        EXAMPLES::

            sage: fricas._function_element_class()                              # optional - fricas
            <class 'sage.interfaces.fricas.FriCASFunctionElement'>
            sage: type(fricas(2).gcd)                                           # optional - fricas
            <class 'sage.interfaces.fricas.FriCASFunctionElement'>
        """
        return FriCASFunctionElement

    def console(self):
        """
        Spawn a new FriCAS command-line session.

        EXAMPLES::

            sage: fricas.console()                                              # not tested
                             FriCAS (AXIOM fork) Computer Algebra System
                                    Version: FriCAS 1.0.5
                     Timestamp: Thursday February 19, 2009 at 06:57:33
            -----------------------------------------------------------------------------
               Issue )copyright to view copyright notices.
               Issue )summary for a summary of useful system commands.
               Issue )quit to leave AXIOM and return to shell.
            -----------------------------------------------------------------------------
        """
        fricas_console()


@instancedoc
class FriCASElement(ExpectElement):
    """
    Instances of this class represent objects in FriCAS.

    Using the method :meth:`sage` we can translate some of them to
    SageMath objects:

    .. automethod:: _sage_
    """
    def __len__(self):
        """
        Return the length of a list.

        EXAMPLES::

            sage: v = fricas('[x^i for i in 0..5]')                             # optional - fricas
            sage: len(v)                                                        # optional - fricas
            6
        """
        P = self._check_valid()
        l = P('#(%s)' %self._name)
        return l.sage()

    def __getitem__(self, n):
        """
        We implement the sage conventions here, translating to 0-based iterables.

        We do not check validity, since many objects in FriCAS are
        iterable, in particular Streams

        .. TODO::

            - can we somehow implement negative arguments?

        TESTS::

            sage: fricas("[1,2,3]")[0]                                          # optional - fricas
            1

            sage: fricas("[1,2,3]")[3]                                          # optional - fricas
            Traceback (most recent call last):
            ...
            TypeError: An error occurred when FriCAS evaluated 'elt(...,...)':
            <BLANKLINE>
            >> Error detected within library code:
            index out of range
        """
        n = int(n)
        if n < 0:
            raise IndexError("index out of range")
        P = self._check_valid()
        # use "elt" instead of "." here because then the error
        # message is clearer
        return P.new("elt(%s,%s)" %(self._name, n+1))

    def __int__(self):
        """
        TESTS::

            sage: int(fricas(2))                                                # optional - fricas
            2
        """
        return int(self.sage())

    def bool(self):
        """
        Coerce the expression into a boolean.

        EXAMPLES::

            sage: fricas("1=1").bool()                                          # optional - fricas
            True
            sage: fricas("1~=1").bool()                                         # optional - fricas
            False
        """
        P = self._check_valid()
        return P.new(self._name + "::Boolean").sage()

    def __bool__(self):
        """
        Check whether the expression is different from zero.

        EXAMPLES::

            sage: fricas(0).is_zero()                                           # optional - fricas, indirect doctest
            True
        """
        P = self._check_valid()
        return not P.new("zero?(%s)" % self._name).sage()

    __nonzero__ = __bool__

    def __long__(self):
        """
        TESTS::

            sage: long(fricas('1'))                                             # optional - fricas
            1L
        """
        return long(self.sage())

    def __float__(self):
        """
        TESTS::

            sage: float(fricas(2))                                              # optional - fricas
            2.0
        """
        return float(self.sage())

    def _integer_(self, ZZ=None):
        """
        EXAMPLES::

            sage: ZZ(fricas('1'))                                               # optional - fricas
            1
        """
        from sage.rings.all import ZZ
        return ZZ(self.sage())

    def _rational_(self):
        """
        EXAMPLES::

            sage: QQ(fricas('-1/2'))                                            # optional - fricas
            -1/2
        """
        from sage.rings.all import QQ
        return QQ(self.sage())

    def gen(self, n):
        """
        Return an error, since the n-th generator in FriCAS is not well defined.
        """
        raise NotImplementedError

    def _latex_(self):
        r"""
        EXAMPLES::

            sage: latex(fricas("sin(x+y)/exp(z)*log(1+%e)"))                    # optional - fricas
            {{\log \left( {{e+1}} \right)} \  {\sin \left( {{y+x}} \right)}} \over {{e} ^{z}}

            sage: latex(fricas("matrix([[1,2],[3,4]])"))                        # optional - fricas
            \left[ \begin{array}{cc} 1 & 2 \\ 3 & 4\end{array} \right]

            sage: latex(fricas("integrate(sin(x+1/x),x)"))                      # optional - fricas
            \int ^{\displaystyle x} {{\sin \left( {{{{{ \%O} ^{2}}+1} \over  \%O}} \right)} \  {d \%O}}
        """
        replacements = [('\sp ', '^'),
                        ('\sp{', '^{'),
                        ('\sb ', '_'),
                        ('\sb{', '_{')]
        P = self._check_valid()
        s = P.get_string("latex(%s)" %self._name)
        for old, new in replacements:
            s = s.replace(old, new)
        return s

    def _get_sage_type(self, domain):
        """
        INPUT:

        - ``domain``, a FriCAS SExpression

        OUTPUT:

        - a corresponding Sage type

        EXAMPLES::

            sage: m = fricas("dom(1/2)::Any")                                   # optional - fricas
            sage: fricas(0)._get_sage_type(m)                                   # optional - fricas
            Rational Field
        """
        from sage.rings.all import ZZ, QQbar, RDF
        from sage.rings.fraction_field import FractionField
        from sage.rings.finite_rings.integer_mod_ring import Integers
        from sage.rings.real_mpfr import RealField
        from sage.symbolic.ring import SR

        # first implement domains without arguments
        head = str(domain.car())
        if head in ["Integer", "NonNegativeInteger", "PositiveInteger"]:
            return ZZ
        if head == "String":
            return str
        if head == "Float":
            P = self._check_valid()
            prec = max(P.new("length mantissa(%s)" %self._name).sage(), 53)
            return RealField(prec)
        if head == "DoubleFloat":
            return RDF
        if head == "AlgebraicNumber":
            return QQbar

        # now implement "functorial" types
        if head == "OrderedCompletion" or head == "Complex":
            # this is a workaround, I don't know how translate this
            return SR

        if head == "IntegerMod":
            return Integers(domain[1].integer().sage())

        if head == "Fraction":
            return FractionField(self._get_sage_type(domain[1]))

        if head == "Expression":
            return SR

        if head == "Polynomial":
            # this is a workaround, since in sage we always have to specify the variables
            return SR

        raise NotImplementedError("The translation of FriCAS type %s to sage is not yet implemented." %domain)

    def _sage_expression(self, unparsed_InputForm):
        """
        Convert an expression to an element of the Symbolic Ring.

        This does not depend on `self`.  Instead, for practical
        reasons of the implementation of `self._sage_`, it takes the
        unparsed InputForm as argument.

        .. TODO::

             We really should walk through the InputForm here.

        TESTS::

            sage: f = fricas('integrate(sin(x^2), x)'); f                       # optional - fricas
                       +---+
                       | 2
            fresnelS(x |--- )
                      \|%pi
            -----------------
                   +---+
                   | 2
                   |---
                  \|%pi
            sage: s = fricas.get_unparsed_InputForm(f._name); s                 # optional - fricas
            'fresnelS(x*(2/pi())^(1/2))/((2/pi())^(1/2))'
            sage: f._sage_expression(s)                                         # optional - fricas
            1/2*sqrt(2)*sqrt(pi)*fresnelS(sqrt(2)*x/sqrt(pi))

        Check that :trac:`22525` is fixed::

            sage: l = [sin, cos, sec, csc, cot, tan, asin, acos, atan, acot, acsc, asec, arcsin, arccos, arctan, arccot, arccsc, arcsec]
            sage: [f(x)._fricas_().sage().subs(x=0.9) for f in l]               # optional - fricas
            [0.783326909627483,
             0.621609968270664,
             1.60872581046605,
             1.27660621345890,
             0.793551147842317,
             1.26015821755034,
             1.11976951499863,
             0.451026811796262,
             0.732815101786507,
             0.837981225008390,
             1.57079632679490 - 0.467145308103262*I,
             0.467145308103262*I,
             1.11976951499863,
             0.451026811796262,
             0.732815101786507,
             0.837981225008390,
             1.57079632679490 - 0.467145308103262*I,
             0.467145308103262*I]
            sage: l = [tanh, sinh, cosh, coth, sech, csch, asinh, acosh, atanh, acoth, asech, acsch, arcsinh, arccosh, arctanh, arccoth, arcsech, arccsch]
            sage: [f(x)._fricas_().sage().subs(x=0.9) for f in l]               # optional - fricas
            [0.716297870199024,
             1.02651672570818,
             1.43308638544877,
             1.39606725303001,
             0.697794641100332,
             0.974168247780004,
             0.808866935652782,
             0.451026811796262*I,
             1.47221948958322,
             1.47221948958322 - 1.57079632679490*I,
             0.467145308103262,
             0.957800449200672,
             0.808866935652782,
             0.451026811796262*I,
             1.47221948958322,
             1.47221948958322 - 1.57079632679490*I,
             0.467145308103262,
             0.957800449200672]

        Check that :trac:`23782` is fixed::

            sage: s = '((3*n^10-25*n^9+50*n^8+62*n^7-229*n^6-25*n^5+320*n^4-12*n^3-144*n^2)/11520)::EXPR INT'
            sage: fricas(s).sage()                                              # optional - fricas
            1/3840*n^10 - 5/2304*n^9 + 5/1152*n^8 + 31/5760*n^7 - 229/11520*n^6 - 5/2304*n^5 + 1/36*n^4 - 1/960*n^3 - 1/80*n^2


        Check that :trac:`25224` is fixed::

            sage: integrate(log(x)/(1-x),x,algorithm='fricas')                  # optional - fricas
            dilog(-x + 1)
            sage: fricas(dilog(-x + 1))                                         # optional - fricas
            dilog(x)
            sage: dilog._fricas_()(1.0)                                         # optional - fricas
            1.6449340668_4822643647_24152
            sage: dilog(1.0)
            1.64493406684823

        Check that :trac:`25602` is fixed::

            sage: r = fricas.integrate(72000/(1+x^5),x).sage()                  # optional - fricas
            sage: n(r.subs(x=5)-r.subs(x=3))                                    # optional - fricas tol 0.1
            193.020947266210

            sage: var("a"); r = fricas.integrate(72000*a^8/(a^5+x^5),x).sage()  # optional - fricas
            a
            sage: n(r.subs(a=1, x=5)-r.subs(a=1, x=3))                          # optional - fricas tol 0.1
            193.020947266268 - 8.73114913702011e-11*I

<<<<<<< HEAD
        Check conversions of sums and products::

            sage: var("k, m, n")                                                # optional - fricas
            (k, m, n)
            sage: fricas("sum(1/factorial(k), k=1..n)").sage()                  # optional - fricas
            sum(1/factorial(_BZ), _BZ, 1, n)
            sage: fricas("eval(sum(x/k, k=1..n), x=k)").sage()                  # optional - fricas
            k*harmonic_number(n)
            sage: fricas("product(1/factorial(k), k=1..n)").sage()              # optional - fricas
            1/product(factorial(_CH), _CH, 1, n)

            sage: f = fricas.guess([sum(1/k, k,1,n) for n in range(10)])[0]; f  # optional - fricas
             n - 1
              --+       1
              >      -------
              --+    s   + 1
            s   = 0   10
             10

            sage: f.sage()                                                      # optional - fricas
            harmonic_number(n)

            sage: f = fricas.guess([0, 1, 3, 9, 33])[0]; f                      # optional - fricas
                    s  - 1
            n - 1    5
             --+    ++-++
             >       | |    p  + 2
             --+     | |     4
            s  = 0  p  = 0
             5       4

            sage: f.sage()                                                      # optional - fricas
            sum(factorial(_CK + 1), _CK, 0, n - 1)

=======
>>>>>>> 4539a940
        """
        from sage.calculus.calculus import symbolic_expression_from_string
        from sage.libs.pynac.pynac import symbol_table, register_symbol
        from sage.symbolic.all import I
        from sage.functions.log import dilog
        from sage.misc.functional import symbolic_sum, symbolic_prod
        register_symbol(lambda x,y: x + y*I, {'fricas':'complex'})
        register_symbol(lambda x: dilog(1-x), {'fricas':'dilog'})
        # in the following two, seg is "equation(var, lo, high)"
        register_symbol(lambda f,seg: symbolic_sum(f, *(seg.operands())), {'fricas':'sum'})
        register_symbol(lambda f,seg: symbolic_prod(f, *(seg.operands())), {'fricas':'product'})

        def explicitely_not_implemented(*args):
            raise NotImplementedError("The translation of the FriCAS Expression %s to sage is not yet implemented." %args)
        register_symbol(explicitely_not_implemented, {'fricas':'rootOfADE'})
        register_symbol(explicitely_not_implemented, {'fricas':'rootOfRec'})

        rootOf = dict() # (variable, polynomial)
        rootOf_ev = dict() # variable -> (complex) algebraic number
        def convert_rootOf(x, y):
            if y in rootOf:
                assert rootOf[y] == x
            else:
                rootOf[y] = x
            return y
        register_symbol(convert_rootOf, {'fricas':'rootOf'})

        def explicitely_not_implemented(*args):
            raise NotImplementedError("The translation of the FriCAS Expression %s to sage is not yet implemented." %args)
        register_symbol(explicitely_not_implemented, {'fricas':'rootOfADE'})
        register_symbol(explicitely_not_implemented, {'fricas':'rootOfRec'})

        rootOf = dict() # (variable, polynomial)
        rootOf_ev = dict() # variable -> (complex) algebraic number
        def convert_rootOf(x, y):
            if y in rootOf:
                assert rootOf[y] == x
            else:
                rootOf[y] = x
            return y
        register_symbol(convert_rootOf, {'fricas':'rootOf'})

        s = unparsed_InputForm
        replacements = [('pi()', 'pi '),
                        ('::Symbol', ' '),
<<<<<<< HEAD
                        ('..', ','), # .. is a FriCAS infix function for creating segments
                        ('%', '_')] # python does not allow % in variable names (note that FriCAS allows _)
=======
                        ('%', '_')] # this last one is a workaround - python does not allow % in variable names
>>>>>>> 4539a940
        for old, new in replacements:
            s = s.replace(old, new)

        try:
            ex = symbolic_expression_from_string(s, symbol_table["fricas"])
        except (SyntaxError, TypeError):
            raise NotImplementedError("The translation of the FriCAS Expression %s to sage is not yet implemented." %s)

        from sage.rings.all import QQbar, PolynomialRing
<<<<<<< HEAD
        from sage.symbolic.ring import SR
=======
>>>>>>> 4539a940
        i = 0
        while rootOf:
            (var, poly) = rootOf.items()[i]
            pvars = poly.variables()
            rvars = [v for v in pvars if v not in rootOf_ev] # remaining variables
            uvars = [v for v in rvars if v in rootOf] # variables to evaluate
            if len(uvars) == 1:
                assert uvars[0] == var
                # substitute known roots
                poly = poly.subs(rootOf_ev)
                evars = [v for v in rvars if v not in rootOf] # extraneous variables
                assert set(evars) == set(poly.variables()).difference([var])
                if evars:
                    # we just need any root per FriCAS specification
                    rootOf_ev[var] = poly.roots(var, multiplicities=False)[0]
                else:
                    R = PolynomialRing(QQbar, "x")
                    # PolynomialRing does not accept variable names with leading underscores
                    poly = R(poly.subs({var:R.gen()}))
                    # we just need any root per FriCAS specification
                    rootOf_ev[var] = poly.roots(multiplicities=False)[0].radical_expression()
                del rootOf[var]
                i = 0
            else:
                i += 1
        return ex.subs(rootOf_ev)

    def _sage_(self):
        """
        Convert self to a Sage object.

        EXAMPLES:

        Floats::

            sage: fricas(2.1234).sage()                                         # optional - fricas
            2.12340000000000
            sage: _.parent()                                                    # optional - fricas
            Real Field with 53 bits of precision
            sage: a = RealField(100)(pi)                                        # optional - fricas
            sage: fricas(a).sage()                                              # optional - fricas
            3.1415926535897932384626433833
            sage: _.parent()                                                    # optional - fricas
            Real Field with 100 bits of precision
            sage: fricas(a).sage() == a                                         # optional - fricas
            True
            sage: fricas(2.0).sage()                                            # optional - fricas
            2.00000000000000
            sage: _.parent()                                                    # optional - fricas
            Real Field with 53 bits of precision

        Algebraic numbers::

            sage: a = fricas('(1 + sqrt(2))^5'); a                              # optional - fricas
                +-+
            29 \|2  + 41
            sage: b = a.sage(); b                                               # optional - fricas
            82.0121933088198?
            sage: b.radical_expression()                                        # optional - fricas
            29*sqrt(2) + 41

        Integers modulo n::

            sage: fricas("((42^17)^1783)::IntegerMod(5^(5^5))").sage() == Integers(5^(5^5))((42^17)^1783) # optional - fricas
            True

        We can also convert FriCAS's polynomials to Sage polynomials::

            sage: a = fricas(x^2 + 1); a.typeOf()                               # optional - fricas
            Polynomial(Integer)
            sage: a.sage()                                                      # optional - fricas
            x^2 + 1
            sage: _.parent()                                                    # optional - fricas
            Univariate Polynomial Ring in x over Integer Ring
            sage: fricas('x^2 + y^2 + 1/2').sage()                              # optional - fricas
            y^2 + x^2 + 1/2
            sage: _.parent()                                                    # optional - fricas
            Multivariate Polynomial Ring in y, x over Rational Field

            sage: fricas("1$Polynomial Integer").sage()                         # optional - fricas
            1

            sage: fricas("x^2/2").sage()                                        # optional - fricas
            1/2*x^2

        Rational functions::

            sage: fricas("x^2 + 1/z").sage()                                    # optional - fricas
            x^2 + 1/z

        Expressions::

            sage: fricas("sin(x+y)/exp(z)*log(1+%e)").sage()                    # optional - fricas
            e^(-z)*log(e + 1)*sin(x + y)

            sage: fricas("factorial(n)").sage()                                 # optional - fricas
            factorial(n)

            sage: fricas("integrate(sin(x+y), x=0..1)").sage()                  # optional - fricas
            -cos(y + 1) + cos(y)

            sage: fricas("integrate(x*sin(1/x), x=0..1)").sage()                # optional - fricas
            'failed'

            sage: fricas("integrate(sin((x^2+1)/x),x)").sage()                  # optional - fricas
            integral(sin((x^2 + 1)/x), x)

        .. TODO::

            - Converting matrices and lists takes much too long.

        Matrices::

            sage: fricas("matrix [[x^n/2^m for n in 0..5] for m in 0..3]").sage()         # optional - fricas, long time
            [      1       x     x^2     x^3     x^4     x^5]
            [    1/2   1/2*x 1/2*x^2 1/2*x^3 1/2*x^4 1/2*x^5]
            [    1/4   1/4*x 1/4*x^2 1/4*x^3 1/4*x^4 1/4*x^5]
            [    1/8   1/8*x 1/8*x^2 1/8*x^3 1/8*x^4 1/8*x^5]

        Lists::

            sage: fricas("[2^n/x^n for n in 0..5]").sage()                      # optional - fricas, long time
            [1, 2/x, 4/x^2, 8/x^3, 16/x^4, 32/x^5]

            sage: fricas("[matrix [[i for i in 1..n]] for n in 0..5]").sage()   # optional - fricas, long time
            [[], [1], [1 2], [1 2 3], [1 2 3 4], [1 2 3 4 5]]

        Error handling::

            sage: s = fricas.guessPade("[fibonacci i for i in 0..10]"); s       # optional - fricas
                n        x
            [[[x ]- ----------]]
                     2
                    x  + x - 1
            sage: s.sage()                                                      # optional - fricas
            Traceback (most recent call last):
            ...
            NotImplementedError: The translation of the FriCAS Expression rootOfADE(n,...()) to sage is not yet implemented.

            sage: s = fricas("series(sqrt(1+x), x=0)"); s                       # optional - fricas
                  1     1  2    1  3    5   4    7   5    21   6    33   7    429   8
              1 + - x - - x  + -- x  - --- x  + --- x  - ---- x  + ---- x  - ----- x
                  2     8      16      128      256      1024      2048      32768
            +
               715   9    2431   10      11
              ----- x  - ------ x   + O(x  )
              65536      262144

            sage: s.sage()                                                      # optional - fricas
            Traceback (most recent call last):
            ...
            NotImplementedError: The translation of the FriCAS object
            <BLANKLINE>
                  1     1  2    1  3    5   4    7   5    21   6    33   7    429   8
              1 + - x - - x  + -- x  - --- x  + --- x  - ---- x  + ---- x  - ----- x
                  2     8      16      128      256      1024      2048      32768
            +
               715   9    2431   10      11
              ----- x  - ------ x   + O(x  )
              65536      262144
            <BLANKLINE>
            to sage is not yet implemented:
            An error occurred when FriCAS evaluated 'unparse(...::InputForm)':
            <BLANKLINE>
               Cannot convert the value from type Any to InputForm .
        """
        from sage.rings.all import ZZ, PolynomialRing, RDF
        from sage.rings.real_mpfr import RealField
        from sage.symbolic.ring import SR
        from sage.symbolic.all import I
        from sage.matrix.constructor import matrix
        from sage.structure.factorization import Factorization
        from sage.misc.sage_eval import sage_eval

        # TODO: perhaps we should translate the type first?
        # TODO: perhaps we should get the InputForm as SExpression?

        # remember: fricas.new gives a FriCASElement

        # the coercion to Any gets rid of the Union domain
        P = self._check_valid()
        domain = P.new("dom((%s)::Any)" % self._name) # domain is now a fricas SExpression

        # first translate dummy domains such as "failed". we must not
        # recurse here!
        if P.get_boolean("string?(%s)" % domain._name):
            return P.get_string("string(%s)" % domain._name)

        # now translate domains which cannot be coerced to InputForm,
        # or where we do not need it.
        head = str(domain.car())
        if head == "List":
            n = P.get_integer('#(%s)' %self._name)
            return [P.new('elt(%s,%s)' %(self._name, k)).sage() for k in range(1, n+1)]

        if head == "Matrix":
            base_ring = self._get_sage_type(domain[1])
            rows = P.new('listOfLists(%s)' %self._name).sage()
            return matrix(base_ring, rows)

        if head == "Fraction":
            return P.new("numer(%s)" %self._name).sage()/P.new("denom(%s)" %self._name).sage()

        if head == "Complex":
            return (P.new("real(%s)" %self._name).sage() +
                    P.new("imag(%s)" %self._name).sage()*I)

        if head == "Factored":
            l = P.new('[[f.factor, f.exponent] for f in factors(%s)]' %self._name).sage()
            return Factorization([(p, e) for p,e in l])

        # finally translate domains with InputForm
        try:
            unparsed_InputForm = P.get_unparsed_InputForm(self._name)
        except RuntimeError as error:
            raise NotImplementedError("The translation of the FriCAS object\n\n%s\n\nto sage is not yet implemented:\n%s" %(self, error))
        if head == "Boolean":
            return unparsed_InputForm == "true"

        if head in ["Integer", "NonNegativeInteger", "PositiveInteger"]:
            return ZZ(unparsed_InputForm)

        if head == "String":
            return unparsed_InputForm

        if head == "Float":
            # Warning: precision$Float gives the current precision,
            # whereas length(mantissa(self)) gives the precision of
            # self.
            prec = max(P.new("length mantissa(%s)" %self._name).sage(), 53)
            R = RealField(prec)
            x, e, b = unparsed_InputForm.lstrip('float(').rstrip(')').split(',')
            return R(ZZ(x)*ZZ(b)**ZZ(e))

        if head == "DoubleFloat":
            return RDF(unparsed_InputForm)

        if head == "AlgebraicNumber":
            s = unparsed_InputForm[:-len("::AlgebraicNumber()")]
            return sage_eval("QQbar(" + s + ")")

        if head == "IntegerMod":
            # one might be tempted not to go via InputForm here, but
            # it turns out to be safer to do it.
            n = unparsed_InputForm[len("index("):]
            n = n[:n.find(")")]
            return self._get_sage_type(domain)(n)

        if head == "Polynomial":
            base_ring = self._get_sage_type(domain[1])
            # Polynomial Complex is translated into SR
            if base_ring is SR:
                return self._sage_expression(unparsed_InputForm)

            # the following is a bad hack, we should be getting a list here
            vars = P.get_unparsed_InputForm("variables(%s)" %self._name)[1:-1]
            if vars == "":
                return base_ring(unparsed_InputForm)
            else:
                R = PolynomialRing(base_ring, vars)
                return R(unparsed_InputForm)

        if head == "OrderedCompletion":
            # this is a workaround, I don't know how translate this
            if str(domain[1].car()) == "Expression":
                return self._sage_expression(unparsed_InputForm)

        if head == "Expression":
            # we treat Expression Integer and Expression Complex
            # Integer just the same
            return self._sage_expression(unparsed_InputForm)

        if head == 'DistributedMultivariatePolynomial':
            base_ring = self._get_sage_type(domain[2])
            vars = domain[1].car()
            R = PolynomialRing(base_ring, vars)
            return R(unparsed_InputForm)

        raise NotImplementedError("The translation of the FriCAS object %s to sage is not yet implemented." %(unparsed_InputForm))


@instancedoc
class FriCASFunctionElement(FunctionElement):
    def __init__(self, object, name):
        """
        Make FriCAS operation names valid python function identifiers.

        TESTS::

            sage: a = fricas('"Hello"')                                         # optional - fricas
            sage: a.upperCase_q                                                 # optional - fricas
            upperCase?
            sage: a.upperCase_e                                                 # optional - fricas
            upperCase!
            sage: a.upperCase_e()                                               # optional - fricas
            "HELLO"

        """
        if name.endswith("_q"):
            name = name[:-2] + "?"
        elif name.endswith("_e"):
            name = name[:-2] + "!"
        FunctionElement.__init__(self, object, name)


@instancedoc
class FriCASExpectFunction(ExpectFunction):
    def __init__(self, parent, name):
        """
        Translate the pythonized function identifier back to a FriCAS
        operation name.

        TESTS::

            sage: fricas.upperCase_q                                            # optional - fricas
            upperCase?
            sage: fricas.upperCase_e                                            # optional - fricas
            upperCase!

        """
        if name.endswith("_q"):
            name = name[:-2] + "?"
        elif name.endswith("_e"):
            name = name[:-2] + "!"
        ExpectFunction.__init__(self, parent, name)


def is_FriCASElement(x):
    """
    Return ``True`` if ``x`` is of type :class:`FriCASElement`.

    EXAMPLES::

        sage: from sage.interfaces.fricas import is_FriCASElement               # optional - fricas
        sage: is_FriCASElement(fricas(2))                                       # optional - fricas
        True
        sage: is_FriCASElement(2)                                               # optional - fricas
        False
    """
    return isinstance(x, FriCASElement)

fricas = FriCAS()

def reduce_load_fricas():
    """
    Returns the FriCAS interface object defined in
    :sage.interfaces.fricas.

    EXAMPLES::

        sage: from sage.interfaces.fricas import reduce_load_fricas             # optional - fricas
        sage: reduce_load_fricas()                                              # optional - fricas
        FriCAS
    """
    return fricas

import os

def fricas_console():
    """
    Spawn a new FriCAS command-line session.

    EXAMPLES::

        sage: fricas_console()                                                  # not tested
                         FriCAS (AXIOM fork) Computer Algebra System
                                    Version: FriCAS 1.0.5
                     Timestamp: Thursday February 19, 2009 at 06:57:33
        -----------------------------------------------------------------------------
           Issue )copyright to view copyright notices.
           Issue )summary for a summary of useful system commands.
           Issue )quit to leave AXIOM and return to shell.
        -----------------------------------------------------------------------------
    """
    from sage.repl.rich_output.display_manager import get_display_manager
    if not get_display_manager().is_in_terminal():
        raise RuntimeError('Can use the console only in the terminal. Try %%fricas magics instead.')
    os.system('fricas -nox')

def __doctest_cleanup():
    """
    EXAMPLES::

        sage: from sage.interfaces.fricas import __doctest_cleanup              # optional - fricas
        sage: a = FriCAS()                                                      # optional - fricas
        sage: two = a(2)                                                        # optional - fricas
        sage: a.is_running()                                                    # optional - fricas
        True
        sage: __doctest_cleanup()                                               # optional - fricas
        sage: a.is_running()                                                    # optional - fricas
        False
    """
    import sage.interfaces.quit
    sage.interfaces.quit.expect_quitall()<|MERGE_RESOLUTION|>--- conflicted
+++ resolved
@@ -1180,7 +1180,6 @@
             sage: n(r.subs(a=1, x=5)-r.subs(a=1, x=3))                          # optional - fricas tol 0.1
             193.020947266268 - 8.73114913702011e-11*I
 
-<<<<<<< HEAD
         Check conversions of sums and products::
 
             sage: var("k, m, n")                                                # optional - fricas
@@ -1215,8 +1214,6 @@
             sage: f.sage()                                                      # optional - fricas
             sum(factorial(_CK + 1), _CK, 0, n - 1)
 
-=======
->>>>>>> 4539a940
         """
         from sage.calculus.calculus import symbolic_expression_from_string
         from sage.libs.pynac.pynac import symbol_table, register_symbol
@@ -1244,30 +1241,11 @@
             return y
         register_symbol(convert_rootOf, {'fricas':'rootOf'})
 
-        def explicitely_not_implemented(*args):
-            raise NotImplementedError("The translation of the FriCAS Expression %s to sage is not yet implemented." %args)
-        register_symbol(explicitely_not_implemented, {'fricas':'rootOfADE'})
-        register_symbol(explicitely_not_implemented, {'fricas':'rootOfRec'})
-
-        rootOf = dict() # (variable, polynomial)
-        rootOf_ev = dict() # variable -> (complex) algebraic number
-        def convert_rootOf(x, y):
-            if y in rootOf:
-                assert rootOf[y] == x
-            else:
-                rootOf[y] = x
-            return y
-        register_symbol(convert_rootOf, {'fricas':'rootOf'})
-
         s = unparsed_InputForm
         replacements = [('pi()', 'pi '),
                         ('::Symbol', ' '),
-<<<<<<< HEAD
                         ('..', ','), # .. is a FriCAS infix function for creating segments
                         ('%', '_')] # python does not allow % in variable names (note that FriCAS allows _)
-=======
-                        ('%', '_')] # this last one is a workaround - python does not allow % in variable names
->>>>>>> 4539a940
         for old, new in replacements:
             s = s.replace(old, new)
 
@@ -1277,10 +1255,6 @@
             raise NotImplementedError("The translation of the FriCAS Expression %s to sage is not yet implemented." %s)
 
         from sage.rings.all import QQbar, PolynomialRing
-<<<<<<< HEAD
-        from sage.symbolic.ring import SR
-=======
->>>>>>> 4539a940
         i = 0
         while rootOf:
             (var, poly) = rootOf.items()[i]
