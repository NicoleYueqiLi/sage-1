--- conflicted
+++ resolved
@@ -9629,8 +9629,6 @@
         H.name(f"Folded {name}")
         return H
 
-<<<<<<< HEAD
-=======
     @doc_index("Leftovers")
     def antipodal_graph(self):
         r"""
@@ -9682,8 +9680,6 @@
         H.name(f"Antipodal graph of {name}")
         return H
 
-
->>>>>>> f1f9aa49
     # Aliases to functions defined in other modules
     from sage.graphs.weakly_chordal import is_long_hole_free, is_long_antihole_free, is_weakly_chordal
     from sage.graphs.asteroidal_triples import is_asteroidal_triple_free
