r"""
Fast sparse graphs

Usage Introduction
------------------

::

    sage: from sage.graphs.base.sparse_graph import SparseGraph

Sparse graphs are initialized as follows::

    sage: S = SparseGraph(nverts = 10, expected_degree = 3, extra_vertices = 10)

This example initializes a sparse graph with room for twenty vertices, the first
ten of which are in the graph. In general, the first ``nverts`` are "active."
For example, see that 9 is already in the graph::

    sage: S._num_verts()
    10
    sage: S.add_vertex(9)
    9
    sage: S._num_verts()
    10

But 10 is not, until we add it::

    sage: S._num_verts()
    10
    sage: S.add_vertex(10)
    10
    sage: S._num_verts()
    11

You can begin working with unlabeled arcs right away as follows::

    sage: S.add_arc(0,1)
    sage: S.add_arc(1,2)
    sage: S.add_arc(1,0)
    sage: S.has_arc(7,3)
    False
    sage: S.has_arc(0,1)
    True
    sage: S.in_neighbors(1)
    [0]
    sage: S.out_neighbors(1)
    [0, 2]
    sage: S.del_all_arcs(0,1)
    sage: S.all_arcs(0,1)
    []
    sage: S.all_arcs(1,2)
    [0]
    sage: S.del_vertex(7)
    sage: S.all_arcs(7,3)
    Traceback (most recent call last):
    ...
    LookupError: Vertex (7) is not a vertex of the graph.
    sage: S._num_verts()
    10
    sage: S._num_arcs()
    2

Sparse graphs support multiple edges and labeled edges, but requires that the
labels be positive integers (the case label = 0 is treated as no label).

::

    sage: S.add_arc_label(0,1,-1)
    Traceback (most recent call last):
    ...
    ValueError: Label (-1) must be a nonnegative integer.
    sage: S.add_arc(0,1)
    sage: S.arc_label(0,1)
    0

Note that ``arc_label`` only returns the first edge label found in the specified
place, and this can be in any order (if you want all arc labels, use
``all_arcs``)::

    sage: S.add_arc_label(0,1,1)
    sage: S.arc_label(0,1)
    1
    sage: S.all_arcs(0,1)
    [0, 1]

Zero specifies only that there is no labeled arc::

    sage: S.arc_label(1,2)
    0

So do not be fooled::

    sage: S.all_arcs(1,2)
    [0]
    sage: S.add_arc(1,2)
    sage: S.arc_label(1,2)
    0

Instead, if you work with unlabeled edges, be sure to use the right functions::

    sage: T = SparseGraph(nverts = 3, expected_degree = 2)
    sage: T.add_arc(0,1)
    sage: T.add_arc(1,2)
    sage: T.add_arc(2,0)
    sage: T.has_arc(0,1)
    True

Sparse graphs are by their nature directed. As of this writing, you need to do
operations in pairs to treat the undirected case (or use a backend or a Sage
graph)::

    sage: T.has_arc(1,0)
    False

Multiple unlabeled edges are also possible::

    sage: for _ in range(10): S.add_arc(5,4)
    sage: S.all_arcs(5,4)
    [0, 0, 0, 0, 0, 0, 0, 0, 0, 0]

The curious developer is encouraged to check out the ``unsafe`` functions,
which do not check input but which run in pure C.

Underlying Data Structure
-------------------------

The class ``SparseGraph`` contains the following variables which are inherited
from ``CGraph`` (for explanation, refer to the documentation there)::

        cdef int num_verts
        cdef int num_arcs
        cdef int *in_degrees
        cdef int *out_degrees
        cdef bitset_t active_vertices

It also contains the following variables::

        cdef int hash_length
        cdef int hash_mask
        cdef SparseGraphBTNode **vertices

For each vertex ``u``, a hash table of length ``hash_length`` is instantiated.
An arc ``(u, v)`` is stored at ``u * hash_length + hash(v)`` of the array
``vertices``, where ``hash`` should be thought of as an arbitrary but fixed hash
function which takes values in ``0 <= hash < hash_length``. Each address may
represent different arcs, say ``(u, v1)`` and ``(u, v2)`` where
``hash(v1) == hash(v2)``. Thus, a binary tree structure is used at this step to
speed access to individual arcs, whose nodes (each of which represents a pair
``(u,v)``) are instances of the following type::

    cdef struct SparseGraphBTNode:
        int vertex
        int number
        SparseGraphLLNode *labels
        SparseGraphBTNode *left
        SparseGraphBTNode *right

Which range of the ``vertices`` array the root of the tree is in determines
``u``, and ``vertex`` stores ``v``. The integer ``number`` stores only the
number of unlabeled arcs from ``u`` to ``v``.

Currently, labels are stored in a simple linked list, whose nodes are instances
of the following type::

    cdef struct SparseGraphLLNode:
        int label
        int number
        SparseGraphLLNode *next

The int ``label`` must be a positive integer, since 0 indicates no label, and
negative numbers indicate errors. The int ``number`` is the number of arcs with
the given label.

TODO: Optimally, edge labels would also be represented by a binary tree, which
would help performance in graphs with many overlapping edges. Also, a more
efficient binary tree structure could be used, although in practice the trees
involved will usually have very small order, unless the degree of vertices
becomes significantly larger than the ``expected_degree`` given, because this is
the size of each hash table. Indeed, the expected size of the binary trees is
`\frac{\text{actual degree}}{\text{expected degree}}`. Ryan Dingman, e.g., is
working on a general-purpose Cython-based red black tree, which would be optimal
for both of these uses.
"""

#*******************************************************************************
#        Copyright (C) 2008-9 Robert L. Miller <rlmillster@gmail.com>
#
# Distributed  under  the  terms  of  the  GNU  General  Public  License (GPL)
#                         http://www.gnu.org/licenses/
#*******************************************************************************

include 'sage/data_structures/bitset.pxi'

cdef enum:
    BT_REORDERING_CONSTANT = 145533211
    # Since the binary tree will often see vertices coming in already sorted,
    # we don't use the normal ordering on integers, instead multiplying by a
    # randomly chosen number and (after reducing mod the size of integers)
    # comparing the result. This isn't necessarily the most efficient way to do
    # things, but it may just be on binary trees that are never bigger than two
    # or three nodes.

cdef inline int compare(int a, int b):
    # Here we rely on the fact that C performs arithmetic on unsigned
    # ints modulo 2^wordsize.
    cdef unsigned int aa = a, bb = b # signed ints lead to badness like a>b>c>a...
    if aa*BT_REORDERING_CONSTANT > bb*BT_REORDERING_CONSTANT:
        return 1
    elif aa*BT_REORDERING_CONSTANT < bb*BT_REORDERING_CONSTANT:
        return -1
    return 0

class id_dict:
    """
    This is a helper class for pickling sparse graphs. It emulates a dictionary
    ``d`` which contains all objects, and always, ``d[x] == x``.

    EXAMPLE::

        sage: from sage.graphs.base.sparse_graph import id_dict
        sage: d = id_dict()
        sage: d[None] is None
        True
        sage: d[7]
        7
        sage: d[{}]
        {}
        sage: d[()]
        ()

    """
    def __getitem__(self, x):
        """
        Implements d[x].

        EXAMPLE:

            sage: from sage.graphs.base.sparse_graph import id_dict
            sage: d = id_dict()
            sage: d[None] is None
            True
            sage: d[7]
            7
            sage: d[{}]
            {}
            sage: d[()]
            ()

        """
        return x

cdef class SparseGraph(CGraph):
    """
    Compiled sparse graphs.

    ::

        sage: from sage.graphs.base.sparse_graph import SparseGraph

    Sparse graphs are initialized as follows::

        sage: S = SparseGraph(nverts = 10, expected_degree = 3, extra_vertices = 10)

    INPUT:

     - ``nverts`` - non-negative integer, the number of vertices.
     - ``expected_degree`` - non-negative integer (default: 16), expected upper
        bound on degree of vertices.
     - ``extra_vertices`` - non-negative integer (default: 0), how many extra
        vertices to allocate.
     - ``verts`` - optional list of vertices to add
     - ``arcs`` - optional list of arcs to add

    The first ``nverts`` are created as vertices of the graph, and the next
    ``extra_vertices`` can be freely added without reallocation. See top level
    documentation for more details. The input ``verts`` and ``arcs`` are mainly
    for use in pickling.

    """

    def __cinit__(self, int nverts, int expected_degree = 16, int extra_vertices = 10, verts=None, arcs=None):
        """
        Allocation and initialization happen in one place.

        Memory usage is roughly

        O(  (nverts + extra_vertices)*expected_degree + num_arcs  ).

        EXAMPLE::

            sage: from sage.graphs.base.sparse_graph import SparseGraph
            sage: S = SparseGraph(nverts = 10, expected_degree = 3, extra_vertices = 10)

        TESTS::

            sage: Graph(-1)
            Traceback (most recent call last):
            ...
            ValueError: The number of vertices cannot be strictly negative!
        """
        cdef int i = 1
        if nverts < 0:
            raise ValueError("The number of vertices cannot be strictly negative!")
        if nverts == 0 and extra_vertices == 0:
            raise RuntimeError('Sparse graphs must allocate space for vertices!')
        self.num_verts = nverts
        nverts += extra_vertices
        self.num_arcs = 0
        while i < expected_degree:
            i = i << 1
        self.hash_length = i
        self.hash_mask = i - 1

        # Allocating memory
        self.vertices = <SparseGraphBTNode **> \
          sage_malloc(nverts * self.hash_length * sizeof(SparseGraphBTNode *))
        self.in_degrees = <int *> sage_malloc(nverts * sizeof(int))
        self.out_degrees = <int *> sage_malloc(nverts * sizeof(int))

        # Checking the memory was actually allocated
        if not self.vertices or not self.in_degrees or not self.out_degrees:
            if self.vertices: sage_free(self.vertices)
            if self.in_degrees: sage_free(self.in_degrees)
            if self.out_degrees: sage_free(self.out_degrees)
            raise RuntimeError("Failure allocating memory.")

        # Initializing variables:
        #
        # self.vertices[i] = 0
        memset(self.vertices, <int> NULL, nverts * self.hash_length * sizeof(SparseGraphBTNode *))

        # self.in_degrees[i] = 0
        memset(self.in_degrees, 0, nverts * sizeof(int))

        # self.out_degrees[i] = 0
        memset(self.out_degrees, 0, nverts * sizeof(int))

        bitset_init(self.active_vertices, self.num_verts + extra_vertices)
        bitset_set_first_n(self.active_vertices, self.num_verts)

        if verts is not None:
            self.add_vertices(verts)

        if arcs is not None:
            for u,v,l in arcs:
                self.add_arc_label(u,v,l)

    def __dealloc__(self):
        """
        New and dealloc are both tested at class level.
        """
        cdef SparseGraphBTNode **temp
        cdef SparseGraphLLNode *label_temp
        cdef int i

        # Freeing the list of arcs attached to each vertex
        for i from 0 <= i < self.active_vertices.size * self.hash_length:
            temp = &(self.vertices[i])

            # While temp[0]=self.vertices[i] is not NULL, find a leaf in the
            # tree rooted at temp[0] and free it. Then go back to temp[0] and do
            # it again. When self.vertices[i] is NULL, go for self.vertices[i+1]
            while temp[0] != NULL:
                if temp[0].left != NULL:
                    temp = &(temp[0].left)
                elif temp[0].right != NULL:
                    temp = &(temp[0].right)
                else:
                    label_temp = temp[0].labels
                    while label_temp != NULL:
                        temp[0].labels = label_temp.next
                        sage_free(label_temp)
                        label_temp = temp[0].labels
                    sage_free(temp[0])
                    temp[0] = NULL
                    temp = &(self.vertices[i])

        sage_free(self.vertices)
        sage_free(self.in_degrees)
        sage_free(self.out_degrees)
        bitset_free(self.active_vertices)

    def __reduce__(self):
        """
        Return a tuple used for pickling this graph.

        TESTS::

            sage: from sage.graphs.base.sparse_graph import SparseGraph
            sage: S = SparseGraph(nverts = 10, expected_degree = 3, extra_vertices = 10)
            sage: S.add_arc(0,1)
            sage: S.add_arc(0,1)
            sage: S.all_arcs(0,1)
            [0, 0]
            sage: S.all_arcs(1,2)
            []
            sage: S.add_arc_label(0,0,3)
            sage: S.all_arcs(0,0)
            [3]
            sage: LS = loads(dumps(S))
            sage: LS.all_arcs(0,1)
            [0, 0]
            sage: LS.all_arcs(1,2)
            []
            sage: LS.all_arcs(0,0)
            [3]

        Test for the trac 10916 -- are multiedges and loops pickled
        correctly?::

            sage: DG = DiGraph({0:{0:[0, 1], 1:[0, 1]}})
            sage: loads(dumps(DG)).edges()
            [(0, 0, 0), (0, 0, 1), (0, 1, 0), (0, 1, 1)]

        """
        from sage.graphs.all import DiGraph
        D = DiGraph(implementation='c_graph', sparse=True, multiedges=True, loops=True)
        D._backend._cg = self
        cdef int i
        D._backend.vertex_labels = {}
        for i from 0 <= i < self.active_vertices.size:
            if bitset_in(self.active_vertices, i):
                D._backend.vertex_labels[i] = i
        D._backend.vertex_ints = D._backend.vertex_labels
        D._backend.edge_labels = id_dict()
        arcs = [(u,v,l) if l is not None else (u,v,0) for u,v,l in D.edges(labels=True)]
        return (SparseGraph, (0, self.hash_length, self.active_vertices.size, self.verts(), arcs))

    cpdef realloc(self, int total):
        """
        Reallocate the number of vertices to use, without actually adding any.

        INPUT:

         - ``total`` - integer, the total size to make the array

        Returns -1 and fails if reallocation would destroy any active vertices.

        EXAMPLES::

            sage: from sage.graphs.base.sparse_graph import SparseGraph
            sage: S = SparseGraph(nverts=4, extra_vertices=4)
            sage: S.current_allocation()
            8
            sage: S.add_vertex(6)
            6
            sage: S.current_allocation()
            8
            sage: S.add_vertex(10)
            10
            sage: S.current_allocation()
            16
            sage: S.add_vertex(40)
            Traceback (most recent call last):
            ...
            RuntimeError: Requested vertex is past twice the allocated range: use realloc.
            sage: S.realloc(50)
            sage: S.add_vertex(40)
            40
            sage: S.current_allocation()
            50
            sage: S.realloc(30)
            -1
            sage: S.current_allocation()
            50
            sage: S.del_vertex(40)
            sage: S.realloc(30)
            sage: S.current_allocation()
            30

        """
        if total == 0:
            raise RuntimeError('Sparse graphs must allocate space for vertices!')
        cdef bitset_t bits
        if total < self.active_vertices.size:
            bitset_init(bits, self.active_vertices.size)
            bitset_set_first_n(bits, total)
            if not bitset_issubset(self.active_vertices, bits):
                bitset_free(bits)
                return -1
            bitset_free(bits)

        self.vertices = <SparseGraphBTNode **> sage_realloc(self.vertices, total * self.hash_length * sizeof(SparseGraphBTNode *))
        self.in_degrees = <int *> sage_realloc(self.in_degrees, total * sizeof(int))
        self.out_degrees = <int *> sage_realloc(self.out_degrees, total * sizeof(int))

        cdef int new_vertices = total - self.active_vertices.size

        # Initializing the entries corresponding to new vertices if any
        if new_vertices>0:

            # self.vertices
            memset(self.vertices+self.active_vertices.size *  self.hash_length,
                   <int> NULL,
                   new_vertices * self.hash_length * sizeof(SparseGraphBTNode *))

            # self.int_degrees
            memset(self.in_degrees+self.active_vertices.size, 0, new_vertices * sizeof(int))

            # self.out_degrees
            memset(self.out_degrees+self.active_vertices.size, 0, new_vertices * sizeof(int))

        # self.active_vertices
        bitset_realloc(self.active_vertices, total)

    ###################################
    # Unlabeled arc functions
    ###################################

    cdef int add_arc_unsafe(self, int u, int v) except -1:
        """
        Adds arc (u, v) to the graph with no label.

        INPUT:
            u, v -- non-negative integers
        """
        cdef int i = (u * self.hash_length) + (v & self.hash_mask)
        cdef int compared
        cdef SparseGraphBTNode **ins_pt = &(self.vertices[i])
        while ins_pt[0] != NULL:
            compared = compare(ins_pt[0].vertex, v)
            if compared > 0:
                ins_pt = &(ins_pt[0].left)
            elif compared < 0:
                ins_pt = &(ins_pt[0].right)
            else:
                ins_pt[0].number += 1
                break
        if ins_pt[0] == NULL:
            ins_pt[0] = <SparseGraphBTNode *> sage_malloc(sizeof(SparseGraphBTNode))
            if not ins_pt[0]:
                raise RuntimeError("Failure allocating memory.")
            ins_pt[0].vertex = v
            ins_pt[0].number = 1
            ins_pt[0].left = NULL
            ins_pt[0].right = NULL
            ins_pt[0].labels = NULL
        self.in_degrees[v] += 1
        self.out_degrees[u] += 1
        self.num_arcs += 1

    cpdef add_arc(self, int u, int v):
        """
        Adds arc ``(u, v)`` to the graph with no label.

        INPUT:

         - ``u, v`` -- non-negative integers, must be in self

        EXAMPLE::

            sage: from sage.graphs.base.sparse_graph import SparseGraph
            sage: G = SparseGraph(5)
            sage: G.add_arc(0,1)
            sage: G.add_arc(4,7)
            Traceback (most recent call last):
            ...
            LookupError: Vertex (7) is not a vertex of the graph.
            sage: G.has_arc(1,0)
            False
            sage: G.has_arc(0,1)
            True

        """
        self.check_vertex(u)
        self.check_vertex(v)
        self.add_arc_unsafe(u,v)

    cdef int has_arc_unsafe(self, int u, int v) except -1:
        """
        Checks whether arc (u, v) is in the graph.

        INPUT:
            u, v -- non-negative integers, must be in self

        OUTPUT:
            0 -- False
            1 -- True

        """
        cdef int i = (u * self.hash_length) + (v & self.hash_mask)
        cdef SparseGraphBTNode *temp = self.vertices[i]
        while temp != NULL:
            if temp.vertex == v:
                return 1
            if compare(temp.vertex, v) > 0:
                temp = temp.left
            else: # note compare < 0
                temp = temp.right
        return 0

    cpdef bint has_arc(self, int u, int v) except -1:
        """
        Checks whether arc ``(u, v)`` is in the graph.

        INPUT:
         - ``u, v`` - integers

        EXAMPLE::

            sage: from sage.graphs.base.sparse_graph import SparseGraph
            sage: G = SparseGraph(5)
            sage: G.add_arc_label(0,1)
            sage: G.has_arc(1,0)
            False
            sage: G.has_arc(0,1)
            True

        """
        if u < 0 or u >= self.active_vertices.size or not bitset_in(self.active_vertices, u):
            return False
        if v < 0 or v >= self.active_vertices.size or not bitset_in(self.active_vertices, v):
            return False
        return self.has_arc_unsafe(u,v)

    cdef int del_arc_unsafe(self, int u, int v) except -1:
        """
        Deletes *all* arcs from u to v.

        INPUT:
            u, v -- non-negative integers, must be in self

        OUTPUT:
            0 -- No error.
            1 -- No arc to delete.

        """
        cdef int i = (u * self.hash_length) + (v & self.hash_mask)
        cdef int compared, left_len, right_len
        cdef SparseGraphBTNode *temp
        cdef SparseGraphBTNode **left_child
        cdef SparseGraphBTNode **right_child
        cdef SparseGraphBTNode **parent = &self.vertices[i]
        cdef SparseGraphLLNode *labels

        # Assigning to parent the SparseGraphBTNode corresponding to arc (u,v)
        while parent[0] != NULL:
            compared = compare(parent[0].vertex, v)
            if compared > 0:
                parent = &(parent[0].left)
            elif compared < 0:
                parent = &(parent[0].right)
            else:# if parent[0].vertex == v:
                break

        # If not found, there is no arc to delete !
        if parent[0] == NULL:
            return 1

        # now parent[0] points to the BT node corresponding to (u,v)
        labels = parent[0].labels
        i = parent[0].number
        self.in_degrees[v] -= i
        self.out_degrees[u] -= i
        self.num_arcs -= i

        # Freeing the labels
        while labels != NULL:
            i = labels.number
            parent[0].labels = parent[0].labels.next
            sage_free(labels)
            labels = parent[0].labels
            self.in_degrees[v] -= i
            self.out_degrees[u] -= i
            self.num_arcs -= i

        # Now, if the SparseGraphBTNode element is to be removed, it has to be
        # replaced in the binary tree by one of its children.

        # If there is no left child
        if parent[0].left == NULL:
            temp = parent[0]
            parent[0] = parent[0].right
            sage_free(temp)
            return 0

        # If there is no right child
        elif parent[0].right == NULL:
            temp = parent[0]
            parent[0] = parent[0].left
            sage_free(temp)
            return 0

        # Both children
        else:
            left_len = 0
            right_len = 0
            left_child = &(parent[0].left)
            right_child = &(parent[0].right)

            # left_len is equal to the maximum length of a path LR...R. The
            # last element of this path is the value of left_child

            while left_child[0].right != NULL:
                left_len += 1
                left_child = &(left_child[0].right)
            # right_len is equal to the maximum length of a path RL...L. The
            # last element of this path is the value of right_child

            while right_child[0].left != NULL:
                right_len += 1
                right_child = &(right_child[0].left)

            # According to the respective lengths, replace parent by the left or
            # right child and place the other child at its expected place.
            if left_len > right_len:
                left_child[0].right = parent[0].right
                temp = parent[0]
                parent[0] = left_child[0]
                left_child[0] = left_child[0].left
                parent[0].left = temp.left
                sage_free(temp)
                return 0
            else:
                right_child[0].left = parent[0].left
                temp = parent[0]
                parent[0] = right_child[0]
                right_child[0] = right_child[0].right
                parent[0].right = temp.right
                sage_free(temp)
                return 0

    cpdef del_all_arcs(self, int u, int v):
        """
        Deletes all arcs from ``u`` to ``v``.

        INPUT:
         - ``u, v`` - integers

        EXAMPLE::

            sage: from sage.graphs.base.sparse_graph import SparseGraph
            sage: G = SparseGraph(5)
            sage: G.add_arc_label(0,1,0)
            sage: G.add_arc_label(0,1,1)
            sage: G.add_arc_label(0,1,2)
            sage: G.add_arc_label(0,1,3)
            sage: G.del_all_arcs(0,1)
            sage: G.has_arc(0,1)
            False
            sage: G.arc_label(0,1)
            0
            sage: G.del_all_arcs(0,1)

        """
        self.check_vertex(u)
        self.check_vertex(v)
        self.del_arc_unsafe(u,v)

    ###################################
    # Neighbor functions
    ###################################

    cdef int out_neighbors_unsafe(self, int u, int *neighbors, int size) except -2:
        """
        Gives all v such that (u, v) is an arc of the graph.

        INPUT:

        - ``u`` -- non-negative integer, must be in self neighbors -- must be a
            pointer to an (allocated) integer array size -- the length of the
            array

        OUTPUT:

            nonnegative integer -- the number of v such that (u, v) is an arc -1
            -- indicates that the array has been filled with neighbors, but
            there were more

        """
        cdef int i, num_nbrs = 0, current_nbr = 0
        if self.out_degrees[u] == 0:
            return 0

        cdef SparseGraphBTNode ** pointers[1]
        cdef list l = []
        cdef int n_neighbors = self.out_neighbors_BTNode_unsafe(u, pointers)
        if size >= n_neighbors:
            for i in range(n_neighbors):
                neighbors[i] = pointers[0][i].vertex
        else:
            for i in range(size):
                neighbors[i] = pointers[0][i].vertex
            n_neighbors = -1

        sage_free(pointers[0])
        return n_neighbors

    cdef int out_neighbors_BTNode_unsafe(self, int u, SparseGraphBTNode *** p_pointers):
        """
        Lists the out-neighbors of a vertex as BTNodes

        Technically, this function transforms a binary tree into a list. The
        information it returns is a list of pointers toward a
        ``SparseGraphBTNode``, thus a ``SparseGraphBTNode **``.

        INPUT:

        - ``u`` -- the vertex to consider

        - ``p_pointers`` -- a pointer toward a ``SparseGraphBTNode **``, i.e. a
          ``SparseGraphBTNode ***``. When the function terminates,
          ``p_pointers[0]`` points toward a filled ``SparseGraphBTNode **``. It
          returns the length of this array.

        .. NOTE::

            Don't forget to free ``p_pointers[0]``  !
        """
        cdef int i, num_nbrs = 0, current_nbr = 0
        cdef int degree = self.out_degrees[u]
        if degree == 0:
            p_pointers[0] = NULL
            return 0
        cdef SparseGraphBTNode **pointers = <SparseGraphBTNode **> sage_malloc(degree * sizeof(SparseGraphBTNode *))
        p_pointers[0] = pointers
        if pointers == NULL:
            raise RuntimeError("Failure allocating memory.")
        for i from u * self.hash_length <= i < (u+1) * self.hash_length:
            if self.vertices[i] == NULL:
                continue
            pointers[num_nbrs] = self.vertices[i]
            num_nbrs += 1

            # While all the neighbors have not been added to the list, explore
            # element pointers[current_nbr] and append its children to the end
            # of pointers if necessary, the increment current_nbr.
            while current_nbr < num_nbrs:
                if pointers[current_nbr].left != NULL:
                    pointers[num_nbrs] = pointers[current_nbr].left
                    num_nbrs += 1
                if pointers[current_nbr].right != NULL:
                    pointers[num_nbrs] = pointers[current_nbr].right
                    num_nbrs += 1
                current_nbr += 1
        return num_nbrs

    cpdef list out_neighbors(self, int u):
        """
        Gives all ``v`` such that ``(u, v)`` is an arc of the graph.

        INPUT:
         - ``u`` - integer

        EXAMPLES::

            sage: from sage.graphs.base.sparse_graph import SparseGraph
            sage: G = SparseGraph(5)
            sage: G.add_arc(0,1)
            sage: G.add_arc(1,2)
            sage: G.add_arc(1,3)
            sage: G.out_neighbors(0)
            [1]
            sage: G.out_neighbors(1)
            [2, 3]

        """
        cdef int i, num_nbrs
        self.check_vertex(u)
        if self.out_degrees[u] == 0:
            return []
        cdef int size = self.out_degrees[u]
        cdef int *neighbors = <int *> sage_malloc(size * sizeof(int))
        if not neighbors:
            raise RuntimeError("Failure allocating memory.")
        num_nbrs = self.out_neighbors_unsafe(u, neighbors, size)
        output = [neighbors[i] for i from 0 <= i < num_nbrs]
        sage_free(neighbors)
        return output

    cpdef int out_degree(self, int u):
        """
        Returns the out-degree of ``v``

        INPUT:

         - ``u`` - integer

        EXAMPLES::

            sage: from sage.graphs.base.sparse_graph import SparseGraph
            sage: G = SparseGraph(5)
            sage: G.add_arc(0,1)
            sage: G.add_arc(1,2)
            sage: G.add_arc(1,3)
            sage: G.out_degree(0)
            1
            sage: G.out_degree(1)
            2
        """
        return self.out_degrees[u]

    cdef list out_arcs_unsafe(self, int u, bint labels):
        r"""
        Builds the list of arcs leaving a vertex.
<<<<<<< HEAD

        Note that the source of each edge is *NOT* returned.

        INPUT:

        - ``u`` -- the vertex to consider

        - ``labels`` -- whether to return the labels alors with the outneighbor.
          If set to ``True``, the function returns a list of pairs
          ``(destination, label)`` for each arc leaving `u`. If set to
          ``False``, it returns a list of outneighbors (with multiplicity if
          several edges link two vertices).
        """
        cdef SparseGraphBTNode ** pointers[1]
        cdef SparseGraphBTNode * node
        cdef int neighbors = self.out_neighbors_BTNode_unsafe(u, pointers)
        cdef SparseGraphLLNode *label
        cdef int i,j
        cdef list l = []
        if labels:
            for i in range(neighbors):
                node = pointers[0][i]
                for j in range(node.number):
                    l.append((node.vertex, 0))
                label = node.labels
                while label != NULL:
                    for k in range(label.number):
                        l.append((node.vertex, label.label))
                    label = label.next
        else:
            for i in range(neighbors):
                node = pointers[0][i]
                for j in range(node.number):
                    l.append(node.vertex)
                label = node.labels
                while label != NULL:
                    for k in range(label.number):
                        l.append(node.vertex)
                    label = label.next

        if pointers[0] != NULL:
            sage_free(pointers[0])

        return l
=======
>>>>>>> f16112c7

        Note that the source of each edge is *NOT* returned.

        INPUT:

        - ``u`` -- the vertex to consider

        - ``labels`` -- whether to return the labels alors with the outneighbor.
          If set to ``True``, the function returns a list of pairs
          ``(destination, label)`` for each arc leaving `u`. If set to
          ``False``, it returns a list of outneighbors (with multiplicity if
          several edges link two vertices).
        """
        cdef SparseGraphBTNode ** pointers[1]
        cdef SparseGraphBTNode * node
        cdef int neighbors = self.out_neighbors_BTNode_unsafe(u, pointers)
        cdef SparseGraphLLNode *label
        cdef int i,j
        cdef list l = []
        if labels:
            for i in range(neighbors):
                node = pointers[0][i]
                for j in range(node.number):
                    l.append((node.vertex, 0))
                label = node.labels
                while label != NULL:
                    for k in range(label.number):
                        l.append((node.vertex, label.label))
                    label = label.next
        else:
            for i in range(neighbors):
                node = pointers[0][i]
                for j in range(node.number):
                    l.append(node.vertex)
                label = node.labels
                while label != NULL:
                    for k in range(label.number):
                        l.append(node.vertex)
                    label = label.next

        if pointers[0] != NULL:
            sage_free(pointers[0])

        return l

    cdef int in_neighbors_unsafe(self, int v, int *neighbors, int size) except -2:
        """
        Gives all u such that (u, v) is an arc of the graph.

        INPUT:
            v -- non-negative integer, must be in self
            neighbors -- must be a pointer to an (allocated) integer array
            size -- the length of the array

        OUTPUT:
            nonnegative integer -- the number of u such that (u, v) is an arc
            -1 -- indicates that the array has been filled with neighbors, but
        there were more

        NOTE: Due to the implementation of SparseGraph, this method is much more
        expensive than out_neighbors_unsafe.

        """
        cdef int i, num_nbrs = 0
        if self.in_degrees[v] == 0:
            return 0
        for i from 0 <= i < self.active_vertices.size:
            if not bitset_in(self.active_vertices, i): continue
            if self.has_arc_unsafe(i, v):
                if num_nbrs == size:
                    return -1
                neighbors[num_nbrs] = i
                num_nbrs += 1
        return num_nbrs

    cpdef list in_neighbors(self, int v):
        """
        Gives all ``u`` such that ``(u, v)`` is an arc of the graph.

        INPUT:
         - ``v`` - integer

        EXAMPLES::

            sage: from sage.graphs.base.sparse_graph import SparseGraph
            sage: G = SparseGraph(5)
            sage: G.add_arc(0,1)
            sage: G.add_arc(3,1)
            sage: G.add_arc(1,3)
            sage: G.in_neighbors(1)
            [0, 3]
            sage: G.in_neighbors(3)
            [1]

        NOTE: Due to the implementation of SparseGraph, this method is much more
        expensive than neighbors_unsafe.
        """
        cdef int i, num_nbrs
        self.check_vertex(v)
        if self.in_degrees[v] == 0:
            return []
        cdef int size = self.in_degrees[v]
        cdef int *neighbors = <int *> sage_malloc(size * sizeof(int))
        if not neighbors:
            raise RuntimeError("Failure allocating memory.")
        num_nbrs = self.in_neighbors_unsafe(v, neighbors, size)
        output = [neighbors[i] for i from 0 <= i < num_nbrs]
        sage_free(neighbors)
        return output

    cpdef int in_degree(self, int u):
        """
        Returns the in-degree of ``v``

        INPUT:
         - ``u`` - integer

        EXAMPLES::

            sage: from sage.graphs.base.sparse_graph import SparseGraph
            sage: G = SparseGraph(5)
            sage: G.add_arc(0,1)
            sage: G.add_arc(1,2)
            sage: G.add_arc(1,3)
            sage: G.in_degree(0)
            0
            sage: G.in_degree(1)
            1
        """
        return self.in_degrees[u]


    ###################################
    # Labeled arc functions
    ###################################

    cdef int add_arc_label_unsafe(self, int u, int v, int l) except -1:
        """
        Adds arc (u, v) to the graph with label l.

        INPUT:
            u, v -- non-negative integers
            l -- a positive integer label, or zero for no label

        OUTPUT:
            0 -- No error.

        """
        cdef int i = (u * self.hash_length) + (v & self.hash_mask)
        cdef int compared
        cdef SparseGraphBTNode **ins_pt = &(self.vertices[i])
        cdef SparseGraphLLNode *label_ptr
        while ins_pt[0] != NULL:
            compared = compare(ins_pt[0].vertex, v)
            if compared > 0:
                ins_pt = &(ins_pt[0].left)
            elif compared < 0:
                ins_pt = &(ins_pt[0].right)
            else:
                break
        if ins_pt[0] == NULL:
            ins_pt[0] = <SparseGraphBTNode *> sage_malloc(sizeof(SparseGraphBTNode))
            if not ins_pt[0]:
                raise RuntimeError("Failure allocating memory.")
            ins_pt[0].number = 0
            ins_pt[0].vertex = v
            ins_pt[0].left = NULL
            ins_pt[0].right = NULL
            ins_pt[0].labels = NULL
        if l:
            label_ptr = ins_pt[0].labels
            while label_ptr != NULL and label_ptr.label != l:
                label_ptr = label_ptr.next
            if label_ptr == NULL:
                label_ptr = <SparseGraphLLNode *> sage_malloc(sizeof(SparseGraphLLNode))
                if not label_ptr:
                    sage_free(ins_pt[0])
                    raise RuntimeError("Failure allocating memory.")
                label_ptr.label = l
                label_ptr.number = 1
                label_ptr.next = ins_pt[0].labels
                ins_pt[0].labels = label_ptr
            else:
                label_ptr.number += 1
        else:
            ins_pt[0].number += 1
        self.in_degrees[v] += 1
        self.out_degrees[u] += 1
        self.num_arcs += 1

    def add_arc_label(self, int u, int v, int l=0):
        """
        Adds arc ``(u, v)`` to the graph with label ``l``.

        INPUT:
         - ``u, v`` - non-negative integers, must be in self
         - ``l`` - a positive integer label, or zero for no label

        EXAMPLE::

            sage: from sage.graphs.base.sparse_graph import SparseGraph
            sage: G = SparseGraph(5)
            sage: G.add_arc_label(0,1)
            sage: G.add_arc_label(4,7)
            Traceback (most recent call last):
            ...
            LookupError: Vertex (7) is not a vertex of the graph.
            sage: G.has_arc(1,0)
            False
            sage: G.has_arc(0,1)
            True
            sage: G.add_arc_label(1,2,2)
            sage: G.arc_label(1,2)
            2

        """
        self.check_vertex(u)
        self.check_vertex(v)
        if l < 0:
            raise ValueError("Label ({0}) must be a nonnegative integer.".format(l))
        self.add_arc_label_unsafe(u,v,l)

    cdef int arc_label_unsafe(self, int u, int v):
        """
        Retrieves the first label found associated with (u, v) (a positive
        integer).

        INPUT:
            u, v -- integers from 0, ..., n-1, where n is the number of vertices

        OUTPUT:
            positive integer -- indicates that there is a label on (u, v).
            0 -- either the arc (u, v) is unlabeled, or there is no arc at all.

        """
        cdef int i = (u * self.hash_length) + (v & self.hash_mask)
        cdef int compared
        cdef SparseGraphBTNode *temp = self.vertices[i]
        while temp != NULL:
            compared = compare(temp.vertex, v)
            if compared > 0:
                temp = temp.left
            elif compared < 0:
                temp = temp.right
            else:
                break
        if temp == NULL or temp.labels == NULL:
            return 0
        return temp.labels.label

    cpdef int arc_label(self, int u, int v):
        """
        Retrieves the first label found associated with ``(u, v)``.

        INPUT:
         - ``u, v`` - non-negative integers, must be in self

        OUTPUT:
         - positive integer - indicates that there is a label on ``(u, v)``.
         - 0 - either the arc ``(u, v)`` is unlabeled, or there is no arc at all.

        EXAMPLE::

            sage: from sage.graphs.base.sparse_graph import SparseGraph
            sage: G = SparseGraph(5)
            sage: G.add_arc_label(3,4,7)
            sage: G.arc_label(3,4)
            7

        NOTES:

        To this function, an unlabeled arc is indistinguishable from a non-arc::

            sage: G.add_arc_label(1,0)
            sage: G.arc_label(1,0)
            0
            sage: G.arc_label(1,1)
            0

        This function only returns the *first* label it finds from ``u`` to ``v``::

            sage: G.add_arc_label(1,2,1)
            sage: G.add_arc_label(1,2,2)
            sage: G.arc_label(1,2)
            2

        """
        self.check_vertex(u)
        self.check_vertex(v)
        return self.arc_label_unsafe(u,v)

    cdef int all_arcs_unsafe(self, int u, int v, int *arc_labels, int size):
        """
        Gives the labels of all arcs (u, v).

        INPUT:
            u, v -- integers from 0, ..., n-1, where n is the number of vertices
            arc_labels -- must be a pointer to an (allocated) integer array
            size -- the length of the array

        OUTPUT:
            integer -- the number of arcs (u, v)
            -1 -- indicates that the array has been filled with labels, but
        there were more

        """
        cdef int i = (u * self.hash_length) + (v & self.hash_mask), j
        cdef int compared, num_arcs
        cdef SparseGraphBTNode *temp = self.vertices[i]
        cdef SparseGraphLLNode *label
        while temp != NULL:
            compared = compare(temp.vertex, v)
            if compared > 0:
                temp = temp.left
            elif compared < 0:
                temp = temp.right
            else: # temp.vertex == v:
                break
        if temp == NULL:
            return 0
        j = 0
        num_arcs = temp.number
        while j < num_arcs and j < size:
            arc_labels[j] = 0
            j += 1
        label = temp.labels
        while label != NULL:
            num_arcs += label.number
            while j < num_arcs and j < size:
                arc_labels[j] = label.label
                j += 1
            label = label.next
        if j == size and label != NULL:
            return -1
        return num_arcs

    cpdef list all_arcs(self, int u, int v):
        """
        Gives the labels of all arcs ``(u, v)``. An unlabeled arc is interpreted as
        having label 0.

        EXAMPLE::

            sage: from sage.graphs.base.sparse_graph import SparseGraph
            sage: G = SparseGraph(5)
            sage: G.add_arc_label(1,2,1)
            sage: G.add_arc_label(1,2,2)
            sage: G.add_arc_label(1,2,2)
            sage: G.add_arc_label(1,2,2)
            sage: G.add_arc_label(1,2,3)
            sage: G.add_arc_label(1,2,3)
            sage: G.add_arc_label(1,2,4)
            sage: G.all_arcs(1,2)
            [4, 3, 3, 2, 2, 2, 1]

        """
        cdef int size, num_arcs, i
        cdef int *arc_labels
        cdef list output
        self.check_vertex(u)
        self.check_vertex(v)
        if self.in_degrees[v] < self.out_degrees[u]:
            size = self.in_degrees[v]
        else:
            size = self.out_degrees[u]
        arc_labels = <int *> sage_malloc(size * sizeof(int))
        if not arc_labels:
            raise RuntimeError("Failure allocating memory.")
        num_arcs = self.all_arcs_unsafe(u, v, arc_labels, size)
        if num_arcs == -1:
            sage_free(arc_labels)
            raise RuntimeError("There was an error: there seem to be more arcs than self.in_degrees or self.out_degrees indicate.")
        output = [arc_labels[i] for i from 0 <= i < num_arcs]
        sage_free(arc_labels)
        return output

    cdef int del_arc_label_unsafe(self, int u, int v, int l):
        """
        Delete an arc (u, v) with label l.

        INPUT:
            u, v -- integers from 0, ..., n-1, where n is the number of vertices
            l -- a positive integer label, or zero for no label

        OUTPUT:
            0 -- No error.
            1 -- No arc with label l.

        """
        cdef int i = (u * self.hash_length) + (v & self.hash_mask)
        cdef int compared
        cdef SparseGraphBTNode **parent = &self.vertices[i]
        cdef SparseGraphLLNode **labels
        cdef SparseGraphLLNode *label
        while parent[0] != NULL:
            compared = compare(parent[0].vertex, v)
            if compared > 0:
                parent = &(parent[0].left)
            elif compared < 0:
                parent = &(parent[0].right)
            else: # if parent[0].vertex == v:
                break
        if parent[0] == NULL:
            return 1 # indicate an error
        if l == 0:
            if parent[0].number > 1: parent[0].number -= 1
            elif parent[0].number == 1:
                if parent[0].labels == NULL:
                    self.del_arc_unsafe(u, v)
                    return 0
                else: parent[0].number -= 1
            else: return 1 # indicate an error
        else:
            labels = &(parent[0].labels)
            while labels[0] != NULL and labels[0].label != l:
                labels = &(labels[0].next)
            if labels[0] == NULL:
                return 1
            label = labels[0]
            if label.number > 1:
                label.number -= 1
            else:
                labels[0] = labels[0].next
                sage_free(label)
                if labels == &(parent[0].labels) and labels[0] == NULL and parent[0].number == 0:
                    # here we need to delete an "empty" binary tree node
                    self.del_arc_unsafe(u, v)
        self.in_degrees[v] -= 1
        self.out_degrees[u] -= 1
        self.num_arcs -= 1

    cpdef del_arc_label(self, int u, int v, int l):
        """
        Delete an arc ``(u, v)`` with label ``l``.

        INPUT:
         - ``u, v`` - non-negative integers, must be in self
         - ``l`` - a positive integer label, or zero for no label

        EXAMPLE::

            sage: from sage.graphs.base.sparse_graph import SparseGraph
            sage: G = SparseGraph(5)
            sage: G.add_arc_label(0,1,0)
            sage: G.add_arc_label(0,1,1)
            sage: G.add_arc_label(0,1,2)
            sage: G.add_arc_label(0,1,2)
            sage: G.add_arc_label(0,1,3)
            sage: G.del_arc_label(0,1,2)
            sage: G.all_arcs(0,1)
            [0, 3, 2, 1]
            sage: G.del_arc_label(0,1,0)
            sage: G.all_arcs(0,1)
            [3, 2, 1]

        """
        self.check_vertex(u)
        self.check_vertex(v)
        if l < 0:
            raise ValueError("Label ({0}) must be a nonnegative integer.".format(l))
        self.del_arc_label_unsafe(u,v,l)

    cdef int has_arc_label_unsafe(self, int u, int v, int l):
        """
        Indicates whether there is an arc (u, v) with label l.

        INPUT:
            u, v -- integers from 0, ..., n-1, where n is the number of vertices
            l -- a positive integer label, or zero for no label

        OUTPUT:
            0 -- False
            1 -- True

        """
        cdef int i = (u * self.hash_length) + (v & self.hash_mask)
        cdef int compared
        cdef SparseGraphBTNode *temp = self.vertices[i]
        cdef SparseGraphLLNode *label
        while temp != NULL:
            compared = compare(temp.vertex, v)
            if compared > 0:
                temp = temp.left
            elif compared < 0:
                temp = temp.right
            else:# if temp.vertex == v:
                break
        if temp == NULL:
            return 0
        if l == 0 and temp.number > 0:
            return 1
        label = temp.labels
        while label != NULL:
            if label.label == l:
                return 1
            label = label.next
        return 0

    cpdef bint has_arc_label(self, int u, int v, int l):
        """
        Indicates whether there is an arc ``(u, v)`` with label ``l``.

        INPUT:
         - ``u, v`` -- non-negative integers, must be in self
         - ``l`` -- a positive integer label, or zero for no label

        EXAMPLE::

            sage: from sage.graphs.base.sparse_graph import SparseGraph
            sage: G = SparseGraph(5)
            sage: G.add_arc_label(0,1,0)
            sage: G.add_arc_label(0,1,1)
            sage: G.add_arc_label(0,1,2)
            sage: G.add_arc_label(0,1,2)
            sage: G.has_arc_label(0,1,1)
            True
            sage: G.has_arc_label(0,1,2)
            True
            sage: G.has_arc_label(0,1,3)
            False

        """
        self.check_vertex(u)
        self.check_vertex(v)
        if l < 0:
            raise ValueError("Label ({0}) must be a nonnegative integer.".format(l))
        return self.has_arc_label_unsafe(u,v,l) == 1

##############################
# Further tests. Unit tests for methods, functions, classes defined with cdef.
##############################

def random_stress():
    """
    Randomly search for mistakes in the code.

    DOCTEST (No output indicates that no errors were found)::

        sage: from sage.graphs.base.sparse_graph import random_stress
        sage: for _ in xrange(20):
        ...    random_stress()

    """
    cdef int i, j, k, l, m, n
    cdef SparseGraph Gnew
    num_verts = 10
    Gnew = SparseGraph(num_verts)
    # This code deliberately uses random instead of sage.misc.prandom,
    # so that every time it is run it does different tests, instead of
    # doing the same random stress test every time.  (Maybe it should
    # use sage.misc.random_testing?)
    from random import randint
    from sage.graphs.all import DiGraph
    from sage.misc.misc import uniq
    Gold = DiGraph(multiedges=True, loops=True, implementation='networkx')
    Gold.add_vertices(xrange(num_verts))
    for n from 0 <= n < 10:
        i = randint(0,num_verts-1)
        j = randint(0,num_verts-1)
        l = randint(1,num_verts-1)
        k = randint(0,num_verts-1)
        if k > 7:
#            print 'G.add_arc_label(%d,%d,%d);'%( i, j, l ) + ' Gold.add_edge(%d,%d,%d)'%( i, j, l )
            if i not in Gold:
                Gnew.add_vertex(i)
            if j not in Gold:
                Gnew.add_vertex(j)
            Gold.add_edge(i,j,l)
            Gnew.add_arc_label_unsafe(i,j,l)
        elif k > 5:
            m = randint(1,7)
#            print 'G.add_vertices(range(num_verts, num_verts+%d)); '%m + ' Gold.add_vertices(range(num_verts, num_verts+%d));'%m + ' num_verts += %d'%m
            Gold.add_vertices(range(num_verts, num_verts+m))
            Gnew.add_vertices(range(num_verts, num_verts+m))
            num_verts += m
        elif k > 3:
            m = randint(0,num_verts-1)
            if m in Gold:
#                print 'G.del_vertex(%d); '%m + ' Gold.delete_vertex(%d); num_verts -= 1'%(m)
                Gold.delete_vertex(m)
                Gnew.del_vertex(m)
                num_verts -= 1
        elif k > 1:
#            print 'G.del_all_arcs(%d,%d);'%( i, j ) + ' Gold.delete_edges([(u,v,ll) for u,v,ll in Gold.edges() if u==%d and v==%d])'%(i,j)
            Gold.delete_edges([(u,v,ll) for u,v,ll in Gold.edges() if u==i and v==j])
            Gnew.del_arc_unsafe(i,j)
        else:
#            print 'G.del_arc_label(%d,%d,%d);'%( i, j, l ) + ' Gold.delete_edge(%d,%d,%d)'%( i, j, l )
            Gold.delete_edge(i,j,l)
            Gnew.del_arc_label_unsafe(i,j,l)
    if Gnew.num_arcs != Gold.size():
        #print Gnew.num_arcs, Gold.size()
        raise RuntimeError( "NO:size" )
    for i in Gold:
        if Gnew.out_degrees[i] != Gold.out_degree(i):
            raise RuntimeError( "NO:out degree" )
        if Gnew.in_degrees[i] != Gold.in_degree(i):
            raise RuntimeError( "NO:in degree" )
        if sorted(Gnew.out_neighbors(i)) != uniq([v for u,v,l in Gold.outgoing_edge_iterator(i)]):
            raise RuntimeError( "NO:out neighbors" )
        if sorted(Gnew.in_neighbors(i)) != uniq([u for u,v,l in Gold.incoming_edge_iterator(i)]):
#            print i
#            print list(Gold.incoming_edge_iterator(i))
#            print list(Gnew.in_neighbors(i))
            raise RuntimeError( "NO:in neighbors %s %s %s "%((i,uniq([u for u,v,l in Gold.incoming_edge_iterator(i)]),Gnew.in_neighbors(i))) )
        for j in Gold:
            l = Gnew.arc_label_unsafe(i,j)
            if l != 0:
                if not Gold.has_edge(i,j,l):
                    raise RuntimeError( "NO:has_edge" )
            else:
                if Gold.has_edge(i,j):
                    raise RuntimeError( "NO:has_edge" )
            list1 = Gnew.all_arcs(i,j)
            list2 = [l for (u,v,l) in Gold.edges() if u==i and v==j]
            if sorted(list1) != sorted(list2):
                raise RuntimeError("NO:edges")
            for l from 1 <= l < num_verts:
                if Gold.has_edge(i,j,l) != Gnew.has_arc_label(i,j,l):
                    raise RuntimeError("NO:edges")
    Gnew = SparseGraph(num_verts)
    Gold = DiGraph(loops=True, multiedges=True, implementation='networkx')
    Gold.add_vertices(xrange(num_verts))
    for n from 0 <= n < 100:
        i = randint(0,num_verts-1)
        j = randint(0,num_verts-1)
        k = randint(0,num_verts-1)
        if k != 0:
            Gold.add_edge(i,j)
            Gnew.add_arc_unsafe(i,j)
        else:
            while Gold.has_edge(i,j):
                Gold.delete_edge(i,j)
            Gnew.del_arc_unsafe(i,j)
    if Gnew.num_arcs != Gold.size():
        raise RuntimeError( "NO" )
    for i from 0 <= i < num_verts:
        if Gnew.out_degrees[i] != Gold.out_degree(i):
            raise RuntimeError( "NO" )
        if Gnew.in_degrees[i] != Gold.in_degree(i):
            raise RuntimeError( "NO" )
        if sorted(Gnew.out_neighbors(i)) != uniq([v for u,v,_ in Gold.outgoing_edge_iterator(i)]):
            raise RuntimeError( "NO" )
        if sorted(Gnew.in_neighbors(i)) != uniq([u for u,v,_ in Gold.incoming_edge_iterator(i)]):
            raise RuntimeError( "NO" )
        for j from 0 <= j < num_verts:
            if Gnew.has_arc_unsafe(i,j) != Gold.has_edge(i,j):
                raise RuntimeError( "NO" )

def _test_adjacency_sequence_out():
    """
    Randomly test the method ``SparseGraph.adjacency_sequence_out()``. No output
    indicates that no errors were found.

    TESTS::

        sage: from sage.graphs.base.sparse_graph import _test_adjacency_sequence_out
        sage: _test_adjacency_sequence_out()  # long time
    """
    from sage.graphs.digraph import DiGraph
    from sage.graphs.graph_generators import GraphGenerators
    from sage.misc.prandom import randint, random
    low = 0
    high = 1000
    randg = DiGraph(GraphGenerators().RandomGNP(randint(low, high), random()))
    n = randg.order()
    # set all labels to 0
    E = [(u, v, 0) for u, v in randg.edges(labels=False)]
    cdef SparseGraph g = SparseGraph(n,
                                     verts=randg.vertices(),
                                     arcs=E)
    assert g._num_verts() == randg.order(), (
        "Graph order mismatch: %s vs. %s" % (g._num_verts(), randg.order()))
    assert g._num_arcs() == randg.size(), (
        "Graph size mismatch: %s vs. %s" % (g._num_arcs(), randg.size()))
    M = randg.adjacency_matrix()
    cdef int *V = <int *>sage_malloc(n * sizeof(int))
    cdef int i = 0
    for v in randg.vertex_iterator():
        V[i] = v
        i += 1
    cdef int *seq = <int *> sage_malloc(n * sizeof(int))
    for 0 <= i < randint(50, 101):
        u = randint(low, n - 1)
        g.adjacency_sequence_out(n, V, u, seq)
        A = [seq[k] for k in range(n)]
        try:
            assert A == list(M[u])
        except AssertionError:
            sage_free(V)
            sage_free(seq)
            raise AssertionError("Graph adjacency mismatch")
    sage_free(seq)
    sage_free(V)

###########################################
# Sparse Graph Backend
###########################################

from c_graph import CGraphBackend
from c_graph cimport get_vertex, check_vertex, vertex_label

cdef int new_edge_label(object l, dict edge_labels):
    """
    Returns a new unique int representing the arbitrary label l.
    """
    if l is None:
        return 0
    cdef int l_int, max = 0
    for l_int in edge_labels:
        if max < l_int:
            max = l_int
    edge_labels[max+1] = l
    return max+1

class SparseGraphBackend(CGraphBackend):
    """
    Backend for Sage graphs using SparseGraphs.

    ::

        sage: from sage.graphs.base.sparse_graph import SparseGraphBackend

    This class is only intended for use by the Sage Graph and DiGraph class.
    If you are interested in using a SparseGraph, you probably want to do
    something like the following example, which creates a Sage Graph instance
    which wraps a SparseGraph object::

        sage: G = Graph(30, implementation="c_graph", sparse=True)
        sage: G.add_edges([(0,1), (0,3), (4,5), (9, 23)])
        sage: G.edges(labels=False)
        [(0, 1), (0, 3), (4, 5), (9, 23)]

    Note that Sage graphs using the backend are more flexible than SparseGraphs
    themselves. This is because SparseGraphs (by design) do not deal with Python
    objects::

        sage: G.add_vertex((0,1,2))
        sage: G.vertices()
        [0,
        ...
         29,
         (0, 1, 2)]
        sage: from sage.graphs.base.sparse_graph import SparseGraph
        sage: SG = SparseGraph(30)
        sage: SG.add_vertex((0,1,2))
        Traceback (most recent call last):
        ...
        TypeError: an integer is required

    """

    def __init__(self, int n, directed=True):
        """
        Initialize a sparse graph with n vertices.

        EXAMPLE:

            sage: D = sage.graphs.base.sparse_graph.SparseGraphBackend(9)
            sage: D.add_edge(0,1,None,False)
            sage: list(D.iterator_edges(range(9), True))
            [(0, 1, None)]

        """
        self._cg = SparseGraph(n)
        self._cg_rev = SparseGraph(n) if directed else self._cg
        self._directed = directed
        self.vertex_labels = {}
        self.vertex_ints = {}
        self.edge_labels = {}

    def add_edge(self, object u, object v, object l, bint directed):
        """
        Adds the edge ``(u,v)`` to self.

        INPUT:

         - ``u,v`` - the vertices of the edge
         - ``l`` - the edge label
         - ``directed`` - if False, also add ``(v,u)``

        EXAMPLE::

            sage: D = sage.graphs.base.sparse_graph.SparseGraphBackend(9)
            sage: D.add_edge(0,1,None,False)
            sage: list(D.iterator_edges(range(9), True))
            [(0, 1, None)]

        TESTS::

            sage: D = DiGraph(implementation='c_graph', sparse=True)
            sage: D.add_edge(0,1,2)
            sage: D.add_edge(0,1,3)
            sage: D.edges()
            [(0, 1, 3)]

        """
        if u is None: u = self.add_vertex(None)
        if v is None: v = self.add_vertex(None)

        cdef int u_int = check_vertex(u, self.vertex_ints, self.vertex_labels,
                      self._cg, self._cg_rev, self._directed)
        cdef int v_int = check_vertex(v, self.vertex_ints, self.vertex_labels,
                      self._cg, self._cg_rev, self._directed)

        cdef int l_int
        if l is None:
            l_int = 0
        else:
            l_int = new_edge_label(l, self.edge_labels)

        if (not self.loops(None)) and u_int == v_int:
            return
        if not self.multiple_edges(None):
            if self._cg.has_arc_label(u_int, v_int, l_int):
                return
            else:
                self._cg.del_all_arcs(u_int, v_int)
                if not directed:
                    self._cg.del_all_arcs(v_int, u_int)
        if directed:
            self._cg.add_arc_label(u_int, v_int, l_int)
            self._cg_rev.add_arc_label(v_int, u_int, l_int)
        elif u_int == v_int:
            self._cg.add_arc_label(u_int, v_int, l_int)
        else:
            self._cg.add_arc_label(u_int, v_int, l_int)
            self._cg.add_arc_label(v_int, u_int, l_int)

    def add_edges(self, object edges, bint directed):
        """
        Add edges from a list.

        INPUT:

         - ``edges`` - the edges to be added - can either be of the form
           ``(u,v)`` or ``(u,v,l)``
         - ``directed`` - if False, add ``(v,u)`` as well as ``(u,v)``

        EXAMPLE::

            sage: D = sage.graphs.base.sparse_graph.SparseGraphBackend(9)
            sage: D.add_edges([(0,1), (2,3), (4,5), (5,6)], False)
            sage: list(D.iterator_edges(range(9), True))
            [(0, 1, None),
             (2, 3, None),
             (4, 5, None),
             (5, 6, None)]

        """
        cdef object u,v,l,e
        for e in edges:
            try:
                u,v,l = e
            except Exception:
                u,v = e
                l = None
            self.add_edge(u,v,l,directed)

    def del_edge(self, object u, object v, object l, bint directed):
        """
        Delete edge ``(u,v,l)``.

        INPUT:

         - ``u,v`` - the vertices of the edge
         - ``l`` - the edge label
         - ``directed`` - if False, also delete ``(v,u,l)``

        EXAMPLE::

            sage: D = sage.graphs.base.sparse_graph.SparseGraphBackend(9)
            sage: D.add_edges([(0,1), (2,3), (4,5), (5,6)], False)
            sage: list(D.iterator_edges(range(9), True))
            [(0, 1, None),
             (2, 3, None),
             (4, 5, None),
             (5, 6, None)]
            sage: D.del_edge(0,1,None,True)
            sage: list(D.iterator_out_edges(range(9), True))
            [(1, 0, None),
             (2, 3, None),
             (3, 2, None),
             (4, 5, None),
             (5, 4, None),
             (5, 6, None),
             (6, 5, None)]

        TESTS::

            sage: G = Graph(implementation='c_graph', sparse=True)
            sage: G.add_edge(0,1,2)
            sage: G.delete_edge(0,1)
            sage: G.edges()
            []

            sage: G = Graph(multiedges=True, implementation='c_graph', sparse=True)
            sage: G.add_edge(0,1,2)
            sage: G.add_edge(0,1,None)
            sage: G.delete_edge(0,1)
            sage: G.edges()
            [(0, 1, 2)]

        Do we remove loops correctly? (:trac:`12135`)::

            sage: g=Graph({0:[0,0,0]}, implementation='c_graph', sparse=True)
            sage: g.edges(labels=False)
            [(0, 0), (0, 0), (0, 0)]
            sage: g.delete_edge(0,0); g.edges(labels=False)
            [(0, 0), (0, 0)]
        """
        if not ( self.has_vertex(u) and self.has_vertex(v) ):
            return
        cdef int u_int = check_vertex(u, self.vertex_ints, self.vertex_labels,
                      self._cg, self._cg_rev, self._directed)
        cdef int v_int = check_vertex(v, self.vertex_ints, self.vertex_labels,
                      self._cg, self._cg_rev, self._directed)

        if l is None:
            if self._cg.has_arc_label(u_int, v_int, 0):
                l_int = 0
            else:
                l_int = self._cg.arc_label(u_int, v_int)
        else:
            for l_int in self.edge_labels:
                if self.edge_labels[l_int] == l and self._cg.has_arc_label(u_int, v_int, l_int):
                    break
            else:
                return

        if directed:
            self._cg.del_arc_label(u_int, v_int, l_int)
            self._cg_rev.del_arc_label(v_int, u_int, l_int)
            if l_int:
                self.edge_labels.pop(l_int)
        else:
            self._cg.del_arc_label(u_int, v_int, l_int)
            if v_int != u_int: self._cg.del_arc_label(v_int, u_int, l_int)
            if l_int:
                self.edge_labels.pop(l_int)

    def get_edge_label(self, object u, object v):
        """
        Returns the edge label for ``(u,v)``.

        INPUT:

         - ``u,v`` - the vertices of the edge

        EXAMPLE::

            sage: D = sage.graphs.base.sparse_graph.SparseGraphBackend(9)
            sage: D.add_edges([(0,1,1), (2,3,2), (4,5,3), (5,6,2)], False)
            sage: list(D.iterator_edges(range(9), True))
            [(0, 1, 1), (2, 3, 2), (4, 5, 3), (5, 6, 2)]
            sage: D.get_edge_label(3,2)
            2

        """
        cdef int l_int
        if not self.has_vertex(u):
            raise LookupError("({0}) is not a vertex of the graph.".format(repr(u)))
        if not self.has_vertex(v):
            raise LookupError("({0}) is not a vertex of the graph.".format(repr(v)))
        cdef int u_int = get_vertex(u, self.vertex_ints, self.vertex_labels,
                      self._cg)
        cdef int v_int = get_vertex(v, self.vertex_ints, self.vertex_labels,
                      self._cg)
        if not (<SparseGraph>self._cg).has_arc_unsafe(u_int, v_int):
            raise LookupError("({0}, {1}) is not an edge of the graph.".format(repr(u),repr(v)))
        if self.multiple_edges(None):
            return [self.edge_labels[l_int] if l_int != 0 else None
                     for l_int in self._cg.all_arcs(u_int, v_int)]
        l_int = self._cg.arc_label(u_int, v_int)
        return self.edge_labels[l_int] if l_int else None

    def has_edge(self, object u, object v, object l):
        """
        Returns whether this graph has edge ``(u,v)`` with label ``l``. If ``l``
        is ``None``, return whether this graph has an edge ``(u,v)`` with any
        label.

        INPUT:

         - ``u,v`` - the vertices of the edge
         - ``l`` - the edge label, or ``None``

        EXAMPLE::

            sage: D = sage.graphs.base.sparse_graph.SparseGraphBackend(9)
            sage: D.add_edges([(0,1), (2,3), (4,5), (5,6)], False)
            sage: D.has_edge(0,1,None)
            True

        """
        if not ( self.has_vertex(u) and self.has_vertex(v) ):
            return False
        cdef int u_int = get_vertex(u, self.vertex_ints, self.vertex_labels,
                      self._cg)
        cdef int v_int = get_vertex(v, self.vertex_ints, self.vertex_labels,
                      self._cg)
        if l is None:
            return self._cg.has_arc(u_int, v_int)
        for l_int in self.edge_labels:
            if self.edge_labels[l_int] == l and self._cg.has_arc_label(u_int, v_int, l_int):
                return True
        return False

    def iterator_edges(self, object vertices, bint labels):
        """
        Iterate over the edges incident to a sequence of vertices. Edges are
        assumed to be undirected.

        INPUT:

        - ``vertices`` - a list of vertex labels
        - ``labels`` - boolean, whether to return labels as well

        EXAMPLE::

            sage: G = sage.graphs.base.sparse_graph.SparseGraphBackend(9)
            sage: G.add_edge(1,2,3,False)
            sage: list(G.iterator_edges(range(9), False))
            [(1, 2)]
            sage: list(G.iterator_edges(range(9), True))
            [(1, 2, 3)]

        TEST::

            sage: g = graphs.PetersenGraph()
            sage: g.edges_incident([0,1,2])
            [(0, 1, None),
             (0, 4, None),
             (0, 5, None),
             (1, 2, None),
             (1, 6, None),
             (2, 3, None),
             (2, 7, None)]
        """
        cdef object u, v, l
        cdef int u_int, v_int, l_int
        cdef FrozenBitset b_vertices

        # ALL edges
        if not isinstance(vertices, list):
            if labels:
                for v in self.iterator_verts():
                    v_int = get_vertex(v, self.vertex_ints, self.vertex_labels,
                                       self._cg)
                    for u_int, l_int in (<SparseGraph> self._cg).out_arcs_unsafe(v_int, True):
                        if u_int >= v_int:
                            u = vertex_label(u_int, self.vertex_ints, self.vertex_labels, self._cg)
                            l = self.edge_labels[l_int] if l_int else None
                            yield (v, u, l) if v<=u else (u, v, l)

            else:
                for v in self.iterator_verts():
                    v_int = get_vertex(v, self.vertex_ints, self.vertex_labels,
                                       self._cg)
                    for u_int in (<SparseGraph> self._cg).out_arcs_unsafe(v_int, False):
                        if u_int >= v_int:
                            u = vertex_label(u_int, self.vertex_ints, self.vertex_labels, self._cg)
                            yield (v, u) if v <= u else (u, v)

        # One vertex
        elif len(vertices) == 1:
            v = vertices[0]
            v_int = get_vertex(v, self.vertex_ints, self.vertex_labels,
                               self._cg)

            if labels:
                for u_int, l_int in (<SparseGraph> self._cg).out_arcs_unsafe(v_int, True):
                    u = vertex_label(u_int, self.vertex_ints, self.vertex_labels, self._cg)
                    l = self.edge_labels[l_int] if l_int else None
                    yield (v, u, l) if v<=u else (u, v, l)
            else:
                for u_int in (<SparseGraph> self._cg).out_arcs_unsafe(v_int, False):
                    u = vertex_label(u_int, self.vertex_ints, self.vertex_labels, self._cg)
                    yield (v, u) if v <= u else (u, v)

        # Several vertices (nonempty list)
        elif vertices:
            b_vertices = FrozenBitset([get_vertex(v, self.vertex_ints, self.vertex_labels,
                                                  self._cg) for v in vertices])
            if labels:
                for v in vertices:
                    v_int = get_vertex(v, self.vertex_ints, self.vertex_labels,
                                       self._cg)

                    for u_int, l_int in (<SparseGraph> self._cg).out_arcs_unsafe(v_int, True):
                        if u_int >= v_int or u_int not in b_vertices:
                            u = vertex_label(u_int, self.vertex_ints, self.vertex_labels, self._cg)
                            l = self.edge_labels[l_int] if l_int else None
                            yield (v, u, l) if v<=u else (u, v, l)
            else:
                for v in vertices:
                    v_int = get_vertex(v, self.vertex_ints, self.vertex_labels,
                                       self._cg)
                    for u_int in (<SparseGraph> self._cg).out_arcs_unsafe(v_int, False):
                        if u_int >= v_int or u_int not in b_vertices:
                            u = vertex_label(u_int, self.vertex_ints, self.vertex_labels, self._cg)
                            yield (v, u) if v <= u else (u, v)

    def iterator_in_edges(self, object vertices, bint labels):
        """
        Iterate over the incoming edges incident to a sequence of vertices.

        INPUT:

        - ``vertices`` - a list of vertex labels
        - ``labels`` - boolean, whether to return labels as well

        EXAMPLE::

            sage: G = sage.graphs.base.sparse_graph.SparseGraphBackend(9)
            sage: G.add_edge(1,2,3,True)
            sage: list(G.iterator_in_edges([1], False))
            []
            sage: list(G.iterator_in_edges([2], False))
            [(1, 2)]
            sage: list(G.iterator_in_edges([2], True))
            [(1, 2, 3)]

        """
        cdef object u, v, L, l
        vertices = [get_vertex(v, self.vertex_ints, self.vertex_labels,
                    self._cg) for v in vertices if self.has_vertex(v)]
        cdef int u_int, v_int, l_int
        if self.multiple_edges(None):
            if labels:
                for v_int in vertices:
                    v = vertex_label(v_int, self.vertex_ints, self.vertex_labels, self._cg)
                    for u_int, l_int in (<SparseGraph> self._cg_rev).out_arcs_unsafe(v_int, True):
                        u = vertex_label(u_int, self.vertex_ints, self.vertex_labels, self._cg)
                        l = self.edge_labels[l_int] if l_int else None
                        yield (u, v, l)
            else:
                for v_int in vertices:
                    v = vertex_label(v_int, self.vertex_ints, self.vertex_labels, self._cg)
                    for u_int in (<SparseGraph> self._cg_rev).out_arcs_unsafe(v_int, False):
                        u = vertex_label(u_int, self.vertex_ints, self.vertex_labels, self._cg)
                        yield (u, v)
        else:
            if labels:
                for v_int in vertices:
                    v = vertex_label(v_int, self.vertex_ints, self.vertex_labels, self._cg)
                    for u_int in self._cg_rev.out_neighbors(v_int):
                        l_int = self._cg.arc_label(u_int, v_int)
                        yield (vertex_label(u_int, self.vertex_ints, self.vertex_labels, self._cg),
                               v,
                               None if l_int == 0 else self.edge_labels[l_int])
            else:
                for v_int in vertices:
                    v = vertex_label(v_int, self.vertex_ints, self.vertex_labels, self._cg)
                    for u_int in self._cg_rev.out_neighbors(v_int):
                        yield (vertex_label(u_int, self.vertex_ints, self.vertex_labels, self._cg),
                               v)

    def iterator_out_edges(self, object vertices, bint labels):
        """
        Iterate over the outbound edges incident to a sequence of vertices.

        INPUT:
         - ``vertices`` - a list of vertex labels
         - ``labels`` - boolean, whether to return labels as well

        EXAMPLE::

            sage: G = sage.graphs.base.sparse_graph.SparseGraphBackend(9)
            sage: G.add_edge(1,2,3,True)
            sage: list(G.iterator_out_edges([2], False))
            []
            sage: list(G.iterator_out_edges([1], False))
            [(1, 2)]
            sage: list(G.iterator_out_edges([1], True))
            [(1, 2, 3)]

        """
        cdef object u, v, L, l
        vertices = [get_vertex(v, self.vertex_ints, self.vertex_labels,
                    self._cg) for v in vertices if self.has_vertex(v)]
        cdef int u_int, v_int, l_int
        if self.multiple_edges(None):
            if labels:
                for v_int in vertices:
                    v = vertex_label(v_int, self.vertex_ints, self.vertex_labels, self._cg)
                    for u_int, l_int in (<SparseGraph> self._cg).out_arcs_unsafe(v_int, True):
                        u = vertex_label(u_int, self.vertex_ints, self.vertex_labels, self._cg)
                        l = self.edge_labels[l_int] if l_int else None
                        yield (v, u, l)
            else:
                for v_int in vertices:
                    v = vertex_label(v_int, self.vertex_ints, self.vertex_labels, self._cg)
                    for u_int in (<SparseGraph> self._cg).out_arcs_unsafe(v_int, False):
                        u = vertex_label(u_int, self.vertex_ints, self.vertex_labels, self._cg)
                        yield (v, u)
        else:
            if labels:
                for v_int in vertices:
                    v = vertex_label(v_int, self.vertex_ints, self.vertex_labels, self._cg)
                    for u_int in self._cg.out_neighbors(v_int):
                        l_int = self._cg.arc_label(v_int, u_int)
                        yield (v,
                               vertex_label(u_int, self.vertex_ints, self.vertex_labels, self._cg),
                               None if l_int == 0 else self.edge_labels[l_int])
            else:
                for v_int in vertices:
                    v = vertex_label(v_int, self.vertex_ints, self.vertex_labels, self._cg)
                    for u_int in self._cg.out_neighbors(v_int):
                        yield (v,
                               vertex_label(u_int, self.vertex_ints, self.vertex_labels, self._cg))

    def multiple_edges(self, new):
        """
        Get/set whether or not ``self`` allows multiple edges.

        INPUT:

         - ``new`` - boolean (to set) or ``None`` (to get)

        EXAMPLES::

            sage: G = sage.graphs.base.sparse_graph.SparseGraphBackend(9)
            sage: G.multiple_edges(True)
            sage: G.multiple_edges(None)
            True
            sage: G.multiple_edges(False)
            sage: G.multiple_edges(None)
            False
            sage: G.add_edge(0,1,0,True)
            sage: G.add_edge(0,1,0,True)
            sage: list(G.iterator_edges(range(9), True))
            [(0, 1, 0)]

        """
        if new is None:
            return self._multiple_edges
        self._multiple_edges = bool(new)

    def set_edge_label(self, object u, object v, object l, bint directed):
        """
        Label the edge ``(u,v)`` by ``l``.

        INPUT:

         - ``u,v`` - the vertices of the edge
         - ``l`` - the edge label
         - ``directed`` - if False, also set ``(v,u)`` with label ``l``

        EXAMPLE::

            sage: G = sage.graphs.base.sparse_graph.SparseGraphBackend(9)
            sage: G.add_edge(1,2,None,True)
            sage: G.set_edge_label(1,2,'a',True)
            sage: list(G.iterator_edges(range(9), True))
            [(1, 2, 'a')]

        Note that it fails silently if there is no edge there::

            sage: G.set_edge_label(2,1,'b',True)
            sage: list(G.iterator_edges(range(9), True))
            [(1, 2, 'a')]

        """
        if not self.has_edge(u, v, None):
            return
        if self.multiple_edges(None):
            if len(self.get_edge_label(u, v)) > 1:
                raise RuntimeError("Cannot set edge label, since there are multiple edges from %s to %s."%(u,v))
        # now we know there is exactly one edge from u to v
        cdef int l_int, ll_int
        if l is None:
            l_int = 0
        else:
            l_int = new_edge_label(l, self.edge_labels)
        cdef int u_int = get_vertex(u, self.vertex_ints, self.vertex_labels,
                      self._cg)
        cdef int v_int = get_vertex(v, self.vertex_ints, self.vertex_labels,
                      self._cg)
        if not (<SparseGraph>self._cg).has_arc_unsafe(u_int, v_int):
            return
        ll_int = (<SparseGraph>self._cg).arc_label_unsafe(u_int, v_int)
        if ll_int:
            self.edge_labels.pop(ll_int)
        if directed:
            self._cg.del_arc_label(u_int, v_int, ll_int)
            self._cg_rev.del_arc_label(v_int, u_int, ll_int)
            self._cg.add_arc_label(u_int, v_int, l_int)
            self._cg_rev.add_arc_label(v_int, u_int, l_int)
        elif u_int == v_int:
            self._cg.del_arc_label(u_int, v_int, ll_int)
            self._cg.add_arc_label(u_int, v_int, l_int)
        else:
            self._cg.del_arc_label(u_int, v_int, ll_int)
            self._cg.del_arc_label(v_int, u_int, ll_int)
            self._cg.add_arc_label(u_int, v_int, l_int)
            self._cg.add_arc_label(v_int, u_int, l_int)<|MERGE_RESOLUTION|>--- conflicted
+++ resolved
@@ -893,53 +893,6 @@
     cdef list out_arcs_unsafe(self, int u, bint labels):
         r"""
         Builds the list of arcs leaving a vertex.
-<<<<<<< HEAD
-
-        Note that the source of each edge is *NOT* returned.
-
-        INPUT:
-
-        - ``u`` -- the vertex to consider
-
-        - ``labels`` -- whether to return the labels alors with the outneighbor.
-          If set to ``True``, the function returns a list of pairs
-          ``(destination, label)`` for each arc leaving `u`. If set to
-          ``False``, it returns a list of outneighbors (with multiplicity if
-          several edges link two vertices).
-        """
-        cdef SparseGraphBTNode ** pointers[1]
-        cdef SparseGraphBTNode * node
-        cdef int neighbors = self.out_neighbors_BTNode_unsafe(u, pointers)
-        cdef SparseGraphLLNode *label
-        cdef int i,j
-        cdef list l = []
-        if labels:
-            for i in range(neighbors):
-                node = pointers[0][i]
-                for j in range(node.number):
-                    l.append((node.vertex, 0))
-                label = node.labels
-                while label != NULL:
-                    for k in range(label.number):
-                        l.append((node.vertex, label.label))
-                    label = label.next
-        else:
-            for i in range(neighbors):
-                node = pointers[0][i]
-                for j in range(node.number):
-                    l.append(node.vertex)
-                label = node.labels
-                while label != NULL:
-                    for k in range(label.number):
-                        l.append(node.vertex)
-                    label = label.next
-
-        if pointers[0] != NULL:
-            sage_free(pointers[0])
-
-        return l
-=======
->>>>>>> f16112c7
 
         Note that the source of each edge is *NOT* returned.
 
