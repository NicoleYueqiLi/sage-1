--- conflicted
+++ resolved
@@ -1514,10 +1514,6 @@
 
         * :wikipedia:`Cycle_basis`
     """
-<<<<<<< HEAD
-
-=======
->>>>>>> 9b91a096
     cdef Py_ssize_t u_int, v_int, i, j
     cdef object u, v
     cdef Py_ssize_t n = g_sage.num_verts()
