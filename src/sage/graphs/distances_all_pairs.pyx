# cython: binding=True
r"""
Distances/shortest paths between all pairs of vertices

This module implements a few functions that deal with the computation of
distances or shortest paths between all pairs of vertices.

**Efficiency** : Because these functions involve listing many times the
(out)-neighborhoods of (di)-graphs, it is useful in terms of efficiency to build
a temporary copy of the graph in a data structure that makes it easy to compute
quickly. These functions also work on large volume of data, typically dense
matrices of size `n^2`, and are expected to return corresponding dictionaries of
size `n^2`, where the integers corresponding to the vertices have first been
converted to the vertices' labels. Sadly, this last translating operation turns
out to be the most time-consuming, and for this reason it is also nice to have a
Cython module, and version of these functions that return C arrays, in order to
avoid these operations when they are not necessary.

**Memory cost** : The methods implemented in the current module sometimes need
large amounts of memory to return their result. Storing the distances between
all pairs of vertices in a graph on `1500` vertices as a dictionary of
dictionaries takes around 200MB, while storing the same information as a C array
requires 4MB.


The module's main function
--------------------------

The C function ``all_pairs_shortest_path_BFS`` actually does all the
computations, and all the others (except for ``Floyd_Warshall``) are just
wrapping it. This function begins with copying the graph in a data structure
that makes it fast to query the out-neighbors of a vertex, then starts one
Breadth First Search per vertex of the (di)graph.

**What can this function compute ?**

- The matrix of predecessors.

  This matrix `P` has size `n^2`, and is such that vertex `P[u,v]` is a
  predecessor of `v` on a shortest `uv`-path. Hence, this matrix efficiently
  encodes the information of a shortest `uv`-path for any `u,v\in G` : indeed,
  to go from `u` to `v` you should first find a shortest `uP[u,v]`-path, then
  jump from `P[u,v]` to `v` as it is one of its outneighbors. Apply recursively
  and find out what the whole path is !.

- The matrix of distances.

  This matrix has size `n^2` and associates to any `uv` the distance
  from `u` to `v`.

- The vector of eccentricities.

  This vector of size `n` encodes for each vertex `v` the distance to vertex
  which is furthest from `v` in the graph. In particular, the diameter of the
  graph is the maximum of these values.

**What does it take as input ?**

- ``gg`` a (Di)Graph.

- ``unsigned short * predecessors`` -- a pointer toward an array of size
  `n^2\cdot\text{sizeof(unsigned short)}`. Set to ``NULL`` if you do not want to
  compute the predecessors.

- ``unsigned short * distances`` -- a pointer toward an array of size
  `n^2\cdot\text{sizeof(unsigned short)}`. The computation of the distances is
  necessary for the algorithm, so this value can **not** be set to ``NULL``.

- ``int * eccentricity`` -- a pointer toward an array of size
  `n\cdot\text{sizeof(int)}`. Set to ``NULL`` if you do not want to compute the
  eccentricity.

**Technical details**

- The vertices are encoded as `1, ..., n` as they appear in the ordering of
  ``G.vertices()``, unless another ordering is specified by the user.

- Because this function works on matrices whose size is quadratic compared to
  the number of vertices when computing all distances or predecessors, it uses
  short variables to store the vertices' names instead of long ones to divide by
  2 the size in memory. This means that only the diameter/eccentricities can be
  computed on a graph of more than 65536 nodes. For information, the current
  version of the algorithm on a graph with `65536=2^{16}` nodes creates in
  memory `2` tables on `2^{32}` short elements (2bytes each), for a total of
  `2^{33}` bytes or `8` gigabytes. In order to support larger sizes, we would
  have to replace shorts by 32-bits int or 64-bits int, which would then require
  respectively 16GB or 32GB.

- In the C version of these functions, infinite distances are represented with
  ``<unsigned short> -1 = 65535`` for ``unsigned short`` variables, and by
  ``INT32_MAX`` otherwise. These case happens when the input is a disconnected
  graph, or a non-strongly-connected digraph.

- A memory error is raised when data structures allocation failed. This could
  happen with large graphs on computers with low memory space.

.. WARNING::

    The function ``all_pairs_shortest_path_BFS`` has **no reason** to be called
    by the user, even though he would be writing his code in Cython and look for
    efficiency. This module contains wrappers for this function that feed it
    with the good parameters. As the function is inlined, using those wrappers
    actually saves time as it should avoid testing the parameters again and
    again in the main function's body.

AUTHOR:

- Nathann Cohen (2011)
- David Coudert (2014) -- 2sweep, multi-sweep and iFUB for diameter computation

REFERENCE:

.. [KRG96b] \S. Klavzar, A. Rajapakse, and I. Gutman. The Szeged and the
  Wiener index of graphs. *Applied Mathematics Letters*, 9(5):45--49, 1996.

.. [GYLL93c] \I. Gutman, Y.-N. Yeh, S.-L. Lee, and Y.-L. Luo. Some recent
  results in the theory of the Wiener number. *Indian Journal of
  Chemistry*, 32A:651--661, 1993.

.. [CGH+13] \P. Crescenzi, R. Grossi, M. Habib, L. Lanzi, A. Marino. On computing
  the diameter of real-world undirected graphs. *Theor. Comput. Sci.* 514: 84-95
  (2013) :doi:`10.1016/j.tcs.2012.09.018`

.. [CGI+10] \P. Crescenzi, R. Grossi, C. Imbrenda, L. Lanzi, and A. Marino.
  Finding the Diameter in Real-World Graphs: Experimentally Turning a Lower
  Bound into an Upper Bound. Proceedings of *18th Annual European Symposium on
  Algorithms*. Lecture Notes in Computer Science, vol. 6346, 302-313. Springer
  (2010).

.. [MLH08] \C. Magnien, M. Latapy, and M. Habib. Fast computation of empirically
  tight bounds for the diameter of massive graphs. *ACM Journal of Experimental
  Algorithms* 13 (2008) http://dx.doi.org/10.1145/1412228.1455266

.. [TK13] \F. W. Takes and W. A. Kosters. Computing the eccentricity distribution
  of large graphs. *Algorithms* 6:100-118 (2013)
  http://dx.doi.org/10.3390/a6010100

Functions
---------
"""

#*****************************************************************************
#       Copyright (C) 2011 Nathann Cohen <nathann.cohen@gmail.com>
#
# This program is free software: you can redistribute it and/or modify
# it under the terms of the GNU General Public License as published by
# the Free Software Foundation, either version 2 of the License, or
# (at your option) any later version.
#                  http://www.gnu.org/licenses/
#*****************************************************************************
from __future__ import print_function

include "sage/data_structures/binary_matrix.pxi"
from libc.string cimport memset
from libc.stdint cimport uint64_t, uint32_t, INT32_MAX, UINT32_MAX
from cysignals.memory cimport sig_malloc, sig_calloc, sig_free
from cysignals.signals cimport sig_on, sig_off

from sage.graphs.base.c_graph cimport CGraphBackend
from sage.graphs.base.c_graph cimport CGraph
from sage.ext.memory_allocator cimport MemoryAllocator

from sage.graphs.base.static_sparse_graph cimport (short_digraph,
                                                   init_short_digraph,
                                                   free_short_digraph,
                                                   out_degree,
                                                   simple_BFS)

cdef inline all_pairs_shortest_path_BFS(gg,
                                        unsigned short* predecessors,
                                        unsigned short* distances,
                                        uint32_t* eccentricity,
                                        vertex_list=None):
    r"""
    See the module's documentation.

    Optional parameter ``vertex_list`` is a list of `n` vertices specifying a
    mapping from `(0, \ldots, n-1)` to vertex labels in ``gg``. When
    ``vertex_list`` is ``None`` (default), the mapping is given by the ordering
    of ``gg.vertices()``. When set, ``distances[i * n + j]`` is the shortest BFS
    distance between vertices ``vertex_list[i]`` and ``vertex_list[j]``.
    """

    from sage.rings.infinity import Infinity

    cdef list int_to_vertex
    if vertex_list is None:
        int_to_vertex = gg.vertices()
    elif set(gg.vertex_iterator()) == set(vertex_list):
        int_to_vertex = vertex_list
    else:
        raise ValueError("parameter vertex_list is incorrect for this graph")

    cdef int i
    cdef MemoryAllocator mem = MemoryAllocator()

    cdef int n = gg.order()

    # Computing the predecessors/distances can only be done if we have less than
    # MAX_UNSIGNED_SHORT vertices. No problem with the eccentricities though as
    # we store them on an integer vector.
    if (predecessors or distances) and n > <unsigned short> -1:
        raise ValueError("The graph backend contains more than "+
                         str(<unsigned short> -1)+" nodes and we cannot "+
                         "compute the matrix of distances/predecessors on "+
                         "something like that !")

    # The vertices which have already been visited
    cdef bitset_t seen
    bitset_init(seen, n)

    # The list of waiting vertices, the beginning and the end of the list
    cdef int* waiting_list = <int*> mem.allocarray(n, sizeof(int))
    cdef int waiting_beginning = 0
    cdef int waiting_end = 0

    cdef int source
    cdef int v, u
    cdef uint32_t* p_tmp
    cdef uint32_t* end

    cdef unsigned short *c_predecessors = predecessors
    cdef int* c_distances = <int*> mem.allocarray(n, sizeof(int))

    # Copying the whole graph to obtain the list of neighbors quicker than by
    # calling out_neighbors

    # The edges are stored in the vector p_edges. This vector contains, from
    # left to right The list of the first vertex's outneighbors, then the
    # second's, then the third's, ...
    #
    # The outneighbors of vertex i are enumerated from
    #
    # p_vertices[i] to p_vertices[i+1] - 1
    # (if p_vertices[i] is equal to p_vertices[i+1], then i has no outneighbours)
    #
    # This data structure is well documented in the module
    # sage.graphs.base.static_sparse_graph

    cdef short_digraph sd
    init_short_digraph(sd, gg, edge_labelled=False, vertex_list=int_to_vertex)
    cdef uint32_t** p_vertices = sd.neighbors
    cdef uint32_t* p_edges = sd.edges
    cdef uint32_t* p_next = p_edges

    # We run n different BFS taking each vertex as a source
    for source in range(n):

        # The source is seen
        bitset_set_first_n(seen, 0)
        bitset_add(seen, source)

        # Its parameters can already be set
        c_distances[source] = 0

        if predecessors != NULL:
            c_predecessors[source] = source

        # and added to the queue
        waiting_list[0] = source
        waiting_beginning = 0
        waiting_end = 0

        # For as long as there are vertices left to explore
        while waiting_beginning <= waiting_end:

            # We pick the first one
            v = waiting_list[waiting_beginning]

            p_tmp = p_vertices[v]
            end = p_vertices[v + 1]

            # Iterating over all the outneighbors u of v
            while p_tmp < end:
                u = p_tmp[0]

                # If we notice one of these neighbors is not seen yet, we set
                # its parameters and add it to the queue to be explored later.
                if not bitset_in(seen, u):
                    c_distances[u] = c_distances[v] + 1
                    if predecessors:
                        c_predecessors[u] = v
                    bitset_add(seen, u)
                    waiting_end += 1
                    waiting_list[waiting_end] = u

                p_tmp += 1

            waiting_beginning += 1

        # If not all the vertices have been met
        if bitset_len(seen) < n:
            bitset_complement(seen, seen)
            v = bitset_next(seen, 0)
            while v >= 0:
                c_distances[v] = INT32_MAX
                if predecessors:
                    c_predecessors[v] = -1
                v = bitset_next(seen, v + 1)

            if eccentricity:
                eccentricity[source] = UINT32_MAX

        elif eccentricity:
            eccentricity[source] = c_distances[waiting_list[n - 1]]


        if predecessors:
            c_predecessors += n

        if distances:
            for i in range(n):
                distances[i] = <unsigned short> c_distances[i]
            distances += n

    bitset_free(seen)
    free_short_digraph(sd)

################
# Predecessors #
################

cdef unsigned short* c_shortest_path_all_pairs(G, vertex_list=None) except NULL:
    r"""
    Return the matrix of predecessors in G.

    The matrix `P` returned has size `n^2`, and is such that vertex `P[u,v]` is
    a predecessor of `v` on a shortest `uv`-path. Hence, this matrix efficiently
    encodes the information of a shortest `uv`-path for any `u,v\in G` : indeed,
    to go from `u` to `v` you should first find a shortest `uP[u,v]`-path, then
    jump from `P[u,v]` to `v` as it is one of its outneighbors.

    Optional parameter ``vertex_list`` is a list of `n` vertices specifying a
    mapping from `(0, \ldots, n-1)` to vertex labels in `G`. When
    ``vertex_list`` is ``None`` (default), the mapping is given by the ordering
    of ``G.vertices()``. When set, ``predecessors[i * n + j]`` is the
    predecessor of ``vertex_list[j]`` on the shortest path from
    ``vertex_list[i]`` to ``vertex_list[j]``.
    """

    cdef unsigned int n = G.order()
    cdef unsigned short* distances = <unsigned short*> sig_malloc(n * n * sizeof(unsigned short))
    if not distances:
        raise MemoryError()
    cdef unsigned short* predecessors = <unsigned short*> sig_malloc(n * n * sizeof(unsigned short))
    if not predecessors:
        sig_free(distances)
        raise MemoryError()
    all_pairs_shortest_path_BFS(G, predecessors, distances, NULL, vertex_list=vertex_list)

    sig_free(distances)

    return predecessors

def shortest_path_all_pairs(G):
    r"""
    Return the matrix of predecessors in G.

    The matrix `P` returned has size `n^2`, and is such that vertex `P[u,v]` is
    a predecessor of `v` on a shortest `uv`-path. Hence, this matrix efficiently
    encodes the information of a shortest `uv`-path for any `u,v\in G` : indeed,
    to go from `u` to `v` you should first find a shortest `uP[u,v]`-path, then
    jump from `P[u,v]` to `v` as it is one of its outneighbors.

    EXAMPLES::

        sage: from sage.graphs.distances_all_pairs import shortest_path_all_pairs
        sage: g = graphs.PetersenGraph()
        sage: shortest_path_all_pairs(g)
        {0: {0: None, 1: 0, 2: 1, 3: 4, 4: 0, 5: 0, 6: 1, 7: 5, 8: 5, 9: 4},
         1: {0: 1, 1: None, 2: 1, 3: 2, 4: 0, 5: 0, 6: 1, 7: 2, 8: 6, 9: 6},
         2: {0: 1, 1: 2, 2: None, 3: 2, 4: 3, 5: 7, 6: 1, 7: 2, 8: 3, 9: 7},
         3: {0: 4, 1: 2, 2: 3, 3: None, 4: 3, 5: 8, 6: 8, 7: 2, 8: 3, 9: 4},
         4: {0: 4, 1: 0, 2: 3, 3: 4, 4: None, 5: 0, 6: 9, 7: 9, 8: 3, 9: 4},
         5: {0: 5, 1: 0, 2: 7, 3: 8, 4: 0, 5: None, 6: 8, 7: 5, 8: 5, 9: 7},
         6: {0: 1, 1: 6, 2: 1, 3: 8, 4: 9, 5: 8, 6: None, 7: 9, 8: 6, 9: 6},
         7: {0: 5, 1: 2, 2: 7, 3: 2, 4: 9, 5: 7, 6: 9, 7: None, 8: 5, 9: 7},
         8: {0: 5, 1: 6, 2: 3, 3: 8, 4: 3, 5: 8, 6: 8, 7: 5, 8: None, 9: 6},
         9: {0: 4, 1: 6, 2: 7, 3: 4, 4: 9, 5: 7, 6: 9, 7: 9, 8: 6, 9: None}}
    """

    cdef int n = G.order()

    if not n:
        return {}

    # The order of vertices must be the same as in init_short_digraph
    cdef list int_to_vertex = list(G)
    cdef unsigned short* predecessors = c_shortest_path_all_pairs(G, vertex_list=int_to_vertex)
    cdef unsigned short* c_predecessors = predecessors

    cdef dict d = {}
    cdef dict d_tmp

    cdef int i, j

    for j in range(n):
        d_tmp = {}
        for i in range(n):
            if c_predecessors[i] == <unsigned short> -1:
                d_tmp[int_to_vertex[i]] = None
            else:
                d_tmp[int_to_vertex[i]] = int_to_vertex[c_predecessors[i]]

        d_tmp[int_to_vertex[j]] = None
        d[int_to_vertex[j]] = d_tmp

        c_predecessors += n

    sig_free(predecessors)
    return d

#############
# Distances #
#############

cdef unsigned short * c_distances_all_pairs(G, vertex_list=None):
    r"""
    Returns the matrix of distances in G.

    The matrix `M` returned is of length `n^2`, and the distance between
    vertices `u` and `v` is `M[u,v]`. The integer corresponding to a vertex is
    its index in the list ``G.vertices()`` unless parameter ``vertex_list`` is
    set.

    Optional parameter ``vertex_list`` is a list of `n` vertices specifying a
    mapping from `(0, \ldots, n-1)` to vertex labels in `G`. When set,
    ``distances[i * n + j]`` is the shortest BFS distance between vertices
    ``vertex_list[i]`` and ``vertex_list[j]``.
    """

    cdef unsigned int n = G.order()
    cdef unsigned short* distances = <unsigned short*> sig_malloc(n * n * sizeof(unsigned short))
    if not distances:
        raise MemoryError()
    all_pairs_shortest_path_BFS(G, NULL, distances, NULL, vertex_list=vertex_list)

    return distances

def distances_all_pairs(G):
    r"""
    Return the matrix of distances in G.

    This function returns a double dictionary ``D`` of vertices, in which the
    distance between vertices ``u`` and ``v`` is ``D[u][v]``.

    EXAMPLES::

        sage: from sage.graphs.distances_all_pairs import distances_all_pairs
        sage: g = graphs.PetersenGraph()
        sage: distances_all_pairs(g)
        {0: {0: 0, 1: 1, 2: 2, 3: 2, 4: 1, 5: 1, 6: 2, 7: 2, 8: 2, 9: 2},
        1: {0: 1, 1: 0, 2: 1, 3: 2, 4: 2, 5: 2, 6: 1, 7: 2, 8: 2, 9: 2},
        2: {0: 2, 1: 1, 2: 0, 3: 1, 4: 2, 5: 2, 6: 2, 7: 1, 8: 2, 9: 2},
        3: {0: 2, 1: 2, 2: 1, 3: 0, 4: 1, 5: 2, 6: 2, 7: 2, 8: 1, 9: 2},
        4: {0: 1, 1: 2, 2: 2, 3: 1, 4: 0, 5: 2, 6: 2, 7: 2, 8: 2, 9: 1},
        5: {0: 1, 1: 2, 2: 2, 3: 2, 4: 2, 5: 0, 6: 2, 7: 1, 8: 1, 9: 2},
        6: {0: 2, 1: 1, 2: 2, 3: 2, 4: 2, 5: 2, 6: 0, 7: 2, 8: 1, 9: 1},
        7: {0: 2, 1: 2, 2: 1, 3: 2, 4: 2, 5: 1, 6: 2, 7: 0, 8: 2, 9: 1},
        8: {0: 2, 1: 2, 2: 2, 3: 1, 4: 2, 5: 1, 6: 1, 7: 2, 8: 0, 9: 2},
        9: {0: 2, 1: 2, 2: 2, 3: 2, 4: 1, 5: 2, 6: 1, 7: 1, 8: 2, 9: 0}}
    """

    from sage.rings.infinity import Infinity

    cdef int n = G.order()

    if not n:
        return {}

    # The order of vertices must be the same as in init_short_digraph
    cdef list int_to_vertex = list(G)

    cdef unsigned short* distances = c_distances_all_pairs(G, vertex_list=int_to_vertex)
    cdef unsigned short* c_distances = distances

    cdef dict d = {}
    cdef dict d_tmp

    cdef int i, j

    for j in range(n):
        d_tmp = {}
        for i in range(n):
            if c_distances[i] == <unsigned short> -1:
                d_tmp[int_to_vertex[i]] = Infinity
            else:
                d_tmp[int_to_vertex[i]] = c_distances[i]

        d[int_to_vertex[j]] = d_tmp
        c_distances += n

    sig_free(distances)
    return d

def is_distance_regular(G, parameters=False):
    r"""
    Test if the graph is distance-regular

    A graph `G` is distance-regular if for any integers `j,k` the value of
    `|\{x:d_G(x,u)=j,x\in V(G)\} \cap \{y:d_G(y,v)=j,y\in V(G)\}|` is constant
    for any two vertices `u,v\in V(G)` at distance `i` from each other. In
    particular `G` is regular, of degree `b_0` (see below), as one can take
    `u=v`.

    Equivalently a graph is distance-regular if there exist integers `b_i,c_i`
    such that for any two vertices `u,v` at distance `i` we have

    * `b_i = |\{x:d_G(x,u)=i+1,x\in V(G)\}\cap N_G(v)\}|, \ 0\leq i\leq d-1`
    * `c_i = |\{x:d_G(x,u)=i-1,x\in V(G)\}\cap N_G(v)\}|, \ 1\leq i\leq d,`

    where `d` is the diameter of the graph.  For more information on
    distance-regular graphs, see the :wikipedia:`Distance-regular_graph`.

    INPUT:

    - ``parameters`` -- boolean (default: ``False``); if set to ``True``, the
      function returns the pair ``(b, c)`` of lists of integers instead of
      a boolean answer (see the definition above)

    .. SEEALSO::

        * :meth:`~sage.graphs.generic_graph.GenericGraph.is_regular`
        * :meth:`~Graph.is_strongly_regular`

    EXAMPLES::

        sage: g = graphs.PetersenGraph()
        sage: g.is_distance_regular()
        True
        sage: g.is_distance_regular(parameters = True)
        ([3, 2, None], [None, 1, 1])

    Cube graphs, which are not strongly regular, are a bit more interesting::

        sage: graphs.CubeGraph(4).is_distance_regular()
        True
        sage: graphs.OddGraph(5).is_distance_regular()
        True

    Disconnected graph::

        sage: (2*graphs.CubeGraph(4)).is_distance_regular()
        True

    TESTS::

        sage: graphs.PathGraph(2).is_distance_regular(parameters=True)
        ([1, None], [None, 1])
        sage: graphs.Tutte12Cage().is_distance_regular(parameters=True)
        ([3, 2, 2, 2, 2, 2, None], [None, 1, 1, 1, 1, 1, 3])

    """
    cdef int i,l,u,v,d,b,c,k
    cdef int n = G.order()
    cdef int infinity = <unsigned short> -1

    if n <= 1:
        return ([], []) if parameters else True

    if not G.is_regular():
        return False
    k = G.degree(next(G.vertex_iterator()))

    # Matrix of distances
    cdef unsigned short* distance_matrix = c_distances_all_pairs(G, vertex_list=list(G))

    # The diameter, i.e. the longest *finite* distance between two vertices
    cdef int diameter = 0
    for i in range(n * n):
        if distance_matrix[i] > diameter and distance_matrix[i] != infinity:
            diameter = distance_matrix[i]

    cdef bitset_t b_tmp
    bitset_init(b_tmp, n)
            
    # b_distance_matrix[d*n+v] is the set of vertices at distance d from v.
    cdef binary_matrix_t b_distance_matrix
    try:
        binary_matrix_init(b_distance_matrix, n * (diameter + 2), n)
    except MemoryError:
        sig_free(distance_matrix)
        bitset_free(b_tmp)
        raise

    # Fills b_distance_matrix
    for u in range(n):
        for v in range(u, n):
            d = distance_matrix[u * n + v]
            if d != infinity:
                binary_matrix_set1(b_distance_matrix, d * n + u, v)
                binary_matrix_set1(b_distance_matrix, d * n + v, u)

    cdef list bi = [-1 for i in range(diameter + 1)]
    cdef list ci = [-1 for i in range(diameter + 1)]

    # Applying the definition with b_i,c_i
    for u in range(n):
        for v in range(n):
            if u == v:
               continue

            d = distance_matrix[u * n + v]
            if d == infinity:
                continue

            # Computations of b_d and c_d for u,v. We intersect sets stored in
            # b_distance_matrix.
            bitset_and(b_tmp, b_distance_matrix.rows[(d + 1) * n + u], b_distance_matrix.rows[n + v])
            b = bitset_len(b_tmp)
            bitset_and(b_tmp, b_distance_matrix.rows[(d - 1) * n + u], b_distance_matrix.rows[n + v])
            c = bitset_len(b_tmp)

            # Consistency of b_d and c_d
            if bi[d] == -1:
                bi[d] = b
                ci[d] = c

            elif bi[d] != b or ci[d] != c:
                sig_free(distance_matrix)
                binary_matrix_free(b_distance_matrix)
                bitset_free(b_tmp)
                return False

    sig_free(distance_matrix)
    binary_matrix_free(b_distance_matrix)
    bitset_free(b_tmp)

    if parameters:
        bi[0] = k
        bi[diameter] = None
        ci[0] = None
        return bi, ci
    else:
        return  True

###################################
# Both distances and predecessors #
###################################

def distances_and_predecessors_all_pairs(G):
    r"""
    Return the matrix of distances in G and the matrix of predecessors.

    Distances : the matrix `M` returned is of length `n^2`, and the distance
    between vertices `u` and `v` is `M[u,v]`. The integer corresponding to a
    vertex is its index in the list ``G.vertices()``.

    Predecessors : the matrix `P` returned has size `n^2`, and is such that
    vertex `P[u,v]` is a predecessor of `v` on a shortest `uv`-path. Hence, this
    matrix efficiently encodes the information of a shortest `uv`-path for any
    `u,v\in G` : indeed, to go from `u` to `v` you should first find a shortest
    `uP[u,v]`-path, then jump from `P[u,v]` to `v` as it is one of its
    outneighbors.

    EXAMPLES::

        sage: from sage.graphs.distances_all_pairs import distances_and_predecessors_all_pairs
        sage: g = graphs.PetersenGraph()
        sage: distances_and_predecessors_all_pairs(g)
        ({0: {0: 0, 1: 1, 2: 2, 3: 2, 4: 1, 5: 1, 6: 2, 7: 2, 8: 2, 9: 2},
          1: {0: 1, 1: 0, 2: 1, 3: 2, 4: 2, 5: 2, 6: 1, 7: 2, 8: 2, 9: 2},
          2: {0: 2, 1: 1, 2: 0, 3: 1, 4: 2, 5: 2, 6: 2, 7: 1, 8: 2, 9: 2},
          3: {0: 2, 1: 2, 2: 1, 3: 0, 4: 1, 5: 2, 6: 2, 7: 2, 8: 1, 9: 2},
          4: {0: 1, 1: 2, 2: 2, 3: 1, 4: 0, 5: 2, 6: 2, 7: 2, 8: 2, 9: 1},
          5: {0: 1, 1: 2, 2: 2, 3: 2, 4: 2, 5: 0, 6: 2, 7: 1, 8: 1, 9: 2},
          6: {0: 2, 1: 1, 2: 2, 3: 2, 4: 2, 5: 2, 6: 0, 7: 2, 8: 1, 9: 1},
          7: {0: 2, 1: 2, 2: 1, 3: 2, 4: 2, 5: 1, 6: 2, 7: 0, 8: 2, 9: 1},
          8: {0: 2, 1: 2, 2: 2, 3: 1, 4: 2, 5: 1, 6: 1, 7: 2, 8: 0, 9: 2},
          9: {0: 2, 1: 2, 2: 2, 3: 2, 4: 1, 5: 2, 6: 1, 7: 1, 8: 2, 9: 0}},
         {0: {0: None, 1: 0, 2: 1, 3: 4, 4: 0, 5: 0, 6: 1, 7: 5, 8: 5, 9: 4},
          1: {0: 1, 1: None, 2: 1, 3: 2, 4: 0, 5: 0, 6: 1, 7: 2, 8: 6, 9: 6},
          2: {0: 1, 1: 2, 2: None, 3: 2, 4: 3, 5: 7, 6: 1, 7: 2, 8: 3, 9: 7},
          3: {0: 4, 1: 2, 2: 3, 3: None, 4: 3, 5: 8, 6: 8, 7: 2, 8: 3, 9: 4},
          4: {0: 4, 1: 0, 2: 3, 3: 4, 4: None, 5: 0, 6: 9, 7: 9, 8: 3, 9: 4},
          5: {0: 5, 1: 0, 2: 7, 3: 8, 4: 0, 5: None, 6: 8, 7: 5, 8: 5, 9: 7},
          6: {0: 1, 1: 6, 2: 1, 3: 8, 4: 9, 5: 8, 6: None, 7: 9, 8: 6, 9: 6},
          7: {0: 5, 1: 2, 2: 7, 3: 2, 4: 9, 5: 7, 6: 9, 7: None, 8: 5, 9: 7},
          8: {0: 5, 1: 6, 2: 3, 3: 8, 4: 3, 5: 8, 6: 8, 7: 5, 8: None, 9: 6},
          9: {0: 4, 1: 6, 2: 7, 3: 4, 4: 9, 5: 7, 6: 9, 7: 9, 8: 6, 9: None}})
    """
    from sage.rings.infinity import Infinity
    cdef unsigned int n = G.order()

    if not n:
        return {}, {}

    cdef MemoryAllocator mem = MemoryAllocator()
    cdef unsigned short* c_distances = <unsigned short*> mem.malloc(n * n * sizeof(unsigned short))
    cdef unsigned short* c_predecessor = <unsigned short*> mem.malloc(n * n * sizeof(unsigned short))

    # The order of vertices must be the same as in init_short_digraph
    cdef list int_to_vertex = list(G)

    all_pairs_shortest_path_BFS(G, c_predecessor, c_distances, NULL, vertex_list=int_to_vertex)

    cdef dict d_distance = {}
    cdef dict d_predecessor = {}
    cdef dict t_distance = {}
    cdef dict t_predecessor = {}

    cdef int i, j

    for j in range(n):
        t_distance = {}
        t_predecessor = {}

        for i in range(n):

            if c_distances[i] != <unsigned short> -1:
                t_distance[int_to_vertex[i]] = c_distances[i]
                t_predecessor[int_to_vertex[i]] = int_to_vertex[c_predecessor[i]]

        t_predecessor[int_to_vertex[j]] = None

        d_distance[int_to_vertex[j]] = t_distance
        d_predecessor[int_to_vertex[j]] = t_predecessor

        c_distances += n
        c_predecessor += n

    return d_distance, d_predecessor

################
# Eccentricity #
################

cdef uint32_t * c_eccentricity(G, vertex_list=None) except NULL:
    r"""
    Return the vector of eccentricities in G.

    The array returned is of length `n`, and by default its `i`-th component is
    the eccentricity of the `i`-th vertex in ``G.vertices()``.

    Optional parameter ``vertex_list`` is a list of `n` vertices specifying a
    mapping from `(0, \ldots, n-1)` to vertex labels in `G`. When set,
    ``ecc[i]`` is the eccentricity of vertex ``vertex_list[i]``.
    """
    cdef unsigned int n = G.order()

    cdef uint32_t * ecc = <uint32_t *> sig_calloc(n, sizeof(uint32_t))
    if not ecc:
        raise MemoryError()
    all_pairs_shortest_path_BFS(G, NULL, NULL, ecc, vertex_list=vertex_list)

    return ecc

cdef uint32_t * c_eccentricity_bounding(G, vertex_list=None) except NULL:
    r"""
    Return the vector of eccentricities in G using the algorithm of [TK13]_.

    The array returned is of length `n`, and by default its `i`-th component is
    the eccentricity of the `i`-th vertex in ``G.vertices()``.

    Optional parameter ``vertex_list`` is a list of `n` vertices specifying a
    mapping from `(0, \ldots, n-1)` to vertex labels in `G`. When set,
    ``ecc[i]`` is the eccentricity of vertex ``vertex_list[i]``.

    The algorithm proposed in [TK13]_ is based on the observation that for all
    nodes `v,w\in V`, we have `\max(ecc[v]-d(v,w), d(v,w))\leq ecc[w] \leq
    ecc[v] + d(v,w)`. Also the algorithms iteratively improves upper and lower
    bounds on the eccentricity of each node until no further improvements can be
    done. This algorithm offers good running time reduction on scale-free graphs.
    """
    if G.is_directed():
        raise ValueError("The 'bounds' algorithm only works on undirected graphs.")

    # Copying the whole graph to obtain the list of neighbors quicker than by
    # calling out_neighbors.  This data structure is well documented in the
    # module sage.graphs.base.static_sparse_graph
    cdef unsigned int n = G.order()
    cdef short_digraph sd
    init_short_digraph(sd, G, edge_labelled=False, vertex_list=vertex_list)

    # allocated some data structures
    cdef bitset_t seen
    bitset_init(seen, n)
    cdef uint32_t * distances = <uint32_t *>sig_malloc(3 * n * sizeof(uint32_t))
    cdef uint32_t * LB        = <uint32_t *>sig_calloc(n, sizeof(uint32_t))
    if distances==NULL or LB==NULL:
        bitset_free(seen)
        sig_free(LB)
        sig_free(distances)
        free_short_digraph(sd)
        raise MemoryError()
    cdef uint32_t * waiting_list = distances + n
    cdef uint32_t * UB           = distances + 2 * n
    memset(UB, -1, n * sizeof(uint32_t))

    cdef uint32_t v, w, next_v, tmp, cpt = 0

    # The first vertex is the one with largest degree
    next_v = max((out_degree(sd, v), v) for v in range(n))[1]
    
    sig_on()
    while next_v != UINT32_MAX:

        v = next_v
        cpt += 1

        # Compute the exact eccentricity of v
        LB[v] = simple_BFS(sd, v, distances, NULL, waiting_list, seen)

        if LB[v] == UINT32_MAX:
            # The graph is not connected. We set maximum value and exit.
            for w in range(n):
                LB[w] = UINT32_MAX
            break

        # Improve the bounds on the eccentricity of other vertices and select
        # source of the next BFS
        next_v = UINT32_MAX
        for w in range(n):
            LB[w] = max(LB[w], max(LB[v] - distances[w], distances[w]))
            UB[w] = min(UB[w], LB[v] + distances[w])
            if LB[w] == UB[w]:
                continue
            elif next_v == UINT32_MAX or (not cpt % 2 and LB[w] < LB[next_v]) or (cpt % 2 and UB[w] > UB[next_v]):
                # The next vertex is either the vertex with largest upper bound
                # or smallest lower bound
                next_v = w

    sig_off()

    sig_free(distances)
    bitset_free(seen)
    free_short_digraph(sd)

    return LB

def eccentricity(G, algorithm="standard", vertex_list=None):
    r"""
    Return the vector of eccentricities in G.

    The array returned is of length `n`, and its `i`-th component is the
    eccentricity of the ith vertex in ``G.vertices()``.

    INPUT:

    - ``G`` -- a Graph or a DiGraph.

    - ``algorithm`` -- string (default: ``'standard'``); name of the method used
      to compute the eccentricity of the vertices. Available algorithms are
      ``'standard'`` which performs a BFS from each vertex and ``'bounds'``
      which uses the fast algorithm proposed in [TK13]_ for undirected graphs.

    - ``vertex_list`` -- list (default: ``None``); a list of `n` vertices
      specifying a mapping from `(0, \ldots, n-1)` to vertex labels in `G`. When
      set, ``ecc[i]`` is the eccentricity of vertex ``vertex_list[i]``. When
      ``vertex_list`` is ``None``, ``ecc[i]`` is the eccentricity of vertex
      ``G.vertices()[i]``.

    EXAMPLES::

        sage: from sage.graphs.distances_all_pairs import eccentricity
        sage: g = graphs.PetersenGraph()
        sage: eccentricity(g)
        [2, 2, 2, 2, 2, 2, 2, 2, 2, 2]
        sage: g.add_edge(0, g.add_vertex())
        sage: V = list(g)
        sage: eccentricity(g, vertex_list=V)
        [2, 2, 3, 3, 2, 2, 3, 3, 3, 3, 3]
        sage: eccentricity(g, vertex_list=V[::-1])
        [3, 3, 3, 3, 3, 2, 2, 3, 3, 2, 2]

    TESTS:

    All algorithms are valid::

        sage: from sage.graphs.distances_all_pairs import eccentricity
        sage: g = graphs.RandomGNP(50, .1)
        sage: eccentricity(g, algorithm='standard') == eccentricity(g, algorithm='bounds')
        True

    Case of not (strongly) connected (directed) graph::

        sage: from sage.graphs.distances_all_pairs import eccentricity
        sage: g = 2*graphs.PathGraph(2)
        sage: eccentricity(g, algorithm='bounds')
        [+Infinity, +Infinity, +Infinity, +Infinity]
        sage: g = digraphs.Path(3)
        sage: eccentricity(g, algorithm='standard')
        [2, +Infinity, +Infinity]

    The bounds algorithm is for Graph only::

        sage: from sage.graphs.distances_all_pairs import eccentricity
        sage: g = digraphs.Circuit(2)
        sage: eccentricity(g, algorithm='bounds')
        Traceback (most recent call last):
        ...
        ValueError: the 'bounds' algorithm only works on undirected graphs

    Asking for unknown algorithm::

        sage: from sage.graphs.distances_all_pairs import eccentricity
        sage: g = graphs.PathGraph(2)
        sage: eccentricity(g, algorithm='Nice Jazz Festival')
        Traceback (most recent call last):
        ...
        ValueError: unknown algorithm 'Nice Jazz Festival', please contribute
<<<<<<< HEAD
=======

    Invalid value for parameter vertex_list::

        sage: from sage.graphs.distances_all_pairs import eccentricity
        sage: g = graphs.PathGraph(2)
        sage: eccentricity(g, vertex_list=[0, 1, 2])
        Traceback (most recent call last):
        ...
        ValueError: parameter vertex_list is incorrect for this graph
>>>>>>> 9db4320e
    """
    from sage.rings.infinity import Infinity
    cdef int n = G.order()

    # Trivial cases
    if not n:
        return []
    elif G.is_directed() and algorithm == 'bounds':
        raise ValueError("the 'bounds' algorithm only works on undirected graphs")
    elif not G.is_connected():
        return [Infinity] * n
<<<<<<< HEAD

    cdef uint32_t* ecc
    cdef list int_to_vertex = G.vertices()
=======

    cdef list int_to_vertex
    if vertex_list is None:
        int_to_vertex = G.vertices()
    elif len(vertex_list) == n and set(vertex_list) == set(G):
        int_to_vertex = vertex_list
    else:
        raise ValueError("parameter vertex_list is incorrect for this graph")

    cdef uint32_t* ecc
>>>>>>> 9db4320e
    if algorithm == "bounds":
        ecc = c_eccentricity_bounding(G, vertex_list=int_to_vertex)
    elif algorithm == "standard":
        ecc = c_eccentricity(G, vertex_list=int_to_vertex)
    else:
        raise ValueError("unknown algorithm '{}', please contribute".format(algorithm))

    from sage.rings.integer import Integer
    cdef list l_ecc = [Integer(ecc[i]) if ecc[i] != UINT32_MAX else +Infinity for i in range(n)]

    sig_free(ecc)

    return l_ecc


############
# Diameter #
############

cdef uint32_t diameter_lower_bound_2sweep(short_digraph g,
                                          uint32_t source,
                                          uint32_t* distances,
                                          uint32_t* predecessors,
                                          uint32_t* waiting_list,
                                          bitset_t seen):
    """
    Compute a lower bound on the diameter using the 2-sweep algorithm.

    This method computes a lower bound on the diameter of an unweighted
    undirected graph using 2 BFS, as proposed in [MLH08]_.  It first selects a
    vertex `v` that is at largest distance from an initial vertex `source` using
    BFS. Then it performs a second BFS from `v`. The largest distance from `v`
    is returned as a lower bound on the diameter of `G`.  The time complexity of
    this method is linear in the size of the graph.


    INPUT:

    - ``g`` -- a short_digraph

    - ``source`` -- starting node of the BFS

    - ``distances`` -- array of size ``n`` to store BFS distances from `v`, the
      vertex at largest distance from ``source`` from which we start the second
      BFS. This method assumes that this array has already been allocated.
      However, there is no need to initialize it.

    - ``predecessors`` -- array of size ``n`` to store the first predecessor of
      each vertex during the BFS search from `v`. The predecessor of `v` is
      itself. This method assumes that this array has already been allocated.
      However, it is possible to pass a ``NULL`` pointer in which case the
      predecessors are not recorded. 

    - ``waiting_list`` -- array of size ``n`` to store the order in which the
      vertices are visited during the BFS search from `v`. This method assumes
      that this array has already been allocated. However, there is no need to
      initialize it.

    - ``seen`` -- bitset of size ``n`` that must be initialized before calling
      this method (i.e., bitset_init(seen, n)). However, there is no need to
      clear it.

    """
    cdef uint32_t LB, i, k, tmp

    # We do a first BFS from source and get the eccentricity of source
    LB = simple_BFS(g, source, distances, NULL, waiting_list, seen)

    # If the eccentricity of the source is infinite (very large number), the
    # graph is not connected and so its diameter is infinite.
    if LB == UINT32_MAX:
        return UINT32_MAX

    # Then we perform a second BFS from the last visited vertex
    source = waiting_list[g.n - 1]
    LB = simple_BFS(g, source, distances, predecessors, waiting_list, seen)

    # We return the computed lower bound
    return LB


cdef tuple diameter_lower_bound_multi_sweep(short_digraph g,
                                            uint32_t source):
    """
    Lower bound on the diameter using multi-sweep.

    This method computes a lower bound on the diameter of an unweighted
    undirected graph using several iterations of the 2-sweep algorithms
    [CGH+13]_. Roughly, it first uses 2-sweep to identify two vertices `s` and
    `d` that are far apart. Then it selects a vertex `m` that is at same
    distance from `s` and `d`.  This vertex `m` will serve as the new source for
    another iteration of the 2-sweep algorithm that may improve the current
    lower bound on the diameter.  This process is repeated as long as the lower
    bound on the diameter is improved.

    The method returns a 4-tuple (LB, s, m, d), where LB is the best found lower
    bound on the diameter, s is a vertex of eccentricity LB, d is a vertex at
    distance LB from s, and m is a vertex at distance LB/2 from both s and d.

    INPUT:

    - ``g`` -- a short_digraph

    - ``source`` -- starting node of the BFS

    """
    # The while loop below might not be entered so we have to make sure that
    # s and d which are returned are initialized.
    cdef uint32_t LB, tmp, m
    cdef uint32_t s = 0
    cdef uint32_t d = 0
    cdef uint32_t n = g.n

    # Allocate some arrays and a bitset
    cdef bitset_t seen
    bitset_init(seen, n)
    cdef uint32_t * distances = <uint32_t *>sig_malloc(3 * n * sizeof(uint32_t))
    if not distances:
        bitset_free(seen)
        raise MemoryError()
    cdef uint32_t * predecessors = distances + n
    cdef uint32_t * waiting_list = distances + 2 * n


    # We perform a first 2sweep call from source. If the returned value is a
    # very large number, the graph is not connected and so the diameter is
    # infinite.
    tmp = diameter_lower_bound_2sweep(g, source, distances, predecessors, waiting_list, seen)
    if tmp == UINT32_MAX:
        sig_free(distances)
        bitset_free(seen)
        return (UINT32_MAX, 0, 0, 0)

    # We perform new 2sweep calls for as long as we are able to improve the
    # lower bound.
    LB = 0
    m = source
    while tmp > LB:

        LB = tmp

        # We store the vertices s, m, d of the last BFS call. For vertex m, we
        # search for a vertex of eccentricity LB/2. This vertex will serve as
        # the source for the next 2sweep call.
        s = waiting_list[0]
        d = waiting_list[n - 1]
        LB_2 = LB / 2
        m = d
        while distances[m] > LB_2:
            m = predecessors[m]

        # We perform a new 2sweep call from m
        tmp = diameter_lower_bound_2sweep(g, m, distances, predecessors, waiting_list, seen)

    sig_free(distances)
    bitset_free(seen)

    return (LB, s, m, d)


cdef uint32_t diameter_iFUB(short_digraph g,
                            uint32_t source):
    """
    Compute the diameter of the input Graph using the ``iFUB`` algorithm.

    The ``iFUB`` (iterative Fringe Upper Bound) algorithm calculates the exact
    value of the diameter of a unweighted undirected graph [CGI+10]_. This
    algorithms starts with a vertex found through a multi-sweep call (a
    refinement of the 4sweep method). The worst case time complexity of the iFUB
    algorithm is `O(nm)`, but it can be very fast in practice. See the code's
    documentation and [CGH+13]_ for more details.

    INPUT:

    - ``g`` -- a short_digraph

    - ``source`` -- starting node of the first BFS

    """
    cdef uint32_t i, LB, s, m, d
    cdef uint32_t n = g.n

    # We select a vertex m with low eccentricity using multi-sweep
    LB, s, m, d = diameter_lower_bound_multi_sweep(g, source)

    # If the lower bound is a very large number, it means that the graph is not
    # connected and so the diameter is infinite.
    if LB == UINT32_MAX:
        return LB


    # We allocate some arrays and a bitset
    cdef bitset_t seen
    bitset_init(seen, n)    
    cdef uint32_t * distances = <uint32_t *>sig_malloc(4 * n * sizeof(uint32_t))
    if not distances:
        bitset_free(seen)
        raise MemoryError()
    cdef uint32_t* waiting_list = distances + n
    cdef uint32_t* layer        = distances + 2 * n
    cdef uint32_t* order        = distances + 3 * n


    # We order the vertices by decreasing layers. This is the inverse order of a
    # BFS from m, and so the inverse order of array waiting_list. Distances are
    # stored in array layer.
    LB = simple_BFS(g, m, layer, NULL, waiting_list, seen)
    for i in range(n):
        order[i] = waiting_list[n - i - 1]

    # The algorithm:
    #
    # The diameter of the graph is equal to the maximum eccentricity of a
    # vertex. Let m be any vertex, and let V be partitionned into A u B where:
    #
    #    d(m,a)<=i for all a \in A
    #    d(m,b)>=i for all b \in B
    #
    # As all vertices from A are at distance <=2i from each other, a vertex a
    # from A with eccentricity ecc(a)>2i is at distance ecc(a) from some vertex
    # b\in B.
    #
    # Consequently, if we have already computed the eccentricity of all
    # vertices in B and know that the diameter is >2i, then we do not have to
    # compute the eccentricity of vertices in A.
    #
    # Now, we compute the maximum eccentricity of all vertices, ordered
    # decreasingly according to their distance to m. We stop when we know that
    # the eccentricity of the unexplored vertices is smaller than the max
    # eccentricity already found.
    i = 0
    while 2 * layer[order[i]] > LB and i < n:
        tmp = simple_BFS(g, order[i], distances, NULL, waiting_list, seen)
        i += 1

        # We update the lower bound
        if tmp > LB:
            LB = tmp


    sig_free(distances)
    bitset_free(seen)

    # We finally return the computed diameter
    return LB


def diameter(G, algorithm='iFUB', source=None):
    r"""
    Return the diameter of `G`.

    This algorithm returns Infinity if the (di)graph is not connected. It can
    also quickly return a lower bound on the diameter using the ``2sweep`` and
    ``multi-sweep`` schemes.

    INPUT:

    - ``algorithm`` -- (default: 'iFUB') specifies the algorithm to use among:

      - ``'standard'`` -- Computes the diameter of the input (di)graph as the
        largest eccentricity of its vertices. This is the classical algorithm
        with time complexity in `O(nm)`.

      - ``'2sweep'`` -- Computes a lower bound on the diameter of an
        unweighted undirected graph using 2 BFS, as proposed in [MLH08]_.  It
        first selects a vertex `v` that is at largest distance from an initial
        vertex source using BFS. Then it performs a second BFS from `v`. The
        largest distance from `v` is returned as a lower bound on the diameter
        of `G`.  The time complexity of this algorithm is linear in the size of
        `G`.

      - ``'multi-sweep'`` -- Computes a lower bound on the diameter of an
        unweighted undirected graph using several iterations of the ``2sweep``
        algorithms [CGH+13]_. Roughly, it first uses ``2sweep`` to identify
        two vertices `u` and `v` that are far apart. Then it selects a vertex
        `w` that is at same distance from `u` and `v`.  This vertex `w` will
        serve as the new source for another iteration of the ``2sweep``
        algorithm that may improve the current lower bound on the diameter.
        This process is repeated as long as the lower bound on the diameter
        is improved.

      - ``'iFUB'`` -- The iFUB (iterative Fringe Upper Bound) algorithm,
        proposed in [CGI+10]_, computes the exact value of the diameter of an
        unweighted undirected graph. It is based on the following observation:

            The diameter of the graph is equal to the maximum eccentricity of
            a vertex. Let `v` be any vertex, and let `V` be partitionned into
            `A\cup B` where:

            .. MATH::

                d(v,a) \leq i, \forall a \in A\\
                d(v,b) \geq i, \forall b \in B

            As all vertices from `A` are at distance `\leq 2i` from each
            other, a vertex `a\in A` with eccentricity `ecc(a)>2i` is at
            distance `ecc(a)` from some vertex `b\in B`.

            Consequently, if we have already computed the maximum eccentricity
            `m` of all vertices in `B` and if `m>2i`, then we do not need to
            compute the eccentricity of the vertices in `A`.

        Starting from a vertex `v` obtained through a multi-sweep computation
        (which refines the 4sweep algorithm used in [CGH+13]_), we compute the
        diameter by computing the eccentricity of all vertices sorted
        decreasingly according to their distance to `v`, and stop as allowed
        by the remark above. The worst case time complexity of the iFUB
        algorithm is `O(nm)`, but it can be very fast in practice.

    - ``source`` -- (default: None) vertex from which to start the first BFS.
      If ``source==None``, an arbitrary vertex of the graph is chosen. Raise an
      error if the initial vertex is not in `G`.  This parameter is not used
      when ``algorithm=='standard'``.

    EXAMPLES::

        sage: from sage.graphs.distances_all_pairs import diameter
        sage: G = graphs.PetersenGraph()
        sage: diameter(G, algorithm='iFUB')
        2
        sage: G = Graph({0: [], 1: [], 2: [1]})
        sage: diameter(G, algorithm='iFUB')
        +Infinity


    Although max( ) is usually defined as -Infinity, since the diameter will
    never be negative, we define it to be zero::

        sage: G = graphs.EmptyGraph()
        sage: diameter(G, algorithm='iFUB')
        0

    Comparison of exact algorithms::

        sage: G = graphs.RandomBarabasiAlbert(100, 2)
        sage: d1 = diameter(G, algorithm='standard')
        sage: d2 = diameter(G, algorithm='iFUB')
        sage: d3 = diameter(G, algorithm='iFUB', source=G.random_vertex())
        sage: if d1 != d2 or d1 != d3: print("Something goes wrong!")

    Comparison of lower bound algorithms::

        sage: lb2 = diameter(G, algorithm='2sweep')
        sage: lbm = diameter(G, algorithm='multi-sweep')
        sage: if not (lb2 <= lbm and lbm <= d3): print("Something goes wrong!")

    TESTS:

    This was causing a segfault. Fixed in :trac:`17873` ::

        sage: G = graphs.PathGraph(1)
        sage: diameter(G, algorithm='iFUB')
        0
    """
    cdef int n = G.order()
    if not n:
        return 0

    if algorithm == 'standard' or G.is_directed():
        return max(G.eccentricity())
    elif algorithm is None:
        algorithm = 'iFUB'
    elif not algorithm in ['2sweep', 'multi-sweep', 'iFUB']:
        raise ValueError("unknown algorithm for computing the diameter")

    if source is None:
        source = next(G.vertex_iterator())
    elif not G.has_vertex(source):
        raise ValueError("the specified source is not a vertex of the input Graph")


    # Copying the whole graph to obtain the list of neighbors quicker than by
    # calling out_neighbors. This data structure is well documented in the
    # module sage.graphs.base.static_sparse_graph
    cdef list int_to_vertex = list(G)
    cdef short_digraph sd
    init_short_digraph(sd, G, edge_labelled=False, vertex_list=int_to_vertex)

    # and we map the source to an int in [0,n-1] 
    cdef uint32_t isource = 0 if source is None else int_to_vertex.index(source)

    cdef bitset_t seen
    cdef uint32_t* tab
    cdef int LB

    if algorithm == '2sweep':
        # We need to allocate arrays and bitset
        bitset_init(seen, n)
        tab = <uint32_t*> sig_malloc(2* n * sizeof(uint32_t))
        if not tab:
            free_short_digraph(sd)
            bitset_free(seen)
            raise MemoryError()
        
        LB = diameter_lower_bound_2sweep(sd, isource, tab, NULL, tab + n, seen)

        bitset_free(seen)
        sig_free(tab)

    elif algorithm == 'multi-sweep':
        LB = diameter_lower_bound_multi_sweep(sd, isource)[0]

    else: # algorithm == 'iFUB'
        LB = diameter_iFUB(sd, isource)


    free_short_digraph(sd)

    if LB < 0 or LB > n:
        from sage.rings.infinity import Infinity
        return +Infinity
    else:
        return int(LB)



################
# Wiener index #
################

def wiener_index(G):
    r"""
    Return the Wiener index of the graph.

    The Wiener index of a graph `G` can be defined in two equivalent
    ways [KRG96b]_ :

    - `W(G) = \frac 1 2 \sum_{u,v\in G} d(u,v)` where `d(u,v)` denotes the
      distance between vertices `u` and `v`.

    - Let `\Omega` be a set of `\frac {n(n-1)} 2` paths in `G` such that `\Omega`
      contains exactly one shortest `u-v` path for each set `\{u,v\}` of
      vertices in `G`. Besides, `\forall e\in E(G)`, let `\Omega(e)` denote the
      paths from `\Omega` containing `e`. We then have
      `W(G) = \sum_{e\in E(G)}|\Omega(e)|`.

    EXAMPLES:

    From [GYLL93c]_, cited in [KRG96b]_::

        sage: g=graphs.PathGraph(10)
        sage: w=lambda x: (x*(x*x -1)/6)
        sage: g.wiener_index()==w(10)
        True
    """
    if not G.is_connected():
        from sage.rings.infinity import Infinity
        return +Infinity

    from sage.rings.integer import Integer
    cdef unsigned short* distances = c_distances_all_pairs(G, vertex_list=list(G))
    cdef unsigned int NN = G.order() * G.order()
    cdef unsigned int i
    cdef uint64_t s = 0
    for i in range(NN):
        s += distances[i]
    sig_free(distances)
    return Integer(s) / 2

##########################
# Distances distribution #
##########################

def distances_distribution(G):
    r"""
    Return the distances distribution of the (di)graph in a dictionary.

    This method *ignores all edge labels*, so that the distance considered is
    the topological distance.

    OUTPUT:

        A dictionary ``d`` such that the number of pairs of vertices at distance
        ``k`` (if any) is equal to `d[k] \cdot |V(G)| \cdot (|V(G)|-1)`.

    .. NOTE::

        We consider that two vertices that do not belong to the same connected
        component are at infinite distance, and we do not take the trivial pairs
        of vertices `(v, v)` at distance `0` into account. Empty (di)graphs and
        (di)graphs of order 1 have no paths and so we return the empty
        dictionary ``{}``.

    EXAMPLES:

    An empty Graph::

        sage: g = Graph()
        sage: g.distances_distribution()
        {}

    A Graph of order 1::

        sage: g = Graph()
        sage: g.add_vertex(1)
        sage: g.distances_distribution()
        {}

    A Graph of order 2 without edge::

        sage: g = Graph()
        sage: g.add_vertices([1,2])
        sage: g.distances_distribution()
        {+Infinity: 1}

    The Petersen Graph::

        sage: g = graphs.PetersenGraph()
        sage: g.distances_distribution()
        {1: 1/3, 2: 2/3}

    A graph with multiple disconnected components::

        sage: g = graphs.PetersenGraph()
        sage: g.add_edge('good','wine')
        sage: g.distances_distribution()
        {1: 8/33, 2: 5/11, +Infinity: 10/33}

    The de Bruijn digraph dB(2,3)::

        sage: D = digraphs.DeBruijn(2,3)
        sage: D.distances_distribution()
        {1: 1/4, 2: 11/28, 3: 5/14}
    """
    if G.order() <= 1:
        return {}

    from sage.rings.infinity import Infinity
    from sage.rings.integer import Integer

    cdef unsigned short* distances = c_distances_all_pairs(G, vertex_list=list(G))
    cdef unsigned int n = G.order()
    cdef unsigned int NN = n * n
    cdef dict count = {}
    cdef dict distr = {}
    cdef unsigned int i
    NNN = Integer(NN - n)

    # We count the number of pairs at equal distances
    for i in range(NN):
        count[distances[i]] = count.get(distances[i], 0) + 1

    sig_free(distances)

    # We normalize the distribution
    for j in count:
        if j == <unsigned short> -1:
            distr[+Infinity] = Integer(count[j]) / NNN
        elif j > 0:
            distr[j] = Integer(count[j]) / NNN

    return distr

##################
# Floyd-Warshall #
##################

def floyd_warshall(gg, paths=True, distances=False):
    r"""
    Compute the shortest path/distances between all pairs of vertices.

    For more information on the Floyd-Warshall algorithm, see
    the :wikipedia:`Floyd-Warshall_algorithm`.

    INPUT:

    - ``gg`` -- the graph on which to work.

    - ``paths`` -- boolean (default: ``True``); whether to return the dictionary
      of shortest paths

    - ``distances`` -- boolean (default: ``False``); whether to return the
      dictionary of distances

    OUTPUT:

    Depending on the input, this function return the dictionary of paths, the
    dictionary of distances, or a pair of dictionaries ``(distances, paths)``
    where ``distance[u][v]`` denotes the distance of a shortest path from `u` to
    `v` and ``paths[u][v]`` denotes an inneighbor `w` of `v` such that
    `dist(u,v) = 1 + dist(u,w)`.

    .. WARNING::

        Because this function works on matrices whose size is quadratic compared
        to the number of vertices, it uses short variables instead of long ones
        to divide by 2 the size in memory. This means that the current
        implementation does not run on a graph of more than 65536 nodes (this
        can be easily changed if necessary, but would require much more
        memory. It may be worth writing two versions). For information, the
        current version of the algorithm on a graph with `65536 = 2^{16}` nodes
        creates in memory `2` tables on `2^{32}` short elements (2bytes each),
        for a total of `2^{34}` bytes or `16` gigabytes. Let us also remember
        that if the memory size is quadratic, the algorithm runs in cubic time.

    .. NOTE::

        When ``paths = False`` the algorithm saves roughly half of the memory as
        it does not have to maintain the matrix of predecessors. However,
        setting ``distances=False`` produces no such effect as the algorithm can
        not run without computing them. They will not be returned, but they will
        be stored while the method is running.

    EXAMPLES:

    Shortest paths in a small grid ::

        sage: g = graphs.Grid2dGraph(2,2)
        sage: from sage.graphs.distances_all_pairs import floyd_warshall
        sage: print(floyd_warshall(g))  # py2
        {(0, 1): {(0, 1): None, (1, 0): (0, 0), (0, 0): (0, 1), (1, 1): (0, 1)},
         (1, 0): {(0, 1): (0, 0), (1, 0): None, (0, 0): (1, 0), (1, 1): (1, 0)},
         (0, 0): {(0, 1): (0, 0), (1, 0): (0, 0), (0, 0): None, (1, 1): (0, 1)},
         (1, 1): {(0, 1): (1, 1), (1, 0): (1, 1), (0, 0): (0, 1), (1, 1): None}}
        sage: print(floyd_warshall(g))  # py3
        {(0, 0): {(0, 0): None, (0, 1): (0, 0), (1, 0): (0, 0), (1, 1): (0, 1)},
         (0, 1): {(0, 1): None, (0, 0): (0, 1), (1, 0): (0, 0), (1, 1): (0, 1)},
         (1, 0): {(1, 0): None, (0, 0): (1, 0), (0, 1): (0, 0), (1, 1): (1, 0)},
         (1, 1): {(1, 1): None, (0, 0): (0, 1), (0, 1): (1, 1), (1, 0): (1, 1)}}

    Checking the distances are correct ::

        sage: g = graphs.Grid2dGraph(5,5)
        sage: dist,path = floyd_warshall(g, distances=True)
        sage: all(dist[u][v] == g.distance(u, v) for u in g for v in g)
        True

    Checking a random path is valid ::

        sage: u,v = g.random_vertex(), g.random_vertex()
        sage: p = [v]
        sage: while p[0] is not None:
        ....:   p.insert(0,path[u][p[0]])
        sage: len(p) == dist[u][v] + 2
        True

    Distances for all pairs of vertices in a diamond::

        sage: g = graphs.DiamondGraph()
        sage: floyd_warshall(g, paths=False, distances=True)
        {0: {0: 0, 1: 1, 2: 1, 3: 2},
         1: {0: 1, 1: 0, 2: 1, 3: 1},
         2: {0: 1, 1: 1, 2: 0, 3: 1},
         3: {0: 2, 1: 1, 2: 1, 3: 0}}

    TESTS:

    Too large graphs::

        sage: from sage.graphs.distances_all_pairs import floyd_warshall
        sage: floyd_warshall(Graph(65536))
        Traceback (most recent call last):
        ...
        ValueError: the graph backend contains more than 65535 nodes
    """
    from sage.rings.infinity import Infinity
    cdef CGraph g = <CGraph> gg._backend.c_graph()[0]

    cdef list gverts = g.verts()

    if not gverts:
        if distances and paths:
            return {}, {}
        else:
            return {}

    cdef unsigned int n = max(gverts) + 1

    if n >= <unsigned short> -1:
        raise ValueError("the graph backend contains more than "+str(<unsigned short> -1)+" nodes")

    # All this just creates two tables prec[n][n] and dist[n][n]
    cdef MemoryAllocator mem = MemoryAllocator()
    cdef unsigned short* t_prec = NULL
    cdef unsigned short**  prec = NULL
    # init dist
    cdef unsigned short* t_dist = <unsigned short*>  mem.allocarray(n * n, sizeof(unsigned short))
    cdef unsigned short**  dist = <unsigned short**> mem.allocarray(n, sizeof(unsigned short*))
    dist[0] = t_dist
    cdef int i
    for i in range(1, n):
        dist[i] = dist[i - 1] + n
    memset(t_dist, -1, n * n * sizeof(short))

    cdef int v_int
    cdef int u_int
    cdef int w_int

    # Copying the adjacency matrix (vertices at distance 1)
    for v_int in gverts:
        dist[v_int][v_int] =  0
        for u_int in g.out_neighbors(v_int):
            dist[v_int][u_int] = 1

    if paths:
        # init prec
        t_prec = <unsigned short*>  mem.allocarray(n * n, sizeof(unsigned short))
        prec   = <unsigned short**> mem.allocarray(n, sizeof(unsigned short*))
        prec[0] = t_prec
        for i in range(1, n):
            prec[i] = prec[i - 1] + n
        memset(t_prec, 0, n * n * sizeof(short))
        # Copying the adjacency matrix (vertices at distance 1)
        for v_int in gverts:
            prec[v_int][v_int] = v_int
            for u_int in g.out_neighbors(v_int):
                prec[v_int][u_int] = v_int

    # The algorithm itself.
    cdef unsigned short* dv
    cdef unsigned short* dw
    cdef int dvw
    cdef int val

    for w_int in gverts:
        dw = dist[w_int]
        for v_int in gverts:
            dv = dist[v_int]
            dvw = dv[w_int]
            for u_int in gverts:
                val = dvw + dw[u_int]
                # If it is shorter to go from u to v through w, do it
                if dv[u_int] > val:
                    dv[u_int] = val
                    if paths:
                        prec[v_int][u_int] = prec[w_int][u_int]

    # Dictionaries of distance, precedent element, and integers
    cdef dict d_prec = {}
    cdef dict d_dist = {}
    cdef dict tmp_prec
    cdef dict tmp_dist

    cdef CGraphBackend cgb = <CGraphBackend> gg._backend

    for v_int in gverts:
        v = cgb.vertex_label(v_int)
        if paths: tmp_prec = {v: None}
        if distances: tmp_dist = {v: 0}
        dv = dist[v_int]
        for u_int in gverts:
            u = cgb.vertex_label(u_int)
            if v != u and dv[u_int] !=  <unsigned short> -1:
                if paths:
                    tmp_prec[u] = cgb.vertex_label(prec[v_int][u_int])
                
                if distances:
                    tmp_dist[u] = dv[u_int]

        if paths: d_prec[v] = tmp_prec
        if distances: d_dist[v] = tmp_dist

    if distances and paths:
        return d_dist, d_prec
    if paths:
        return d_prec
    if distances:
        return d_dist<|MERGE_RESOLUTION|>--- conflicted
+++ resolved
@@ -899,8 +899,6 @@
         Traceback (most recent call last):
         ...
         ValueError: unknown algorithm 'Nice Jazz Festival', please contribute
-<<<<<<< HEAD
-=======
 
     Invalid value for parameter vertex_list::
 
@@ -910,7 +908,6 @@
         Traceback (most recent call last):
         ...
         ValueError: parameter vertex_list is incorrect for this graph
->>>>>>> 9db4320e
     """
     from sage.rings.infinity import Infinity
     cdef int n = G.order()
@@ -922,11 +919,6 @@
         raise ValueError("the 'bounds' algorithm only works on undirected graphs")
     elif not G.is_connected():
         return [Infinity] * n
-<<<<<<< HEAD
-
-    cdef uint32_t* ecc
-    cdef list int_to_vertex = G.vertices()
-=======
 
     cdef list int_to_vertex
     if vertex_list is None:
@@ -937,7 +929,6 @@
         raise ValueError("parameter vertex_list is incorrect for this graph")
 
     cdef uint32_t* ecc
->>>>>>> 9db4320e
     if algorithm == "bounds":
         ecc = c_eccentricity_bounding(G, vertex_list=int_to_vertex)
     elif algorithm == "standard":
