# -*- coding: utf-8 -*-
r"""
Database of strongly regular graphs

This module manages a database associating to a set of four integers
`(v,k,\lambda,\mu)` a strongly regular graphs with these parameters, when one
exists.

Using Andries Brouwer's `database of strongly regular graphs
<http://www.win.tue.nl/~aeb/graphs/srg/srgtab.html>`__, it can also return
non-existence results. Note that some constructions are missing, and that some
strongly regular graphs that exist in the database cannot be automatically built
by Sage. Help us if you know any.

.. NOTE::

    Any missing/incorrect information in the database must be reported to
    `Andries E. Brouwer <http://www.win.tue.nl/~aeb/>`__ directly, in order to
    have a unique and updated source of information.

REFERENCES:

.. [BvL84] A. Brouwer, J van Lint,
   Strongly regular graphs and partial geometries,
   Enumeration and design,
   (Waterloo, Ont., 1982) (1984): 85-122.
   http://oai.cwi.nl/oai/asset/1817/1817A.pdf

Functions
---------
"""
from sage.categories.sets_cat import EmptySetError
from sage.misc.unknown import Unknown
from sage.rings.arith import is_square
from sage.rings.arith import is_prime_power
from sage.misc.cachefunc import cached_function
from sage.combinat.designs.orthogonal_arrays import orthogonal_array
from sage.combinat.designs.bibd import balanced_incomplete_block_design
from sage.graphs.generators.smallgraphs import McLaughlinGraph
from sage.graphs.generators.smallgraphs import CameronGraph
from sage.graphs.generators.smallgraphs import M22Graph
from sage.graphs.generators.smallgraphs import SimsGewirtzGraph
from sage.graphs.generators.smallgraphs import HoffmanSingletonGraph
from sage.graphs.generators.smallgraphs import SchlaefliGraph
from sage.graphs.generators.smallgraphs import HigmanSimsGraph
from sage.graphs.generators.smallgraphs import LocalMcLaughlinGraph
from sage.graphs.generators.smallgraphs import SuzukiGraph
from sage.graphs.graph import Graph
from libc.math cimport sqrt, floor
from sage.matrix.constructor import Matrix
from sage.rings.finite_rings.constructor import FiniteField as GF
from sage.coding.linear_code import LinearCode
from sage.rings.sum_of_squares cimport two_squares_c
from libc.stdint cimport uint_fast32_t

cdef dict _brouwer_database = None

@cached_function
def is_paley(int v,int k,int l,int mu):
    r"""
    Test whether some Paley graph is `(v,k,\lambda,\mu)`-strongly regular.

    INPUT:

    - ``v,k,l,mu`` (integers)

    OUTPUT:

    A tuple ``t`` such that ``t[0](*t[1:])`` builds the requested graph if one
    exists, and ``None`` otherwise.

    EXAMPLES::

        sage: from sage.graphs.strongly_regular_db import is_paley
        sage: t = is_paley(13,6,2,3); t
        (..., 13)
        sage: g = t[0](*t[1:]); g
        Paley graph with parameter 13: Graph on 13 vertices
        sage: g.is_strongly_regular(parameters=True)
        (13, 6, 2, 3)
        sage: t = is_paley(5,5,5,5); t
    """
    if (v%4 == 1 and is_prime_power(v) and
        k   == (v-1)/2 and
        l   == (v-5)/4 and
        mu  == (v-1)/4):
        from sage.graphs.generators.families import PaleyGraph
        return (lambda q : PaleyGraph(q),v)

@cached_function
def is_orthogonal_array_block_graph(int v,int k,int l,int mu):
    r"""
    Test whether some Orthogonal Array graph is `(v,k,\lambda,\mu)`-strongly regular.

    INPUT:

    - ``v,k,l,mu`` (integers)

    OUTPUT:

    A tuple ``t`` such that ``t[0](*t[1:])`` builds the requested graph if one
    exists, and ``None`` otherwise.

    EXAMPLES::

        sage: from sage.graphs.strongly_regular_db import is_orthogonal_array_block_graph
        sage: t = is_orthogonal_array_block_graph(64, 35, 18, 20); t
        (..., 5, 8)
        sage: g = t[0](*t[1:]); g
        OA(5,8): Graph on 64 vertices
        sage: g.is_strongly_regular(parameters=True)
        (64, 35, 18, 20)

        sage: t = is_orthogonal_array_block_graph(5,5,5,5); t
    """
    # notations from
    # http://www.win.tue.nl/~aeb/graphs/OA.html
    if not is_square(v):
        return
    n = int(sqrt(v))
    if k % (n-1):
        return
    m = k//(n-1)
    if (l  != (m-1)*(m-2)+n-2 or
        mu != m*(m-1)):
        return
    if orthogonal_array(m,n,existence=True):
        from sage.graphs.generators.intersection import OrthogonalArrayBlockGraph
        return (lambda m,n : OrthogonalArrayBlockGraph(m, n), m,n)

@cached_function
def is_johnson(int v,int k,int l,int mu):
    r"""
    Test whether some Johnson graph is `(v,k,\lambda,\mu)`-strongly regular.

    INPUT:

    - ``v,k,l,mu`` (integers)

    OUTPUT:

    A tuple ``t`` such that ``t[0](*t[1:])`` builds the requested graph if one
    exists, and ``None`` otherwise.

    EXAMPLES::

        sage: from sage.graphs.strongly_regular_db import is_johnson
        sage: t = is_johnson(10,6,3,4); t
        (..., 5)
        sage: g = t[0](*t[1:]); g
        Johnson graph with parameters 5,2: Graph on 10 vertices
        sage: g.is_strongly_regular(parameters=True)
        (10, 6, 3, 4)

        sage: t = is_johnson(5,5,5,5); t
    """
    # Using notations of http://www.win.tue.nl/~aeb/graphs/Johnson.html
    #
    # J(n,m) has parameters v = m(m – 1)/2, k = 2(m – 2), λ = m – 2, μ = 4.
    m = l + 2
    if (mu == 4 and
        k  == 2*(m-2) and
        v  == m*(m-1)/2):
        from sage.graphs.generators.families import JohnsonGraph
        return (lambda m: JohnsonGraph(m,2), m)

@cached_function
def is_steiner(int v,int k,int l,int mu):
    r"""
    Test whether some Steiner graph is `(v,k,\lambda,\mu)`-strongly regular.

    A Steiner graph is the intersection graph of a Steiner set system. For more
    information, see http://www.win.tue.nl/~aeb/graphs/S.html.

    INPUT:

    - ``v,k,l,mu`` (integers)

    OUTPUT:

    A tuple ``t`` such that ``t[0](*t[1:])`` builds the requested graph if one
    exists, and ``None`` otherwise.

    EXAMPLES::

        sage: from sage.graphs.strongly_regular_db import is_steiner
        sage: t = is_steiner(26,15,8,9); t
        (..., 13, 3)
        sage: g = t[0](*t[1:]); g
        Intersection Graph: Graph on 26 vertices
        sage: g.is_strongly_regular(parameters=True)
        (26, 15, 8, 9)

        sage: t = is_steiner(5,5,5,5); t
    """
    # Using notations from http://www.win.tue.nl/~aeb/graphs/S.html
    #
    # The block graph of a Steiner 2-design S(2,m,n) has parameters:
    # v = n(n-1)/m(m-1), k = m(n-m)/(m-1), λ = (m-1)^2 + (n-1)/(m–1)–2, μ = m^2.
    if mu <= 1 or not is_square(mu):
        return
    m = int(sqrt(mu))
    n = (k*(m-1))//m+m
    if (v == (n*(n-1))/(m*(m-1)) and
        k == m*(n-m)/(m-1) and
        l == (m-1)**2 + (n-1)/(m-1)-2 and
        balanced_incomplete_block_design(n,m,existence=True)):
        from sage.graphs.generators.intersection import IntersectionGraph
        return (lambda n,m: IntersectionGraph(map(frozenset,balanced_incomplete_block_design(n,m))),n,m)

@cached_function
def is_affine_polar(int v,int k,int l,int mu):
    r"""
    Test whether some Affine Polar graph is `(v,k,\lambda,\mu)`-strongly regular.

    For more information, see http://www.win.tue.nl/~aeb/graphs/VO.html.

    INPUT:

    - ``v,k,l,mu`` (integers)

    OUTPUT:

    A tuple ``t`` such that ``t[0](*t[1:])`` builds the requested graph if one
    exists, and ``None`` otherwise.

    EXAMPLES::

        sage: from sage.graphs.strongly_regular_db import is_affine_polar
        sage: t = is_affine_polar(81,32,13,12); t
        (..., 4, 3)
        sage: g = t[0](*t[1:]); g
        Affine Polar Graph VO^+(4,3): Graph on 81 vertices
        sage: g.is_strongly_regular(parameters=True)
        (81, 32, 13, 12)

        sage: t = is_affine_polar(5,5,5,5); t
    """
    from sage.rings.arith import divisors
    # Using notations from http://www.win.tue.nl/~aeb/graphs/VO.html
    #
    # VO+(2e,q) has parameters: v = q^(2e), k = (q^(e−1) + 1)(q^e − 1), λ =
    # q(q^(e−2) + 1)(q^(e−1) − 1) + q − 2, μ = q^(e−1)(q^(e−1) + 1)
    #
    # VO−(2e,q) has parameters v = q^(2e), k = (q^(e−1) - 1)(q^e + 1), λ =
    # q(q^(e−2) - 1)(q^(e−1) + 1) + q − 2, μ = q^(e−1)(q^(e−1) - 1)
    if (not is_square(v) or
        not is_prime_power(v)):
        return
    prime,power = is_prime_power(v,get_data=True)
    if power%2:
        return
    for e in divisors(power/2):
        q = prime**(power//(2*e))
        assert v == q**(2*e)
        if (k == (q**(e-1) + 1)*(q**e-1) and
            l == q*(q**(e-2) + 1)*(q**(e-1)-1)+q-2 and
            mu== q**(e-1)*(q**(e-1) + 1)):
            from sage.graphs.generators.classical_geometries import AffineOrthogonalPolarGraph
            return (lambda d,q : AffineOrthogonalPolarGraph(d,q,sign='+'),2*e,q)
        if (k == (q**(e-1) - 1)*(q**e+1) and
            l == q*(q**(e-2)- 1)*(q**(e-1)+1)+q-2 and
            mu== q**(e-1)*(q**(e-1) - 1)):
            from sage.graphs.generators.classical_geometries import AffineOrthogonalPolarGraph
            return (lambda d,q : AffineOrthogonalPolarGraph(d,q,sign='-'),2*e,q)

@cached_function
def is_orthogonal_polar(int v,int k,int l,int mu):
    r"""
    Test whether some Orthogonal Polar graph is `(v,k,\lambda,\mu)`-strongly regular.

    For more information, see http://www.win.tue.nl/~aeb/graphs/srghub.html.

    INPUT:

    - ``v,k,l,mu`` (integers)

    OUTPUT:

    A tuple ``t`` such that ``t[0](*t[1:])`` builds the requested graph if one
    exists, and ``None`` otherwise.

    EXAMPLES::

        sage: from sage.graphs.strongly_regular_db import is_orthogonal_polar
        sage: t = is_orthogonal_polar(85, 20, 3, 5); t
        (<function OrthogonalPolarGraph at ...>, 5, 4, '')
        sage: g = t[0](*t[1:]); g
        Orthogonal Polar Graph O(5, 4): Graph on 85 vertices
        sage: g.is_strongly_regular(parameters=True)
        (85, 20, 3, 5)

        sage: t = is_orthogonal_polar(5,5,5,5); t

    TESTS:

    All of ``O(2m+1,q)``, ``O^+(2m,q)`` and ``O^-(2m,q)`` appear::

        sage: is_orthogonal_polar(85, 20, 3, 5)
        (<function OrthogonalPolarGraph at ...>, 5, 4, '')
        sage: is_orthogonal_polar(119,54,21,27)
        (<function OrthogonalPolarGraph at ...>, 8, 2, '-')
        sage: is_orthogonal_polar(130,48,20,16)
        (<function OrthogonalPolarGraph at ...>, 6, 3, '+')

    """
    from sage.rings.arith import divisors
    r,s = eigenvalues(v,k,l,mu)
    if r is None:
        return
    q_pow_m_minus_one = -s-1 if abs(s) > r else r+1

    if is_prime_power(q_pow_m_minus_one):
        prime,power = is_prime_power(q_pow_m_minus_one,get_data=True)
        for d in divisors(power):
            q = prime**d
            m = (power//d)+1

            # O(2m+1,q)
            if (v == (q**(2*m)-1)/(q-1)              and
                k == q*(q**(2*m-2)-1)/(q-1)          and
                l == q**2*(q**(2*m-4)-1)/(q-1) + q-1 and
                mu== (q**(2*m-2)-1)/(q-1)):
                from sage.graphs.generators.classical_geometries import OrthogonalPolarGraph
                return (OrthogonalPolarGraph, 2*m+1, q, "")

            # O^+(2m,q)
            if (v ==   (q**(2*m-1)-1)/(q-1) + q**(m-1)   and
                k == q*(q**(2*m-3)-1)/(q-1) + q**(m-1) and
                k == q**(2*m-3) + l + 1                  and
                mu== k/q):
                from sage.graphs.generators.classical_geometries import OrthogonalPolarGraph
                return (OrthogonalPolarGraph, 2*m, q, "+")

            # O^+(2m+1,q)
            if (v ==   (q**(2*m-1)-1)/(q-1) - q**(m-1)   and
                k == q*(q**(2*m-3)-1)/(q-1) - q**(m-1) and
                k == q**(2*m-3) + l + 1                  and
                mu== k/q):
                from sage.graphs.generators.classical_geometries import OrthogonalPolarGraph
                return (OrthogonalPolarGraph, 2*m, q, "-")

@cached_function
def is_NOodd(int v,int k,int l,int mu):
    r"""
    Test whether some NO^e(2n+1,q) graph is `(v,k,\lambda,\mu)`-strongly regular.

    Here `q>2`, for in the case `q=2` this graph is complete. For more information, see
    :func:`sage.graphs.generators.classical_geometries.NonisotropicOrthogonalPolarGraph`
    and Sect. 7.C of [BvL84]_.

    INPUT:

    - ``v,k,l,mu`` (integers)

    OUTPUT:

    A tuple ``t`` such that ``t[0](*t[1:])`` builds the requested graph if one
    exists, and ``None`` otherwise.

    EXAMPLES::

        sage: from sage.graphs.strongly_regular_db import is_NOodd
        sage: t = is_NOodd(120, 51, 18, 24); t
        (<function NonisotropicOrthogonalPolarGraph at ...>, 5, 4, '-')
        sage: g = t[0](*t[1:]); g
        NO^-(5, 4): Graph on 120 vertices
        sage: g.is_strongly_regular(parameters=True)
        (120, 51, 18, 24)

    TESTS:

    All of ``NO^+(2m+1,q)`` and ``NO^-(2m+1,q)`` appear::

        sage: t = is_NOodd(120, 51, 18, 24); t
        (<function NonisotropicOrthogonalPolarGraph at ...>, 5, 4, '-')
        sage: t = is_NOodd(136, 75, 42, 40); t
        (<function NonisotropicOrthogonalPolarGraph at ...>, 5, 4, '+')
        sage: t=is_NOodd(378, 260, 178, 180); t
        (<function NonisotropicOrthogonalPolarGraph at ...>, 7, 3, '+')
        sage: t=is_NOodd(45, 32, 22, 24); t
        (<function NonisotropicOrthogonalPolarGraph at ...>, 5, 3, '+')
        sage: t=is_NOodd(351, 224, 142, 144); t
        (<function NonisotropicOrthogonalPolarGraph at ...>, 7, 3, '-')
        sage: t = is_NOodd(325, 144, 68, 60); t
        (<function NonisotropicOrthogonalPolarGraph at ...>, 5, 5, '+')
        sage: t = is_NOodd(300, 104, 28, 40); t
        (<function NonisotropicOrthogonalPolarGraph at ...>, 5, 5, '-')
        sage: t = is_NOodd(5,5,5,5); t
    """
    cdef int n, q
    r,s = eigenvalues(v,k,l,mu) # -eq^(n-1)-1 and eq^(n-1)(q-2)-1; q=3 is special case
    if r is None:
        return
    r += 1
    s += 1
    if abs(r)>abs(s):
        (r,s) = (s,r) # r=-eq^(n-1) s= eq^(n-1)(q-2)
    q = 2 - s/r
    p, t = is_prime_power(q, get_data=True)
    pp, kk = is_prime_power(abs(r), get_data=True)
    if p == pp and t != 0:
        n  = kk/t + 1
        e = 1 if v  == (q**n)*(q**n+1)/2 else -1
        if (v  == (q**n)*(q**n+e)/2                 and
            k  == (q**n-e)*(q**(n-1)+e)             and
            l  == 2*(q**(2*n-2)-1)+e*q**(n-1)*(q-1) and
            mu == 2*q**(n-1)*(q**(n-1)+e)):
            from sage.graphs.generators.classical_geometries import NonisotropicOrthogonalPolarGraph
            return (NonisotropicOrthogonalPolarGraph, 2*n+1, q, '+' if e==1 else '-')

@cached_function
def is_NOperp_F5(int v,int k,int l,int mu):
    r"""
    Test whether some NO^e,perp(2n+1,5) graph is `(v,k,\lambda,\mu)`-strongly regular.

    For more information, see
    :func:`sage.graphs.generators.classical_geometries.NonisotropicOrthogonalPolarGraph`
    and Sect. 7.D of [BvL84]_.

    INPUT:

    - ``v,k,l,mu`` (integers)

    OUTPUT:

    A tuple ``t`` such that ``t[0](*t[1:])`` builds the requested graph if one
    exists, and ``None`` otherwise.

    EXAMPLES::

        sage: from sage.graphs.strongly_regular_db import is_NOperp_F5
        sage: t = is_NOperp_F5(10, 3, 0, 1); t
        (<function NonisotropicOrthogonalPolarGraph at ...>, 3, 5, '-', 1)
        sage: g = t[0](*t[1:]); g
        NO^-,perp(3, 5): Graph on 10 vertices
        sage: g.is_strongly_regular(parameters=True)
        (10, 3, 0, 1)

    TESTS:

    All of ``NO^+,perp(2m+1,5)`` and ``NO^-,perp(2m+1,5)`` appear::

        sage: t = is_NOperp_F5(325, 60, 15, 10); t
        (<function NonisotropicOrthogonalPolarGraph at ...>, 5, 5, '+', 1)
        sage: t = is_NOperp_F5(300, 65, 10, 15); t
        (<function NonisotropicOrthogonalPolarGraph at ...>, 5, 5, '-', 1)
        sage: t = is_NOperp_F5(5,5,5,5); t
    """
    cdef int n
    r,s = eigenvalues(v,k,l,mu) # 2*e*5**(n-1), -e*5**(n-1); note exceptional case n=1
    if r is None:
        return
    if abs(r)<abs(s):
        (r,s) = (s,r)
    e = 1 if s<0 else -1
    p, n = is_prime_power(abs(s), get_data=True)
    if (5 == p and n != 0) or (abs(r)==2 and abs(s)==1):
        n += 1
        if (v  == (5**n)*(5**n+e)/2           and
            k  == (5**n-e)*5**(n-1)/2         and
            l  == 5**(n-1)*(5**(n-1)+e)/2     and
            mu == 5**(n-1)*(5**(n-1)-e)/2):
            from sage.graphs.generators.classical_geometries import NonisotropicOrthogonalPolarGraph
            return (NonisotropicOrthogonalPolarGraph, 2*n+1, 5, '+' if e==1 else '-', 1)

@cached_function
def is_NO_F2(int v,int k,int l,int mu):
    r"""
    Test whether some NO^e,perp(2n,2) graph is `(v,k,\lambda,\mu)`-strongly regular.

    For more information, see
    :func:`sage.graphs.generators.classical_geometries.NonisotropicOrthogonalPolarGraph`
    and  

    INPUT:

    - ``v,k,l,mu`` (integers)

    OUTPUT:

    A tuple ``t`` such that ``t[0](*t[1:])`` builds the requested graph if one
    exists, and ``None`` otherwise.

    EXAMPLES::

        sage: from sage.graphs.strongly_regular_db import is_NO_F2
        sage: t = is_NO_F2(10, 3, 0, 1); t
        (<function NonisotropicOrthogonalPolarGraph at ...>, 4, 2, '-')
        sage: g = t[0](*t[1:]); g
        NO^-(4, 2): Graph on 10 vertices
        sage: g.is_strongly_regular(parameters=True)
        (10, 3, 0, 1)

    TESTS:

    All of ``NO^+(2m,2)`` and ``NO^-(2m,2)`` appear::

        sage: t = is_NO_F2(36, 15, 6, 6); t
        (<function NonisotropicOrthogonalPolarGraph at ...>, 6, 2, '-')
        sage: t = is_NO_F2(28, 15, 6, 10); t
        (<function NonisotropicOrthogonalPolarGraph at ...>, 6, 2, '+')
        sage: t = is_NO_F2(5,5,5,5); t
    """
    cdef int n, e, p
    p, n = is_prime_power(k+1, get_data=True) # k+1==2**(2*n-2)
    if 2 == p and n != 0 and n % 2 == 0:
        n = (n+2)/2
        e = (2**(2*n-1)-v)/2**(n-1)
        if (abs(e) == 1                           and
            v  == 2**(2*n-1)-e*2**(n-1)           and
            k  == 2**(2*n-2)-1                    and
            l  == 2**(2*n-3)-2                    and
            mu == 2**(2*n-3)+e*2**(n-2)):
            from sage.graphs.generators.classical_geometries import NonisotropicOrthogonalPolarGraph
            return (NonisotropicOrthogonalPolarGraph, 2*n, 2, '+' if e==1 else '-')

@cached_function
def is_NO_F3(int v,int k,int l,int mu):
    r"""
    Test whether some NO^e,perp(2n,3) graph is `(v,k,\lambda,\mu)`-strongly regular.

    For more information, see
    :func:`sage.graphs.generators.classical_geometries.NonisotropicOrthogonalPolarGraph`
    and  

    INPUT:

    - ``v,k,l,mu`` (integers)

    OUTPUT:

    A tuple ``t`` such that ``t[0](*t[1:])`` builds the requested graph if one
    exists, and ``None`` otherwise.

    EXAMPLES::

        sage: from sage.graphs.strongly_regular_db import is_NO_F3
        sage: t = is_NO_F3(15, 6, 1, 3); t
        (<function NonisotropicOrthogonalPolarGraph at ...>, 4, 3, '-')
        sage: g = t[0](*t[1:]); g
        NO^-(4, 3): Graph on 15 vertices
        sage: g.is_strongly_regular(parameters=True)
        (15, 6, 1, 3)

    TESTS:

    All of ``NO^+(2m,3)`` and ``NO^-(2m,3)`` appear::

        sage: t = is_NO_F3(126, 45, 12, 18); t
        (<function NonisotropicOrthogonalPolarGraph at ...>, 6, 3, '-')
        sage: t = is_NO_F3(117, 36, 15, 9); t
        (<function NonisotropicOrthogonalPolarGraph at ...>, 6, 3, '+')
        sage: t = is_NO_F3(5,5,5,5); t
    """
    cdef int n, e, p
    r,s = eigenvalues(v,k,l,mu) # e*3**(n-1), -e*3**(n-2)
    if r is None:
        return
    if abs(r)<abs(s):
        (r,s) = (s,r)
    e = 1 if r>0 else -1
    p, n = is_prime_power(abs(r), get_data=True)
    if (3 == p and n != 0):
        n += 1
        if (v  == 3**(n-1)*(3**n-e)/2           and
            k  == 3**(n-1)*(3**(n-1)-e)/2           and
            l  == 3**(n-2)*(3**(n-1)+e)/2           and
            mu == 3**(n-1)*(3**(n-2)-e)/2):
            from sage.graphs.generators.classical_geometries import NonisotropicOrthogonalPolarGraph
            return (NonisotropicOrthogonalPolarGraph, 2*n, 3, '+' if e==1 else '-')

@cached_function
def is_NU(int v,int k,int l,int mu):
    r"""
    Test whether some NU(n,q)-graph, is `(v,k,\lambda,\mu)`-strongly regular.

    Note that n>2; for n=2 there is no s.r.g. For more information, see
    :func:`sage.graphs.generators.classical_geometries.NonisotropicUnitaryPolarGraph`
    and series C14 in [Hu75]_.

    INPUT:

    - ``v,k,l,mu`` (integers)

    OUTPUT:

    A tuple ``t`` such that ``t[0](*t[1:])`` builds the requested graph if one
    exists, and ``None`` otherwise.

    EXAMPLES::

        sage: from sage.graphs.strongly_regular_db import is_NU
        sage: t = is_NU(40, 27, 18, 18); t
        (<function NonisotropicUnitaryPolarGraph at ...>, 4, 2)
        sage: g = t[0](*t[1:]); g
        NU(4, 2): Graph on 40 vertices
        sage: g.is_strongly_regular(parameters=True)
        (40, 27, 18, 18)

    TESTS::

        sage: t = is_NU(176, 135, 102, 108); t
        (<function NonisotropicUnitaryPolarGraph at ...>, 5, 2)
        sage: t = is_NU(540, 224, 88, 96); t
        (<function NonisotropicUnitaryPolarGraph at ...>, 4, 3)
        sage: t = is_NU(208, 75, 30, 25); t
        (<function NonisotropicUnitaryPolarGraph at ...>, 3, 4)
        sage: t = is_NU(5,5,5,5); t
    """
    cdef int n, q, e               # special cases: n=3 or q=2
    r,s = eigenvalues(v,k,l,mu) #r,s = eq^{n-2} - 1, -e(q^2-q-1)q^{n-3} - 1, e=(-1)^n
    if r is None:
        return
    r += 1
    s += 1
    if abs(r)>abs(s):
        (r,s) = (s,r)
    p, t = is_prime_power(abs(r), get_data=True)
    if p==2: # it can be that q=2, then we'd have r>s now
        pp, kk = is_prime_power(abs(s), get_data=True)
        if pp==2 and kk>0:
            (r,s) = (s,r)
            p, t = is_prime_power(abs(r), get_data=True)
    if r==1:
        return
    kr = k/(r-1) # eq^{n-1}+1
    e = 1 if kr>0 else -1
    q = (kr-1)/r
    pp, kk = is_prime_power(q, get_data=True)
    if p == pp and kk != 0:
        n  = t/kk + 2
        if (v  == q**(n-1)*(q**n - e)/(q + 1)               and
            k  == (q**(n-1) + e)*(q**(n-2) - e)             and
            l  == q**(2*n-5)*(q+1) - e*q**(n-2)*(q-1) - 2  and
            mu == q**(n-3)*(q + 1)*(q**(n-2) - e)):
            from sage.graphs.generators.classical_geometries import NonisotropicUnitaryPolarGraph
            return (NonisotropicUnitaryPolarGraph, n, q)

def is_RSHCD(int v,int k,int l,int mu):
    r"""
    Test whether some RSHCD graph is `(v,k,\lambda,\mu)`-strongly regular.

    For more information, see :func:`SRG_from_RSHCD`.

    INPUT:

    - ``v,k,l,mu`` (integers)

    OUTPUT:

    A tuple ``t`` such that ``t[0](*t[1:])`` builds the requested graph if one
    exists, and ``None`` otherwise.

    EXAMPLES::

        sage: from sage.graphs.strongly_regular_db import is_RSHCD
        sage: t = is_RSHCD(64,27,10,12); t
        [<built-in function SRG_from_RSHCD>, 64, 27, 10, 12]
        sage: g = t[0](*t[1:]); g
        Graph on 64 vertices
        sage: g.is_strongly_regular(parameters=True)
        (64, 27, 10, 12)

    """
    if SRG_from_RSHCD(v,k,l,mu,existence=True):
        return [SRG_from_RSHCD,v,k,l,mu]

def SRG_from_RSHCD(v,k,l,mu, existence=False,check=True):
    r"""
    Return a `(v,k,l,mu)`-strongly regular graph from a RSHCD

    This construction appears in 8.D of [BvL84]_. For more information, see
    :func:`~sage.combinat.matrices.hadamard_matrix.regular_symmetric_hadamard_matrix_with_constant_diagonal`.

    INPUT:

    - ``v,k,l,mu`` (integers)

    - ``existence`` (boolean) -- whether to return a graph or to test if Sage
      can build such a graph.

    - ``check`` (boolean) -- whether to check that output is correct before
      returning it. As this is expected to be useless (but we are cautious
      guys), you may want to disable it whenever you want speed. Set to ``True``
      by default.

    EXAMPLES::

        sage: from sage.graphs.strongly_regular_db import SRG_from_RSHCD
        sage: SRG_from_RSHCD(784, 0, 14, 38, existence=True)
        False
        sage: SRG_from_RSHCD(784, 377, 180, 182, existence=True)
        True
        sage: SRG_from_RSHCD(144, 65, 28, 30)
        Graph on 144 vertices

    TESTS::

        sage: SRG_from_RSHCD(784, 0, 14, 38)
        Traceback (most recent call last):
        ...
        ValueError: I do not know how to build a (784, 0, 14, 38)-SRG from a RSHCD

    """
    from sage.combinat.matrices.hadamard_matrix import regular_symmetric_hadamard_matrix_with_constant_diagonal
    sgn = lambda x: 1 if x>=0 else -1
    n = v
    a = (n-4*mu)//2
    e = 2*k - n + 1 + a
    t = abs(a//2)

    if (e**2 == 1              and
        k == (n-1-a+e)/2       and
        l == (n-2*a)/4 - (1-e) and
        mu== (n-2*a)/4         and
        regular_symmetric_hadamard_matrix_with_constant_diagonal(n,sgn(a)*e,existence=True)):
        if existence:
            return True
        from sage.matrix.constructor import identity_matrix as I
        from sage.matrix.constructor import ones_matrix     as J

        H = regular_symmetric_hadamard_matrix_with_constant_diagonal(n,sgn(a)*e)
        if list(H.column(0)[1:]).count(1) == k:
            H = -H
        G = Graph((J(n)-I(n)-H+H[0,0]*I(n))/2,loops=False,multiedges=False,format="adjacency_matrix")
        if check:
            assert G.is_strongly_regular(parameters=True) == (v,k,l,mu)
        return G

    if existence:
        return False
    raise ValueError("I do not know how to build a {}-SRG from a RSHCD".format((v,k,l,mu)))

@cached_function
def is_unitary_polar(int v,int k,int l,int mu):
    r"""
    Test whether some Unitary Polar graph is `(v,k,\lambda,\mu)`-strongly regular.

    For more information, see http://www.win.tue.nl/~aeb/graphs/srghub.html.

    INPUT:

    - ``v,k,l,mu`` (integers)

    OUTPUT:

    A tuple ``t`` such that ``t[0](*t[1:])`` builds the requested graph if one
    exists, and ``None`` otherwise.

    EXAMPLES::

        sage: from sage.graphs.strongly_regular_db import is_unitary_polar
        sage: t = is_unitary_polar(45, 12, 3, 3); t
        (<function UnitaryPolarGraph at ...>, 4, 2)
        sage: g = t[0](*t[1:]); g
        Unitary Polar Graph U(4, 2); GQ(4, 2): Graph on 45 vertices
        sage: g.is_strongly_regular(parameters=True)
        (45, 12, 3, 3)

        sage: t = is_unitary_polar(5,5,5,5); t

    TESTS:

    All the ``U(n,q)`` appear::

        sage: t = is_unitary_polar(45, 12, 3, 3); t
        (<function UnitaryPolarGraph at ...>, 4, 2)
        sage: t = is_unitary_polar(165, 36, 3, 9); t
        (<function UnitaryPolarGraph at ...>, 5, 2)
        sage: t = is_unitary_polar(693, 180, 51, 45); t
        (<function UnitaryPolarGraph at ...>, 6, 2)
        sage: t = is_unitary_polar(1105, 80, 15, 5); t
        (<function UnitaryPolarGraph at ...>, 4, 4)
    """
    r,s = eigenvalues(v,k,l,mu)
    if r is None:
        return
    q = k/mu
    if q*mu != k or q < 2:
        return
    p,t = is_prime_power(q, get_data=True)
    if p**t != q or t % 2 != 0:
        return
    # at this point we know that we should have U(n,q) for some n and q=p^t, t even
    if r > 0:
        q_pow_d_minus_one = r+1
    else:
        q_pow_d_minus_one = -s-1
    ppp,ttt = is_prime_power(q_pow_d_minus_one, get_data=True)
    d = ttt/t + 1
    if ppp != p or (d-1)*t != ttt:
        return
    t /= 2
    # U(2d+1,q); write q^(1/2) as p^t
    if (v == (q**d - 1)*((q**d)*p**t + 1)/(q - 1)               and
        k == q*(q**(d-1) - 1)*((q**d)/(p**t) + 1)/(q - 1)       and
        l == q*q*(q**(d-2)-1)*((q**(d-1))/(p**t) + 1)/(q - 1) + q - 1):
        from sage.graphs.generators.classical_geometries import UnitaryPolarGraph
        return (UnitaryPolarGraph, 2*d+1, p**t)

    # U(2d,q);
    if (v == (q**d - 1)*((q**d)/(p**t) + 1)/(q - 1)             and
        k == q*(q**(d-1) - 1)*((q**(d-1))/(p**t) + 1)/(q - 1)   and
        l == q*q*(q**(d-2)-1)*((q**(d-2))/(p**t) + 1)/(q - 1) + q - 1):
        from sage.graphs.generators.classical_geometries import UnitaryPolarGraph
        return (UnitaryPolarGraph, 2*d, p**t)

@cached_function
def is_unitary_dual_polar(int v,int k,int l,int mu):
    r"""
    Test whether some Unitary Dual Polar graph is `(v,k,\lambda,\mu)`-strongly regular.

    This must be the U_5(q) on totally isotropic lines.
    For more information, see http://www.win.tue.nl/~aeb/graphs/srghub.html.

    INPUT:

    - ``v,k,l,mu`` (integers)

    OUTPUT:

    A tuple ``t`` such that ``t[0](*t[1:])`` builds the requested graph if one
    exists, and ``None`` otherwise.

    EXAMPLES::

        sage: from sage.graphs.strongly_regular_db import is_unitary_dual_polar
        sage: t = is_unitary_dual_polar(297, 40, 7, 5); t
        (<function UnitaryDualPolarGraph at ...>, 5, 2)
        sage: g = t[0](*t[1:]); g
        Unitary Dual Polar Graph DU(5, 2); GQ(8, 4): Graph on 297 vertices
        sage: g.is_strongly_regular(parameters=True)
        (297, 40, 7, 5)
        sage: t = is_unitary_dual_polar(5,5,5,5); t

    TESTS::

        sage: is_unitary_dual_polar(6832, 270, 26, 10)
        (<function UnitaryDualPolarGraph at ...>, 5, 3)
    """
    r,s = eigenvalues(v,k,l,mu)
    if r is None:
        return
    q = mu - 1
    if q < 2:
        return
    p,t = is_prime_power(q, get_data=True)
    if p**t != q or t % 2 != 0:
        return
    if (r < 0 and q != -r - 1) or (s < 0 and q != -s - 1):
       return
    t /= 2
    # we have correct mu, negative eigenvalue, and q=p^(2t)
    if (v == (q**2*p**t + 1)*(q*p**t + 1)  and
        k == q*p**t*(q + 1)                and
        l == k - 1 - q**2*p**t):
        from sage.graphs.generators.classical_geometries import UnitaryDualPolarGraph
        return (UnitaryDualPolarGraph, 5, p**t)

@cached_function
def is_GQqmqp(int v,int k,int l,int mu):
    r"""
    Test whether some `GQ(q-1,q+1)` or `GQ(q+1,q-1)`-graph is `(v,k,\lambda,\mu)`-srg.

    INPUT:

    - ``v,k,l,mu`` (integers)

    OUTPUT:

    A tuple ``t`` such that ``t[0](*t[1:])`` builds the requested graph if one
    exists, and ``None`` otherwise.

    EXAMPLES::

        sage: from sage.graphs.strongly_regular_db import is_GQqmqp
        sage: t = is_GQqmqp(27,10,1,5); t
        (<function AhrensSzekeresGeneralizedQuadrangleGraph at ...>, 3, False)
        sage: g = t[0](*t[1:]); g
        AS(3); GQ(2, 4): Graph on 27 vertices
        sage: t = is_GQqmqp(45,12,3,3); t
        (<function AhrensSzekeresGeneralizedQuadrangleGraph at ...>, 3, True)
        sage: g = t[0](*t[1:]); g
        AS(3)*; GQ(4, 2): Graph on 45 vertices
        sage: g.is_strongly_regular(parameters=True)
        (45, 12, 3, 3)
        sage: t = is_GQqmqp(16,6,2,2); t
        (<function T2starGeneralizedQuadrangleGraph at ...>, 2, True)
        sage: g = t[0](*t[1:]); g
        T2*(O,2)*; GQ(3, 1): Graph on 16 vertices
        sage: g.is_strongly_regular(parameters=True)
        (16, 6, 2, 2)
        sage: t = is_GQqmqp(64,18,2,6); t
        (<function T2starGeneralizedQuadrangleGraph at ...>, 4, False)
        sage: g = t[0](*t[1:]); g
        T2*(O,4); GQ(3, 5): Graph on 64 vertices
        sage: g.is_strongly_regular(parameters=True)
        (64, 18, 2, 6)

    TESTS::

        sage: (S,T)=(127,129)
        sage: t = is_GQqmqp((S+1)*(S*T+1), S*(T+1), S-1, T+1); t
        (<function T2starGeneralizedQuadrangleGraph at ...>, 128, False)
        sage: (S,T)=(129,127)
        sage: t = is_GQqmqp((S+1)*(S*T+1), S*(T+1), S-1, T+1); t
        (<function T2starGeneralizedQuadrangleGraph at ...>, 128, True)
        sage: (S,T)=(124,126)
        sage: t = is_GQqmqp((S+1)*(S*T+1), S*(T+1), S-1, T+1); t
        (<function AhrensSzekeresGeneralizedQuadrangleGraph at ...>, 125, False)
        sage: (S,T)=(126,124)
        sage: t = is_GQqmqp((S+1)*(S*T+1), S*(T+1), S-1, T+1); t
        (<function AhrensSzekeresGeneralizedQuadrangleGraph at ...>, 125, True)
        sage: t = is_GQqmqp(5,5,5,5); t
    """
    # do we have GQ(s,t)? we must have mu=t+1, s=l+1,
    # v=(s+1)(st+1), k=s(t+1)
    S=l+1
    T=mu-1
    q = (S+T)//2
    p, w = is_prime_power(q, get_data=True)
    if (v == (S+1)*(S*T+1)      and
        k == S*(T+1)            and
        q == p**w               and
        (S+T)/2 == q):
        if p % 2 == 0:
            from sage.graphs.generators.classical_geometries\
                    import T2starGeneralizedQuadrangleGraph as F
        else:
            from sage.graphs.generators.classical_geometries\
                    import AhrensSzekeresGeneralizedQuadrangleGraph as F
        if (S,T) == (q-1, q+1):
            return (F, q, False)
        elif (S,T) == (q+1, q-1):
            return (F, q, True)

@cached_function
def is_twograph_descendant_of_srg(int v, int k0, int l, int mu):
    r"""
    Test whether some descendant graph of an s.r.g. is `(v,k_0,\lambda,\mu)`-s.r.g.

    We check whether there can exist `(v+1,k,\lambda^*,\mu^*)`-s.r.g. `G` so
    that ``self`` is a descendant graph of the regular two-graph specified
    by `G`.
    Specifically, we must have that `v+1=2(2k-\lambda^*-\mu^*)`, and
    `k_0=2(k-\mu^*)`, `\lambda=k+\lambda^*-2\mu^*`, `\mu=k-\mu^*`, which give 2
    independent linear conditions, say `k-\mu^*=\mu` and
    `\lambda^*-\mu^*=\lambda-\mu`.  Further, there is a quadratic relation
    `2 k^2-(v+1+4 \mu) k+ 2 v \mu=0`.

    If we can contruct such `G` then we return a function to build a
    `(v,k_0,\lambda,\mu)`-s.r.g.  For more information,
    see 10.3 in http://www.win.tue.nl/~aeb/2WF02/spectra.pdf

    INPUT:

    - ``v,k0,l,mu`` (integers)

    OUTPUT:

    A tuple ``t`` such that ``t[0](*t[1:])`` builds the requested graph if one
    exists and is known, and ``None`` otherwise.

    EXAMPLES::

        sage: from sage.graphs.strongly_regular_db import is_twograph_descendant_of_srg
        sage: t = is_twograph_descendant_of_srg(27, 10, 1, 5); t
        (<cyfunction is_twograph_descendant_of_srg.<locals>.la at...
        sage: g = t[0](*t[1:]); g
        descendant of complement(Johnson graph with parameters 8,2) at {5, 7}: Graph on 27 vertices
        sage: g.is_strongly_regular(parameters=True)
        (27, 10, 1, 5)
        sage: t = is_twograph_descendant_of_srg(5,5,5,5); t

    TESTS::

        sage: graphs.strongly_regular_graph(279, 150, 85, 75, existence=True)
        True
        sage: graphs.strongly_regular_graph(279, 150, 85, 75).is_strongly_regular(parameters=True) # optional - gap_packages internet
        (279, 150, 85, 75)
    """
    cdef int b, k, s
    if k0 != 2*mu or v % 2 == 0:
        return
    b = v+1+4*mu
    D = sqrt(b**2-16*v*mu)
    if int(D)==D:
        for kf in [(-D+b)/4, (D+b)/4]:
            k = int(kf)
            if k == kf and \
                strongly_regular_graph(v+1, k, l - 2*mu + k , k - mu,  existence=True):
                def la(vv):
                    from sage.combinat.designs.twographs import twograph_descendant
                    g = strongly_regular_graph(vv, k, l - 2*mu + k)
                    return twograph_descendant(g, g.vertex_iterator().next(), name=True)
                return(la, v+1)
    return

@cached_function
def is_taylor_twograph_srg(int v,int k,int l,int mu):
    r"""
    Test whether some Taylor two-graph SRG is `(v,k,\lambda,\mu)`-strongly regular.

    For more information, see §7E of [BvL84]_.

    INPUT:

    - ``v,k,l,mu`` (integers)

    OUTPUT:

    A tuple ``t`` such that ``t[0](*t[1:])`` builds the requested graph
    :func:`TaylorTwographSRG <sage.graphs.generators.classical_geometries.TaylorTwographSRG>`
    if the parameters match, and ``None`` otherwise.

    EXAMPLES::

        sage: from sage.graphs.strongly_regular_db import is_taylor_twograph_srg
        sage: t = is_taylor_twograph_srg(28, 15, 6, 10); t
        (<function TaylorTwographSRG at ...>, 3)
        sage: g = t[0](*t[1:]); g
        Taylor two-graph SRG: Graph on 28 vertices
        sage: g.is_strongly_regular(parameters=True)
        (28, 15, 6, 10)
        sage: t = is_taylor_twograph_srg(5,5,5,5); t

    TESTS::

        sage: is_taylor_twograph_srg(730, 369, 168, 205)
        (<function TaylorTwographSRG at ...>, 9)

    """
    r,s = eigenvalues(v,k,l,mu)
    if r is None:
        return
    p,t = is_prime_power(v-1, get_data=True)
    if p**t+1 != v or t % 3 != 0 or p % 2 == 0:
        return
    q = p**(t//3)
    if (k, l, mu) == (q*(q**2+1)/2, (q**2+3)*(q-1)/4, (q**2+1)*(q+1)/4):
        from sage.graphs.generators.classical_geometries import TaylorTwographSRG
        return (TaylorTwographSRG, q)
    return

def is_switch_OA_srg(int v, int k, int l, int mu):
    r"""
    Test whether some *switch* `OA(k,n)+*` is `(v,k,\lambda,\mu)`-strongly regular.

    The "switch* `OA(k,n)+*` graphs appear on `Andries Brouwer's database
    <http://www.win.tue.nl/~aeb/graphs/srg/srgtab.html>`__ and are built by
    adding an isolated vertex to a
    :meth:`~sage.graphs.graph_generators.GraphGenerators.OrthogonalArrayBlockGraph`,
    and a :meth:`Seidel switching <Graph.seidel_switching>` a set of disjoint
    `n`-cocliques.

    INPUT:

    - ``v,k,l,mu`` (integers)

    OUTPUT:

    A tuple ``t`` such that ``t[0](*t[1:])`` builds the requested graph if the
    parameters match, and ``None`` otherwise.

    EXAMPLES::

        sage: graphs.strongly_regular_graph(170, 78, 35, 36) # indirect doctest
        Graph on 170 vertices

    TESTS::

        sage: from sage.graphs.strongly_regular_db import is_switch_OA_srg
        sage: t = is_switch_OA_srg(5,5,5,5); t
        sage: t = is_switch_OA_srg(170, 78, 35, 36);
        sage: t[0](*t[1:]).is_strongly_regular(parameters=True)
        (170, 78, 35, 36)
        sage: t = is_switch_OA_srg(290, 136,  63,  64);
        sage: t[0](*t[1:]).is_strongly_regular(parameters=True)
        (290, 136, 63, 64)
        sage: is_switch_OA_srg(626, 300, 143, 144)
        (<cyfunction is_switch_OA_srg.<locals>.switch_OA_srg at ..., 12, 25)
        sage: is_switch_OA_srg(842, 406, 195, 196)
        (<cyfunction is_switch_OA_srg.<locals>.switch_OA_srg at ..., 14, 29)

    """
    from sage.combinat.designs.orthogonal_arrays import orthogonal_array

    cdef int n_2_p_1 = v
    cdef int n = <int> floor(sqrt(n_2_p_1-1))

    if n*n != n_2_p_1-1: # is it a square?
        return None

    cdef int c = k/n
    if (k % n                            or
        l != c*c-1                       or
        k != 1+(c-1)*(c+1)+(n-c)*(n-c-1) or
        not orthogonal_array(c+1,n,existence=True,resolvable=True)):
        return None

    def switch_OA_srg(c,n):
        from itertools import izip
        OA = map(tuple,orthogonal_array(c+1,n,resolvable=True))
        g = Graph([OA,lambda x,y: any(xx==yy for xx,yy in izip(x,y))],loops=False)
        g.add_vertex(0)
        g.seidel_switching(OA[:c*n])
        return g

    return (switch_OA_srg,c,n)

cdef eigenvalues(int v,int k,int l,int mu):
    r"""
    Return the eigenvalues of a (v,k,l,mu)-strongly regular graph.

    If the set of parameters is not feasible, or if they correspond to a
    conference graph, the function returns ``(None,None)``.

    INPUT:

    - ``v,k,l,mu`` (integers)

    """
    # See 1.3.1 of [Distance-regular graphs]
    b = (mu-l)
    c = (mu-k)
    D = b**2-4*c
    if not is_square(D):
        return [None,None]
    return [(-b+sqrt(D))/2.0,
            (-b-sqrt(D))/2.0]

def _H_3_cayley_graph(L):
    r"""
    return the `L`-Cayley graph of the group `H_3` from Prop. 12 in [JK03]_.

    INPUT:

    - the list of words for the generating set in the format ["abc",...,"xyz"] for
      a,b,...,z being integers between 0 and 4.

    TESTS::

        sage: from sage.graphs.strongly_regular_db import _H_3_cayley_graph
        sage: _H_3_cayley_graph(["100","110","130","140","200","230","240","300"])
        Graph on 100 vertices
    """
    from sage.groups.free_group import FreeGroup
    from sage.groups.finitely_presented import FinitelyPresentedGroup
    G = FreeGroup('x,y,z')
    x,y,z = G.gens()
    rels = (x**5,y**5,z**4,x*y*x**(-1)*y**(-1),z*x*z**(-1)*x**(-2),z*y*z**(-1)*y**(-2))
    G = FinitelyPresentedGroup(G,rels)
    x,y,z = G.gens()
    H = G.as_permutation_group()
    L = map(lambda x:map(int,x),L)
    x,y,z=(H.gen(0),H.gen(1),H.gen(2))
    L = [H(x**xx*y**yy*z**zz) for xx,yy,zz in L]
    return Graph(H.cayley_graph(generators=L, simple=True))

def SRG_100_44_18_20():
    r"""
    Return a `(100, 44, 18, 20)`-strongly regular graph.

    This graph is built as a Cayley graph, using the construction for `\Delta_1`
    with group `H_3` presented in Table 8.1 of [JK03]_

    EXAMPLE::

        sage: from sage.graphs.strongly_regular_db import SRG_100_44_18_20
        sage: G = SRG_100_44_18_20()                 # long time
        sage: G.is_strongly_regular(parameters=True) # long time
        (100, 44, 18, 20)

    REFERENCES:

    .. [JK03] L. K. Jørgensen, M. Klin, M.,
      Switching of edges in strongly regular graphs.
      I. A family of partial difference sets on 100 vertices,
      Electronic Journal of Combinatorics 10(1), 2003.
    """
    return _H_3_cayley_graph(["100","110","130","140","200","230","240","300",
             "310","320","400","410","420","440","041","111","221","231","241",
             "321","331","401","421","441","002","042","112","122","142","212",
             "232","242","322","342","033","113","143","223","303","333","343",
             "413","433","443"])

def SRG_100_45_20_20():
    r"""
    Return a `(100, 45, 20, 20)`-strongly regular graph.

    This graph is built as a Cayley graph, using the construction for `\Gamma_3`
    with group `H_3` presented in Table 8.1 of [JK03]_.

    EXAMPLE::

        sage: from sage.graphs.strongly_regular_db import SRG_100_45_20_20
        sage: G = SRG_100_45_20_20()              # long time
        sage: G.is_strongly_regular(parameters=True) # long time
        (100, 45, 20, 20)
    """
    return _H_3_cayley_graph(["120","140","200","210","201","401","411","321",
             "002","012","022","042","303","403","013","413","240","031","102",
             "323","300","231","132","133","310","141","142","233","340","241",
             "202","333","410","341","222","433","430","441","242","302","312",
             "322","332","442","143"])


def SRG_105_32_4_12():
    r"""
    Return a `(105, 32, 4, 12)`-strongly regular graph.

    The vertices are the flags of the projective plane of order 4. Two flags
    `(a,A)` and `(b,B)` are adjacent if the point `a` is on the line `B` or
    the point `b` is  on the line `A`, and `a \neq b`, `A \neq B`. See
    Theorem 2.7 in [GS70]_, and [Co06]_.

    EXAMPLE::

        sage: from sage.graphs.strongly_regular_db import SRG_105_32_4_12
        sage: G = SRG_105_32_4_12(); G
        Graph on 105 vertices
        sage: G.is_strongly_regular(parameters=True)
        (105, 32, 4, 12)

    REFERENCES:

    .. [GS70] J.-M. Goethals and J. J. Seidel,
       Strongly regular graphs derived from combinatorial designs,
       Can. J. Math. 22 (1970) 597-614.
       http://dx.doi.org/10.4153/CJM-1970-067-9

    .. [Co06] K. Coolsaet,
       The uniqueness of the strongly regular graph srg(105,32,4,12),
       Bull. Belg. Math. Soc. 12(2006), 707-718.
       http://projecteuclid.org/euclid.bbms/1136902608
    """
    from sage.combinat.designs.block_design import ProjectiveGeometryDesign
    P = ProjectiveGeometryDesign(2,1,GF(4,'a'))
    IG = P.incidence_graph().line_graph()
    a = IG.automorphism_group()
    h = a.stabilizer(a.domain()[0])
    o = filter(lambda x: len(x)==32, h.orbits())[0][0]
    e = a.orbit((a.domain()[0],o),action="OnSets")
    G = Graph()
    G.add_edges(e)
    return G

def SRG_120_77_52_44():
    r"""
    Return a `(120,77,52,44)`-strongly regular graph.

    To build this graph, we first build a `2-(21,7,12)` design, by removing two
    points from the :func:`~sage.combinat.designs.block_design.WittDesign` on 23
    points. We then build the intersection graph of blocks with intersection
    size 3.

    EXAMPLE::

        sage: from sage.graphs.strongly_regular_db import SRG_120_77_52_44
        sage: G = SRG_120_77_52_44()                 # optional - gap_packages
        sage: G.is_strongly_regular(parameters=True) # optional - gap_packages
        (120, 77, 52, 44)
    """
    from sage.combinat.designs.block_design import WittDesign
    from sage.combinat.designs.incidence_structures import IncidenceStructure
    W = WittDesign(23)
    H = IncidenceStructure([x for x in W if 22 not in x and 21 not in x])
    return H.intersection_graph(3)

def SRG_144_39_6_12():
    r"""
    Return a `(144,39,6,12)`-strongly regular graph.

    This graph is obtained as an orbit of length 2808 on sets of cardinality 2
    (among 2 such orbits) of the group `PGL_3(3)` acting on the (right) cosets of
    a subgroup of order 39.

    EXAMPLE::

        sage: from sage.graphs.strongly_regular_db import SRG_144_39_6_12
        sage: G = SRG_144_39_6_12()
        sage: G.is_strongly_regular(parameters=True)
        (144, 39, 6, 12)
    """

    from sage.libs.gap.libgap import libgap
    g=libgap.ProjectiveGeneralLinearGroup(3,3)
    ns=g.Normalizer(g.SylowSubgroup(13))
    G=g.Action(g.RightCosets(ns),libgap.OnRight)
    H=G.Stabilizer(1)
    for o in filter(lambda x: len(x)==39, H.Orbits()):
        h = Graph()
        h.add_edges(G.Orbit([1,o[0]],libgap.OnSets))
        if h.is_strongly_regular():
            h.relabel()
            return h

def SRG_176_49_12_14():
    r"""
    Return a `(176,49,12,14)`-strongly regular graph.

    This graph is built from the symmetric Higman-Sims design. In
    [BrouwerPolarities82]_, it is explained that there exists an involution
    `\sigma` exchanging the points and blocks of the Higman-Sims design, such
    that each point is mapped on a block that contains it (i.e. `\sigma` is a
    'polarity with all universal points'). The graph is then built by making two
    vertices `u,v` adjacent whenever `v\in \sigma(u)`.

    EXAMPLE::

        sage: from sage.graphs.strongly_regular_db import SRG_176_49_12_14
        sage: G = SRG_176_49_12_14()                 # optional - gap_packages # long time
        sage: G.is_strongly_regular(parameters=True) # optional - gap_packages # long time
        (176, 49, 12, 14)

    REFERENCE:

    .. [BrouwerPolarities82] A. Brouwer,
       Polarities of G. Higman's symmetric design and a strongly regular graph on 176 vertices,
       Aequationes mathematicae 25, no. 1 (1982): 77-82.
    """
    from sage.combinat.designs.database import HigmanSimsDesign
    d = HigmanSimsDesign()
    g = d.incidence_graph(labels=True)
    ag=g.automorphism_group().conjugacy_classes_representatives()

    # Looking for an involution that maps a point of the design to one of the
    # blocks that contains it. It is called a polarity with only absolute
    # points in
    for aut in ag:
        try:
            0 in aut(0)
        except TypeError:
            continue
        if (aut.order() == 2 and
            all(i in aut(i) for i in d.ground_set())):
            g = Graph()
            g.add_edges((u,v) for u in d.ground_set() for v in aut(u))
            return g

def SRG_176_105_68_54():
    r"""
    Return a `(176, 105, 68, 54)`-strongly regular graph.

    To build this graph, we first build a `2-(22,7,16)` design, by removing one
    point from the :func:`~sage.combinat.designs.block_design.WittDesign` on 23
    points. We then build the intersection graph of blocks with intersection
    size 3.

    EXAMPLE::

        sage: from sage.graphs.strongly_regular_db import SRG_176_105_68_54
        sage: G = SRG_176_105_68_54()                # optional - gap_packages
        sage: G.is_strongly_regular(parameters=True) # optional - gap_packages
        (176, 105, 68, 54)
    """
    from sage.combinat.designs.block_design import WittDesign
    from sage.combinat.designs.incidence_structures import IncidenceStructure
    W = WittDesign(23)
    H = IncidenceStructure([x for x in W if 22 not in x])
    return H.intersection_graph(3)

<<<<<<< HEAD
=======
def SRG_210_99_48_45():
    r"""
    Return a strongly regular graph with parameters `(210, 99, 48, 45)`

    This graph is from Example 4.2 in [KPRWZ10]_. One considers the action of
    the symmetric group `S_7` on the 210 digraphs isomorphic to the
    disjoint union of `K_1` and the circulant 6-vertex digraph
    ``digraphs.Circulant(6,[1,4])``. It has 16 orbitals; the package [COCO]_
    found a megring of them, explicitly described in [KPRWZ10]_, resulting in
    this graph.

    EXAMPLE::

        sage: from sage.graphs.strongly_regular_db import SRG_210_99_48_45
        sage: g=SRG_210_99_48_45()
        sage: g.is_strongly_regular(parameters=True)
        (210, 99, 48, 45)

    REFERENCES:

    .. [KPRWZ10] M. H. Klin, C. Pech, S. Reichard, A. Woldar, M. Zvi-Av,
       Examples of computer experimentation in algebraic combinatorics,
       ARS MATHEMATICA CONTEMPORANEA 3 (2010) 237–258
       http://amc-journal.eu/index.php/amc/article/viewFile/119/118

    .. [COCO] I. A. Faradjev and M. H. Klin,
       Computer package for computations with coherent configurations,
       Proc. ISSAC-91, ACM Press, Bonn, 1991, pages 219–223;
       code, by I.A.Faradjev (with contributions by A.E.Brouwer, D.V.Pasechnik)
       https://github.com/dimpase/coco

    """
    from sage.libs.gap.libgap import libgap
    from sage.combinat.permutation import Permutation
    def ekg(g0): # return arcs of the Cayley digraph of <g> on {g,g^4}
        g = Permutation(g0)
        return libgap.Set(map(lambda x: (x,g(x)), range(1,8))\
                        + map(lambda x: (x,g(g(g(g(x))))), range(1,8)))

    kd=map(ekg,
        [(7, 1, 2, 3, 4, 5), (7, 1, 3, 4, 5, 6),
        (7, 3, 4, 5, 6, 2), (7, 1, 4, 3, 5, 6),
        (7, 3, 1, 4, 5, 6), (7, 2, 4, 3, 5, 6),
        (7, 3, 2, 4, 5, 1), (7, 2, 4, 3, 5, 1)])
    s=libgap.SymmetricGroup(7)
    O=s.Orbit(kd[0],libgap.OnSetsTuples)
    sa=s.Action(O,libgap.OnSetsTuples)
    G=Graph()
    for g in kd[1:]:
        G.add_edges(libgap.Orbit(sa,[libgap.Position(O,kd[0]),\
                                     libgap.Position(O,g)],libgap.OnSets))
    return G

>>>>>>> 792aab72
def SRG_243_110_37_60():
    r"""
    Return a `(243, 110, 37, 60)`-strongly regular graph.

    To build this graph, we consider the orthogonal complement of the
    :func:`~sage.coding.code_constructions.TernaryGolayCode`, which has 243
    points. On those points we define a graph, in which two points are adjacent
    when their hamming distance is equal to 9. This construction appears in
    [GS75]_.

    EXAMPLE::

        sage: from sage.graphs.strongly_regular_db import SRG_243_110_37_60
        sage: G = SRG_243_110_37_60()
        sage: G.is_strongly_regular(parameters=True)
        (243, 110, 37, 60)

    REFERENCE:

    .. [GS75] J.M. Goethals, and J. J. Seidel,
       The regular two-graph on 276 vertices,
       Discrete Mathematics 12, no. 2 (1975): 143-158.
       http://dx.doi.org/10.1016/0012-365X(75)90029-1
    """
    from sage.coding.code_constructions import TernaryGolayCode
    M = TernaryGolayCode().generator_matrix()
    V = list(M.right_kernel())
    return Graph([range(len(V)), lambda x,y:(V[x]-V[y]).hamming_weight() == 9 ])

def SRG_253_140_87_65():
    r"""
    Return a `(253, 140, 87, 65)`-strongly regular graph.

    To build this graph, we first build the
    :func:`~sage.combinat.designs.block_design.WittDesign` on 23 points which is
    a `2-(23,7,21)` design. We then build the intersection graph of blocks with
    intersection size 3.

    EXAMPLE::

        sage: from sage.graphs.strongly_regular_db import SRG_253_140_87_65
        sage: G = SRG_253_140_87_65()                # optional - gap_packages
        sage: G.is_strongly_regular(parameters=True) # optional - gap_packages
        (253, 140, 87, 65)
    """
    from sage.combinat.designs.block_design import WittDesign
    from sage.combinat.designs.incidence_structures import IncidenceStructure
    W = WittDesign(23)
    return W.intersection_graph(3)

def SRG_196_91_42_42():
    r"""
    Return a `(196,91,42,42)`-strongly regular graph.

    This strongly regular graph is built following the construction provided in
    Corollary 8.2.27 of [IS06]_.

    EXAMPLES::

        sage: from sage.graphs.strongly_regular_db import SRG_196_91_42_42
        sage: G = SRG_196_91_42_42()
        sage: G.is_strongly_regular(parameters=True)
        (196, 91, 42, 42)

    REFERENCE:

    .. [IS06] Y.J. Ionin, S. Shrikhande,
      Combinatorics of symmetric designs.
      Cambridge University Press, 2006.
    """
    from sage.rings.finite_rings.integer_mod_ring import IntegerModRing
    from sage.graphs.generators.intersection import IntersectionGraph
    k = 7
    G = IntegerModRing(91)
    A = map(G,{0, 10, 27, 28, 31, 43, 50})
    B = map(G,{0, 11, 20, 25, 49, 55, 57})
    H = map(G,[13*i for i in range(k)])
    U = map(frozenset,[[x+z for x in A] for z in G])
    V = map(frozenset,[[x+z for x in B] for z in G])
    W = map(frozenset,[[x+z for x in H] for z in G])
    G = IntersectionGraph(U+V+W)

    G.seidel_switching(U)

    G.add_edges((-1,x) for x in U)
    G.relabel()
    return G

def SRG_220_84_38_28():
    r"""
    Return a `(280, 135, 70, 60)`-strongly regular graph.

    This graph is obtained from the
    :meth:`~IncidenceStructure.intersection_graph` of a
    :func:`~sage.combinat.designs.database.BIBD_45_9_8`. This construction
    appears in VII.11.2 from [DesignHandbook]_

    EXAMPLE::

        sage: from sage.graphs.strongly_regular_db import SRG_220_84_38_28
        sage: g=SRG_220_84_38_28()
        sage: g.is_strongly_regular(parameters=True)
        (220, 84, 38, 28)
    """
    from sage.combinat.designs.database import BIBD_45_9_8
    from sage.combinat.designs.incidence_structures import IncidenceStructure
    G = IncidenceStructure(BIBD_45_9_8()).intersection_graph(3)
    G.relabel()
    return G

def SRG_276_140_58_84():
    r"""
    Return a `(276, 140, 58, 84)`-strongly regular graph.

    The graph is built from from
    :meth:`~sage.graphs.graph_generators.GraphGenerators.McLaughlinGraph`, with
    an added isolated vertex. We then perform a
    :meth:`~Graph.seidel_switching` on a set of 28 disjoint 5-cliques, which
    exist by cf. [HT96]_.

    EXAMPLE::

        sage: from sage.graphs.strongly_regular_db import SRG_276_140_58_84
        sage: g=SRG_276_140_58_84()                  # long time # optional - gap_packages
        sage: g.is_strongly_regular(parameters=True) # long time # optional - gap_packages
        (276, 140, 58, 84)

    REFERENCE:

    .. [HT96] W. H. Haemers and V. D. Tonchev,
      Spreads in strongly regular graphs,
      Designs, Codes and Cryptography 8 (1996) 145-157.
    """
    g = McLaughlinGraph()
    C = [[ 0,  72,  87, 131, 136], [ 1,  35,  61, 102, 168], [ 2,  32,  97, 125, 197], [ 3,  22,  96, 103, 202],
         [ 4,  46,  74, 158, 229], [ 5,  83,  93, 242, 261], [ 6,  26,  81, 147, 176], [ 7,  42,  63, 119, 263],
         [ 8,  49,  64, 165, 227], [ 9,  70,  85, 208, 273], [10,  73,  92, 230, 268], [11,  54,  95, 184, 269],
         [12,  55,  62, 185, 205], [13,  51,  65, 162, 254], [14,  78,  88, 231, 274], [15,  40,  59, 117, 252],
         [16,  24,  71, 137, 171], [17,  39,  43, 132, 163], [18,  57,  79, 175, 271], [19,  68,  80, 217, 244],
         [20,  75,  98, 239, 267], [21,  33,  56, 113, 240], [23, 127, 152, 164, 172], [25, 101, 128, 183, 264],
         [27, 129, 154, 160, 201], [28, 126, 144, 161, 228], [29, 100, 133, 204, 266], [30, 108, 146, 200, 219]]
    g.add_vertex(-1)
    g.seidel_switching(sum(C,[]))
    g.relabel()
    g.name('')
    return g

def SRG_280_135_70_60():
    r"""
    Return a strongly regular graph with parameters (280, 135, 70, 60).

    This graph is built from the action of `J_2` on a `3.PGL(2,9)` subgroup it
    contains.

    EXAMPLE::

        sage: from sage.graphs.strongly_regular_db import SRG_280_135_70_60
        sage: g=SRG_280_135_70_60()                  # long time # optional - gap_packages
        sage: g.is_strongly_regular(parameters=True) # long time # optional - gap_packages
        (280, 135, 70, 60)
    """
    from sage.interfaces.gap import gap
    from sage.groups.perm_gps.permgroup import PermutationGroup
    from sage.graphs.graph import Graph

    gap.load_package("AtlasRep")

    # A representation of J2 acting on a 3.PGL(2,9) it contains.
    J2    = PermutationGroup(gap('AtlasGenerators("J2",2).generators'))
    edges = J2.orbit((1,2),"OnSets")
    g     = Graph()
    g.add_edges(edges)
    g.relabel()
    return g

def strongly_regular_from_two_weight_code(L):
    r"""
    Return a strongly regular graph from a two-weight code.

    A code is said to be a *two-weight* code the weight of its nonzero codewords
    (i.e. their number of nonzero coordinates) can only be one of two integer
    values `w_1,w_2`. It is said to be *projective* if the minimum weight of the
    dual code is `\geq 3`. A strongly regular graph can be built from a
    two-weight projective code with weights `w_1,w_2` (assuming `w_1<w_2`) by
    adding an edge between any two codewords whose difference has weight
    `w_1`. For more information, see [vLintSchrijver81]_ or [Delsarte72]_.

    INPUT:

    - ``L`` -- a two-weight linear code.

    EXAMPLE::

        sage: from sage.graphs.strongly_regular_db import strongly_regular_from_two_weight_code
        sage: x=("100022021001111",
        ....:    "010011211122000",
        ....:    "001021112100011",
        ....:    "000110120222220")
        sage: M = Matrix(GF(3),[list(l) for l in x])
        sage: G = strongly_regular_from_two_weight_code(LinearCode(M))
        sage: G.is_strongly_regular(parameters=True)
        (81, 50, 31, 30)

    REFERENCES:

    .. [vLintSchrijver81] J. H. van Lint, and A. Schrijver (1981),
      Construction of strongly regular graphs, two-weight codes and
      partial geometries by finite fields,
      Combinatorica, 1(1), 63-73.

    .. [Delsarte72] Ph. Delsarte,
      Weights of linear codes and strongly regular normed spaces,
      Discrete Mathematics (1972), Volume 3, Issue 1, Pages 47-64,
      http://dx.doi.org/10.1016/0012-365X(72)90024-6.

    """
    V = map(tuple,list(L))
    w1, w2 = sorted(set(sum(map(bool,x)) for x in V).difference([0]))
    G = Graph([V,lambda u,v: sum(uu!=vv for uu,vv in zip(u,v)) == w1])
    G.relabel()
    return G

def SRG_256_187_138_132():
    r"""
    Return a `(256, 187, 138, 132)`-strongly regular graph.

    This graph is built from a projective binary `[68,8]` code with weights `32,
    40`, obtained from Eric Chen's `database of two-weight codes
    <http://moodle.tec.hkr.se/~chen/research/2-weight-codes/search.php>`__.

    .. SEEALSO::

        :func:`strongly_regular_from_two_weight_code` -- build a strongly regular graph from
        a two-weight code.

    EXAMPLE::

        sage: from sage.graphs.strongly_regular_db import SRG_256_187_138_132
        sage: G = SRG_256_187_138_132()
        sage: G.is_strongly_regular(parameters=True)
        (256, 187, 138, 132)
    """
    x=("10000000100111100110000001101000100111000011100101011010111111010110",
       "01000000010011110011000000110100010011100001110010101101011111101011",
       "00100000001001111101100000011010001001110000111001010110101111110101",
       "00010000100011011100110001100101100011111011111001100001101000101100",
       "00001000110110001100011001011010011110111110011001111010001011000000",
       "00000100111100100000001101000101101000011100101001110111111010110110",
       "00000010011110010000000110100010111100001110010100101011111101011011",
       "00000001001111001100000011010001011110000111001010010101111110101101")
    M = Matrix(GF(2),[list(l) for l in x])
    return strongly_regular_from_two_weight_code(LinearCode(M))

def SRG_416_100_36_20():
    r"""
    Return a `(416,100,36,20)`-strongly regular graph.

    This graph is obtained as an orbit on sets of cardinality 2
    (among 2 that exists) of the group `G_2(4)`.
    This graph is isomorphic to the subgraph of the from :meth:`Suzuki Graph
    <sage.graphs.graph_generators.GraphGenerators.SuzukiGraph>` induced on
    the neighbors of a vertex.

    EXAMPLE::

        sage: from sage.graphs.strongly_regular_db import SRG_416_100_36_20
        sage: g = SRG_416_100_36_20()                # optional - gap_packages # long time
        sage: g.is_strongly_regular(parameters=True) # optional - gap_packages # long time
        (416, 100, 36, 20)
    """
    from sage.libs.gap.libgap import libgap
    libgap.LoadPackage("AtlasRep")
    g=libgap.AtlasGroup("G2(4)",libgap.NrMovedPoints,416)
    h = Graph()
    h.add_edges(g.Orbit([1,5],libgap.OnSets))
    h.relabel()
    return h

def SRG_560_208_72_80():
    r"""
    Return a `(560,208,72,80)`-strongly regular graph

    This graph is obtained as the union of 4 orbits of sets of cardinality 2
    (among the 13 that exists) of the group `Sz(8)`.

    EXAMPLE::

        sage: from sage.graphs.strongly_regular_db import SRG_560_208_72_80
        sage: g = SRG_560_208_72_80()                # optional - database_gap # not tested (~2s)
        sage: g.is_strongly_regular(parameters=True) # optional - database_gap # not tested (~2s)
        (560, 208, 72, 80)
    """
    from sage.libs.gap.libgap import libgap
    libgap.LoadPackage("AtlasRep")
    g=libgap.AtlasGroup("Sz8",libgap.NrMovedPoints,560)

    h = Graph()
    h.add_edges(g.Orbit([1,2],libgap.OnSets))
    h.add_edges(g.Orbit([1,4],libgap.OnSets))
    h.add_edges(g.Orbit([1,8],libgap.OnSets))
    h.add_edges(g.Orbit([1,27],libgap.OnSets))
    h.relabel()
    return h

<<<<<<< HEAD
=======
def strongly_regular_from_two_intersection_set(M):
    r"""
    Return a strongly regular graph from a 2-intersection set.

    A set of points in the projective geometry `PG(k,q)` is said to be a
    2-intersection set if it intersects every hyperplane in either `h_1` or
    `h_2` points, where `h_1,h_2\in \\NN`.

    From a 2-intersection set `S` can be defined a strongly-regular graph in the
    following way:

    - Place the points of `S` on a hyperplane `H` in `PG(k+1,q)`

    - Define the graph `G` on all points of `PG(k+1,q)\backslash H`

    - Make two points of `V(G)=PG(k+1,q)\backslash H` adjacent if the line going
      through them intersects `S`

    For more information, see e.g. [CDB13]_ where this explanation has been
    taken from.

    INPUT:

    - `M` -- a `|S| \times k` matrix with entries in `F_q` representing the points of
      the 2-intersection set. We assume that the first non-zero entry of each row is
      equal to `1`, that is, they give points in homogeneous coordinates.

    The implementation does not check that `S` is actually a 2-intersection set.

    EXAMPLE::

        sage: from sage.graphs.strongly_regular_db import strongly_regular_from_two_intersection_set
        sage: S=Matrix([(0,0,1),(0,1,0)] + map(lambda x: (1,x^2,x), GF(4,'b')))
        sage: g=strongly_regular_from_two_intersection_set(S)
        sage: g.is_strongly_regular(parameters=True)
        (64, 18, 2, 6)

    REFERENCES:

    .. [CDB13] I. Cardinali and B. De Bruyn,
      Spin-embeddings, two-intersection sets and two-weight codes,
      Ars Comb. 109 (2013): 309-319.
      https://biblio.ugent.be/publication/4241842/file/4241845.pdf
    """
    from itertools import product, izip
    K = M.base_ring()
    k = M.ncols()
    g = Graph()

    M = [list(p) for p in M]

    # For every point in F_q^{k+1} not on the hyperplane of M
    for u in [tuple(x) for x in product(K,repeat=k)]:
        # For every v point of M
        for v in M:
            # u is adjacent with all vertices on a uv line.
            g.add_edges([[u,tuple([u[i]+qq*v[i] for i in range(k)])] \
                                            for qq in K if not qq==K.zero()])
    g.relabel()
    return g


def SRG_729_336_153_156():
    r"""
    Return a `(729, 336, 153, 156)`-strongly regular graph.

    This graph is built from a 2-intersection code shared by L. Disset in his
    thesis [Disset00]_ and available at
    http://www.mat.uc.cl/~ldissett/newgraphs/.

    EXAMPLE::

        sage: from sage.graphs.strongly_regular_db import SRG_729_336_153_156
        sage: G = SRG_729_336_153_156()               # long time
        sage: G.is_strongly_regular(parameters=True)  # long time
        (729, 336, 153, 156)

    REFERENCES:

    .. [Disset00] L. Dissett,
       Combinatorial and computational aspects of finite geometries,
       2000,
       https://tspace.library.utoronto.ca/bitstream/1807/14575/1/NQ49844.pdf
    """
    L = [
        "101212212122202012010102120101112012121001201012120220122112001121201201201201010020012201001201201201202120121122012021201221021110200212121011211002012220000122201201",
        "011100122001200111220011220020011222001200022000220012220122011220011101122012012001222010122200012011120112220112000120120012002012201122001220012122000201212001211211",
        "000011111000011111112000001112000000111122222000001111112222000001111122222000111222222001111122222000001111112222000001112222000111122222000001111222000011122000011122",
        "000000000111111111111000000000111111111111111222222222222222000000000000000111111111111222222222222000000000000000111111111111222222222222000000000000111111111222222222",
        "000000000000000000000111111111111111111111111111111111111111000000000000000000000000000000000000000111111111111111111111111111111111111111222222222222222222222222222222",
        "000000000000000000000000000000000000000000000000000000000000111111111111111111111111111111111111111111111111111111111111111111111111111111111111111111111111111111111111",
    ]

    L = Matrix(GF(3),map(list,L)).transpose()
    return strongly_regular_from_two_intersection_set(L)

>>>>>>> 792aab72
def SRG_729_532_391_380():
    r"""
    Return a `(729, 532, 391, 380)`-strongly regular graph.

    This graph is built from a projective ternary `[98,6]` code with weights
    `63, 72`, obtained from Eric Chen's `database of two-weight codes
    <http://moodle.tec.hkr.se/~chen/research/2-weight-codes/search.php>`__.

    .. SEEALSO::

        :func:`strongly_regular_from_two_weight_code` -- build a strongly regular graph from
        a two-weight code.

    EXAMPLE::

        sage: from sage.graphs.strongly_regular_db import SRG_729_532_391_380
        sage: G = SRG_729_532_391_380()               # long time
        sage: G.is_strongly_regular(parameters=True)  # long time
        (729, 532, 391, 380)
    """
    x=("10000021022112121121110122000110112002010011100120022110120200120111220220122120012012100201110210",
       "01000020121020200200211101202121120002211002210100021021202220112122012212101102010210010221221201",
       "00100021001211011111111202120022221002201111021101021212210122101020121111002000210000101222202000",
       "00010022122200222202201212211112001102200112202202121201211212010210202001222120000002110021000110",
       "00001021201002010011020210221221012112200012020011201200111021021102212120211102012002011201210221",
       "00000120112212122122202110022202210010200022002120112200101002202221111102110100210212001022201202")
    M = Matrix(GF(3),[list(l) for l in x])
    return strongly_regular_from_two_weight_code(LinearCode(M))

def SRG_729_560_433_420():
    r"""
    Return a `(729, 560, 433, 420)`-strongly regular graph.

    This graph is built from a projective ternary `[84,6]` code with weights
    `54, 63`, obtained from Eric Chen's `database of two-weight codes
    <http://moodle.tec.hkr.se/~chen/research/2-weight-codes/search.php>`__.

    .. SEEALSO::

        :func:`strongly_regular_from_two_weight_code` -- build a strongly regular graph from
        a two-weight code.

    EXAMPLE::

        sage: from sage.graphs.strongly_regular_db import SRG_729_560_433_420
        sage: G = SRG_729_560_433_420()               # long time
        sage: G.is_strongly_regular(parameters=True) # long time
        (729, 560, 433, 420)
    """
    x=("100000210221121211211212100002020022102220010202100220112211111022012202220001210020",
       "010000201210202002002200010022222022012112111222010212120102222221210102112001001022",
       "001000210012110111111202101021212221000101021021021211021221000111100202101200010122",
       "000100221222002222022202010121111210202200012001222011212000211200122202100120211002",
       "000010212010020100110002001011101112122110211102212121200111102212021122100010201120",
       "000001201122121221222212000110100102011101201012001102201222221110211011100001200102")
    M = Matrix(GF(3),[list(l) for l in x])
    return strongly_regular_from_two_weight_code(LinearCode(M))

def SRG_729_616_523_506():
    r"""
    Return a `(729, 616, 523, 506)`-strongly regular graph.

    This graph is built from a projective ternary `[56,6]` code with weights
    `36, 45`, obtained from Eric Chen's `database of two-weight codes
    <http://moodle.tec.hkr.se/~chen/research/2-weight-codes/search.php>`__.

    .. SEEALSO::

        :func:`strongly_regular_from_two_weight_code` -- build a strongly regular graph from
        a two-weight code.

    EXAMPLE::

        sage: from sage.graphs.strongly_regular_db import SRG_729_616_523_506
        sage: G = SRG_729_616_523_506()              # not tested (3s)
        sage: G.is_strongly_regular(parameters=True) # not tested (3s)
        (729, 616, 523, 506)
    """
    x=("10000021022112022210202200202122221120200112100200111102",
       "01000020121020221101202120220001110202220110010222122212",
       "00100021001211211020022112222122002210122100101222020020",
       "00010022122200010012221111121001121211212002110020010101",
       "00001021201002220211121011010222000111021002011201112112",
       "00000120112212111201011001002111121101002212001022222010")
    M = Matrix(GF(3),[list(l) for l in x])
    return strongly_regular_from_two_weight_code(LinearCode(M))

def SRG_625_364_213_210():
    r"""
    Return a `(625, 364, 213, 210)`-strongly regular graph.

    This graph is built from a projective 5-ary `[88,5]` code with weights `64,
    72`, obtained from Eric Chen's `database of two-weight codes
    <http://moodle.tec.hkr.se/~chen/research/2-weight-codes/search.php>`__.

    .. SEEALSO::

        :func:`strongly_regular_from_two_weight_code` -- build a strongly regular graph from
        a two-weight code.

    EXAMPLE::

        sage: from sage.graphs.strongly_regular_db import SRG_625_364_213_210
        sage: G = SRG_625_364_213_210()              # long time
        sage: G.is_strongly_regular(parameters=True) # long time
        (625, 364, 213, 210)
    """
    x=("10004323434444234221223441130101034431234004441141003110400203240",
       "01003023101220331314013121123212111200011403221341101031340421204",
       "00104120244011212302124203142422240001230144213220111213034240310",
       "00012321211123213343321143204040211243210011144140014401003023101")
    M = Matrix(GF(5),[list(l) for l in x])
    return strongly_regular_from_two_weight_code(LinearCode(M))

def SRG_625_416_279_272():
    r"""
    Return a `(625, 416, 279, 272)`-strongly regular graph.

    This graph is built from a projective 5-ary `[52,4]` code with weights `40,
    45`, obtained from Eric Chen's `database of two-weight codes
    <http://moodle.tec.hkr.se/~chen/research/2-weight-codes/search.php>`__.

    .. SEEALSO::

        :func:`strongly_regular_from_two_weight_code` -- build a strongly regular graph from
        a two-weight code.

    EXAMPLE::

        sage: from sage.graphs.strongly_regular_db import SRG_625_416_279_272
        sage: G = SRG_625_416_279_272()               # long time
        sage: G.is_strongly_regular(parameters=True) # long time
        (625, 416, 279, 272)
    """
    x=("1000432343444423422122344123113041011022221414310431",
       "0100302310122033131401312133032331123141114414001300",
       "0010412024401121230212420301411224123332332300210011",
       "0001232121112321334332114324420140440343341412401244")
    M = Matrix(GF(5),[list(l) for l in x])
    return strongly_regular_from_two_weight_code(LinearCode(M))

def SRG_243_220_199_200():
    r"""
    Return a `(243, 220, 199, 200)`-strongly regular graph.

    This graph is built from a projective ternary `[55,5]` code with weights
    `36, 45`, obtained from Eric Chen's `database of two-weight codes
    <http://moodle.tec.hkr.se/~chen/research/2-weight-codes/search.php>`__.

    .. SEEALSO::

        :func:`strongly_regular_from_two_weight_code` -- build a strongly regular graph from
        a two-weight code.

    EXAMPLE::

        sage: from sage.graphs.strongly_regular_db import SRG_243_220_199_200
        sage: G = SRG_243_220_199_200()
        sage: G.is_strongly_regular(parameters=True)
        (243, 220, 199, 200)
    """
    x=("1000010122200120121002211022111101011212112022022020002",
       "0100011101120102100102202121022211112000020211221222002",
       "0010021021222220122011212220021121100021220002100102201",
       "0001012221012012100200102211110211121211201002202000222",
       "0000101222101201210020110221111020112121120120220200022")
    M = Matrix(GF(3),[list(l) for l in x])
    return strongly_regular_from_two_weight_code(LinearCode(M))

def SRG_729_476_313_306():
    r"""
    Return a `(729, 476, 313, 306)`-strongly regular graph.

    This graph is built from a projective ternary `[126,6]` code with weights
    `81, 90`, obtained from Eric Chen's `database of two-weight codes
    <http://moodle.tec.hkr.se/~chen/research/2-weight-codes/search.php>`__.

    .. SEEALSO::

        :func:`strongly_regular_from_two_weight_code` -- build a strongly regular graph from
        a two-weight code.

    EXAMPLE::

        sage: from sage.graphs.strongly_regular_db import SRG_729_476_313_306
        sage: G = SRG_729_476_313_306()               # not tested (5s)
        sage: G.is_strongly_regular(parameters=True) # not tested (5s)
        (729, 476, 313, 306)
    """
    x=("100000210221121211211101220021210000100011020200201101121021122102020111100122122221120200110001010222000021110110011211110210",
       "010000201210202002002111012020001001110012222220221211200120201212222102210100001110202220121001110211200120221121012001221201",
       "001000210012110111111112021220210102211012212122200222212000112220212011021102122002210122122101120210120100102212112112202000",
       "000100221222002222022012122120201012021112211112111120010221100121011012202201001121211212002211120210012201120021222121000110",
       "000010212010020100110202102200200102002122111011112210121010202111121212020010222000111021000222122210001011222102100121210221",
       "000001201122121221222021100221200012000220101001022022100122112010102222002122111121101002200020221110000122202000221222201202")
    M = Matrix(GF(3),[list(l) for l in x])
    return strongly_regular_from_two_weight_code(LinearCode(M))

def SRG_729_420_243_240():
    r"""
    Return a `(729, 420, 243, 240)`-strongly regular graph.

    This graph is built from a projective ternary `[154,6]` code with weights
    `99, 108`, obtained from Eric Chen's `database of two-weight codes
    <http://moodle.tec.hkr.se/~chen/research/2-weight-codes/search.php>`__.

    .. SEEALSO::

        :func:`strongly_regular_from_two_weight_code` -- build a strongly regular graph from
        a two-weight code.

    EXAMPLE::

        sage: from sage.graphs.strongly_regular_db import SRG_729_420_243_240
        sage: G = SRG_729_420_243_240()               # not tested (5s)
        sage: G.is_strongly_regular(parameters=True) # not tested (5s)
        (729, 420, 243, 240)
    """
    x=("10000021022112121121110122002121000010001102020020110112102112202221021020201"+
       "20202212102220222022222110122210022201211222111110211101121002011102101111002",
       "01000020121020200200211101202000100111001222222022121120012020122110122122221"+
       "02222102012112111221111021101101021121002001022221202211100102212212010222102",
       "00100021001211011111111202122021010221101221212220022221200011221102002202120"+
       "20121121000101000111020212200020121210011112210001001022001012222020000100212",
       "00010022122200222202201212212020101202111221111211112001022110001001221210110"+
       "12211020202200222000021101010212001022212020002112011200021100210001100121020",
       "00001021201002010011020210220020010200212211101111221012101020222021111111212"+
       "11120012122110211222201220220201222200102101111020112221020112012102211120101",
       "00000120112212122122202110022120001200022010100102202210012211211120100101022"+
       "01011212011101110111112202111200111021221112222211222020120010222012022220012")
    M = Matrix(GF(3),[list(l) for l in x])
    return strongly_regular_from_two_weight_code(LinearCode(M))

def SRG_1024_825_668_650():
    r"""
    Return a `(1024, 825, 668, 650)`-strongly regular graph.

    This graph is built from a projective binary `[198,10]` code with weights
    `96, 112`, obtained from Eric Chen's `database of two-weight codes
    <http://moodle.tec.hkr.se/~chen/research/2-weight-codes/search.php>`__.

    .. SEEALSO::

        :func:`strongly_regular_from_two_weight_code` -- build a strongly regular graph from
        a two-weight code.

    EXAMPLE::

        sage: from sage.graphs.strongly_regular_db import SRG_1024_825_668_650
        sage: G = SRG_1024_825_668_650()               # not tested (13s)
        sage: G.is_strongly_regular(parameters=True)   # not tested (13s)
        (1024, 825, 668, 650)
    """
    x=("1000000000111111101010000100011001111101101010010010011110001101111001101100111000111101010101110011"+
       "11110010100111101001001100111101011110111100101101110100111100011111011011100111110010100110110000",
       "0100000000010110011100100010101010101111011010001001010110011010101011011101000110000001101101010110"+
       "10110111110101000000011011001100010111110001001011011100111100100000110001011001110110011101011000",
       "0010000000011100111110111011000011010100100011110000001100011011101111001010001100110110000001111000"+
       "11000000101011010111110101000111110010011011101110000010110100000011100010011111100100111101010010",
       "0001000000001111100010000000100101010001110111100010010010010111000100101100010001001110111101110100"+
       "10010101101100110011010011101100110100100011011101100000110011110011111000000010110101011111101111",
       "0000100000110010010000010110000111010011010101000010110100101010011011000011001100001110011011110001"+
       "11101000010000111101101100111100001011010010111011100101101001111000100011000010110111111111011100",
       "0000010000110100111001111011010000101110001011100010010010010111100101011001011011100110101110100001"+
       "01101010110010100011000101111100100001110111001001001001001100001101110110000110101010011010101101",
       "0000001000011011110010110100010010001100000011001000011101000110001101001000110110010101011011001111"+
       "01111111010011111010100110011001110001001000001110000110111011010000011101001110111001011011001011",
       "0000000100111001101011110010111100100001010100100110001100100110010101111001100101101001000101011000"+
       "10001001111101011101001001010111010011011101010011010000101010011001010110011110010000011011111001",
       "0000000010101011010101010101011100111101111110100011011001001010111101100111010110100101100110101100"+
       "00000001100011110110010101100001000000010100001101111011111000110001100101101010000001110101011100",
       "0000000001101100111101011000010000000011010100000110101010011010100111100001000011010011011101110111"+
       "01110111011110101100100100110110011100001001000001010011010010010111110011101011101001101101011010")
    M = Matrix(GF(2),[list(l) for l in x])
    return strongly_regular_from_two_weight_code(LinearCode(M))

def SRG_512_73_12_10():
    r"""
    Return a `(512, 73, 12, 10)`-strongly regular graph.

    This graph is built from a projective binary `[219,9]` code with weights
    `96, 112`, obtained from Eric Chen's `database of two-weight codes
    <http://moodle.tec.hkr.se/~chen/research/2-weight-codes/search.php>`__.

    .. SEEALSO::

        :func:`strongly_regular_from_two_weight_code` -- build a strongly regular graph from
        a two-weight code.

    EXAMPLE::

        sage: from sage.graphs.strongly_regular_db import SRG_512_73_12_10
        sage: G = SRG_512_73_12_10()                 # not tested (3s)
        sage: G.is_strongly_regular(parameters=True) # not tested (3s)
        (512, 73, 12, 10)
    """
    x=("10100011001110100010100010010000100100001011110010001010011000000001101011110011001001000010011110111011111"+
       "0001001010110110110111001100111100011011101000000110101110001010100011110011111111110111010100101011000101111111",
       "01100010110101110100001000010110001010010010011000111101111001011101000011101011100111111110001100000111010"+
       "1101001000110001111011001100101011110101011110010001101011110000100000101101100010110100001111001100110011001111",
       "00010010001001011011001110011101111110000000101110101000110110011001110101011011101011011011000010010011111"+
       "1110110100111111000000110011101101000000001010000000011000111111100101100001110011110001110011110110100111100001",
       "00001000100010101110101110011100010101110011010110000001111111100111010000101110001010100100000001011010111"+
       "1001001000000011000011001100100100111010000000001010111001001100100101011110001100110001000000111001100100100111",
       "00000101010100010101101110011101001000101110000000000111101100011000000001110100000001011010101001111110110"+
       "0010110111100111000000110011110110101101110000001111100001010001100101100001110011110001101101000000000000100001",
       "00000000000000000000010000011101011100100010000110110100101011001011001100000001011000101010100111000111101"+
       "0011100011011011011111100010011100010111101001011001001101100010011010001011010110001110100001001111110010100100",
       "00000000000000000000000001011010110110101111010110101001001001000101010000000000001011000011000010100100110"+
       "0000110000111101100010000111111111101101001010110000111111101110101011010010010001011101110011111001100100101110",
       "00000000000000000000000000110111101011110010101110000110010010100010001010000000010100011000101000010011000"+
       "0110000111100110100001001011111111111010110000001010111111110011110110001100100010101011101101110110011000110110",
       "00000000000000000000000000000000000000000000000001111111111111111111111110000001111111111111111111111111111"+
       "1111111100000000000011111111111111000000111111111111111111000000000000111111111111000000000000000000111111000110")
    M = Matrix(GF(2),[list(l) for l in x])
    return strongly_regular_from_two_weight_code(LinearCode(M))

def SRG_512_219_106_84():
    r"""
    Return a `(512, 219, 106, 84)`-strongly regular graph.

    This graph is built from a projective binary `[73,9]` code with weights `32,
    40`, obtained from Eric Chen's `database of two-weight codes
    <http://moodle.tec.hkr.se/~chen/research/2-weight-codes/search.php>`__.

    .. SEEALSO::

        :func:`strongly_regular_from_two_weight_code` -- build a strongly regular graph from
        a two-weight code.

    EXAMPLE::

        sage: from sage.graphs.strongly_regular_db import SRG_512_219_106_84
        sage: G = SRG_512_219_106_84()
        sage: G.is_strongly_regular(parameters=True)
        (512, 219, 106, 84)
    """
    x=("1010010100000010100000101010001100110101101101000010110010100100111011101",
       "0110000110000101101111001101000100111111101011011101110010110001100111100",
       "0001010000000001111111011010100101001111011010101100001010000001110100001",
       "0000100100000001111111100111000011110011110101000001010110000001011010001",
       "0000001010000001111110111100011000111100101110010010101100000001101001001",
       "0000000001000111001010110010011001101001011010110110011001010111100010010",
       "0000000000100100011000100100111100001100101111010001011011111000110011110",
       "0000000000010111001100101011111110101010000000000100111110000001111111100",
       "0000000000001011100001000011011010110001110101101100001100101110101110110")
    M = Matrix(GF(2),[list(l) for l in x])
    return strongly_regular_from_two_weight_code(LinearCode(M))

def SRG_256_153_92_90():
    r"""
    Return a `(256, 153, 92, 90)`-strongly regular graph.

    This graph is built from a projective 4-ary `[34,4]` code with weights `24,
    28`, obtained from Eric Chen's `database of two-weight codes
    <http://moodle.tec.hkr.se/~chen/research/2-weight-codes/search.php>`__.

    .. SEEALSO::

        :func:`strongly_regular_from_two_weight_code` -- build a strongly regular graph from
        a two-weight code.

    EXAMPLE::

        sage: from sage.graphs.strongly_regular_db import SRG_256_153_92_90
        sage: G = SRG_256_153_92_90()
        sage: G.is_strongly_regular(parameters=True)
        (256, 153, 92, 90)
    """
    K = GF(4,conway=True, prefix='x')
    F = K.gens()[0]
    J = F*F
    x = [[1,0,0,0,1,F,F,J,1,0,F,F,0,1,J,F,F,J,J,J,F,F,J,J,J,1,J,F,1,0,1,F,J,1],
         [0,1,0,0,F,F,1,J,1,1,J,1,F,F,0,0,1,0,F,F,0,1,J,F,F,1,0,0,0,1,F,F,J,1],
         [0,0,1,0,1,0,0,F,F,1,J,1,1,J,1,F,F,F,J,1,0,F,F,0,1,J,F,F,1,0,0,0,1,F],
         [0,0,0,1,F,F,J,1,0,F,F,0,1,J,F,F,1,J,J,F,F,J,J,J,1,J,F,1,0,1,F,J,1,J]]
    M = Matrix(K,[map(K,l) for l in x])
    return strongly_regular_from_two_weight_code(LinearCode(M))

def SRG_256_170_114_110():
    r"""
    Return a `(256, 170, 114, 110)`-strongly regular graph.

    This graph is built from a projective binary `[85,8]` code with weights `40,
    48`, obtained from Eric Chen's `database of two-weight codes
    <http://moodle.tec.hkr.se/~chen/research/2-weight-codes/search.php>`__.

    .. SEEALSO::

        :func:`strongly_regular_from_two_weight_code` -- build a strongly regular graph from
        a two-weight code.

    EXAMPLE::

        sage: from sage.graphs.strongly_regular_db import SRG_256_170_114_110
        sage: G = SRG_256_170_114_110()
        sage: G.is_strongly_regular(parameters=True)
        (256, 170, 114, 110)
    """
    x=("1000000010011101010001000011100111000111111010110001101101000110010011001101011100001",
       "0100000011010011111001100010010100100100000111101001011011100101011010101011110010001",
       "0010000011110100101101110010101101010101111001000101000000110100111110011000100101001",
       "0001000011100111000111111010110001101101000110010011001101011100001100000001001110101",
       "0000100011101110110010111110111111110001011001111000001011101000010101001101111011011",
       "0000010011101010001000011100111000111111010110001101101000110010011001101011100001100",
       "0000001001110101000100001110011100011111101011000110110100011001001100110101110000110",
       "0000000100111010100010000111001110001111110101100011011010001100100110011010111000011")
    M = Matrix(GF(2),[list(l) for l in x])
    return strongly_regular_from_two_weight_code(LinearCode(M))

def SRG_120_63_30_36():
    r"""
    Return a `(120,63,30,36)`-strongly regular graph

    It is the distance-2 graph of :meth:`JohnsonGraph(10,3)
    <sage.graphs.graph_generators.GraphGenerators.JohnsonGraph>`.

    EXAMPLES::

        sage: from sage.graphs.strongly_regular_db import SRG_120_63_30_36
        sage: G =  SRG_120_63_30_36()
        sage: G.is_strongly_regular(parameters=True)
        (120, 63, 30, 36)
    """
    from sage.graphs.generators.families import JohnsonGraph
    return JohnsonGraph(10,3).distance_graph([2])

def SRG_126_25_8_4():
    r"""
    Return a `(126,25,8,4)`-strongly regular graph

    It is the distance-(1 or 4) graph of :meth:`JohnsonGraph(9,4)
    <sage.graphs.graph_generators.GraphGenerators.JohnsonGraph>`.

    EXAMPLES::

        sage: from sage.graphs.strongly_regular_db import SRG_126_25_8_4
        sage: G =  SRG_126_25_8_4()
        sage: G.is_strongly_regular(parameters=True)
        (126, 25, 8, 4)
    """
    from sage.graphs.generators.families import JohnsonGraph
    return JohnsonGraph(9,4).distance_graph([1,4])

def SRG_175_72_20_36():
    r"""
    Return a `(175,72,20,36)`-strongly regular graph

    This graph is obtained from the line graph of
    :meth:`~sage.graphs.graph_generators.GraphGenerators.HoffmanSingletonGraph`. Setting
    two vertices to be adjacent if their distance in the line graph is exactly
    two yields the strongly regular graph. For more information, see
    http://www.win.tue.nl/~aeb/graphs/McL.html.

    EXAMPLES::

        sage: from sage.graphs.strongly_regular_db import SRG_175_72_20_36
        sage: G = SRG_175_72_20_36()
        sage: G.is_strongly_regular(parameters=True)
        (175, 72, 20, 36)
    """
    return HoffmanSingletonGraph().line_graph().distance_graph([2])

def SRG_126_50_13_24():
    r"""
    Return a `(126,50,13,24)`-strongly regular graph

    This graph is a subgraph of
    :meth:`~sage.graphs.strongly_regular_db.SRG_175_72_20_36`.
    This construction, due to Goethals, is given in §10B.(vii) of [BvL84]_.

    EXAMPLES::

        sage: from sage.graphs.strongly_regular_db import SRG_126_50_13_24
        sage: G = SRG_126_50_13_24()
        sage: G.is_strongly_regular(parameters=True)
        (126, 50, 13, 24)
    """
    from sage.graphs.generators.smallgraphs import HoffmanSingletonGraph
    from sage.graphs.strongly_regular_db import SRG_175_72_20_36
    hs = HoffmanSingletonGraph()
    s = set(hs.vertices()).difference(hs.neighbors(0)+[0])
    return SRG_175_72_20_36().subgraph(hs.edge_boundary(s,s))

def SRG_81_50_31_30():
    r"""
    Return a `(81, 50, 31, 30)`-strongly regular graph.

    This graph is built from a projective ternary `[15,4]` code with weights `9,
    12`, obtained from Eric Chen's `database of two-weight codes
    <http://moodle.tec.hkr.se/~chen/research/2-weight-codes/search.php>`__.

    .. SEEALSO::

        :func:`strongly_regular_from_two_weight_code` -- build a strongly regular graph from
        a two-weight code.

    EXAMPLE::

        sage: from sage.graphs.strongly_regular_db import SRG_81_50_31_30
        sage: G = SRG_81_50_31_30()
        sage: G.is_strongly_regular(parameters=True)
        (81, 50, 31, 30)
    """
    x=("100022021001111",
       "010011211122000",
       "001021112100011",
       "000110120222220")
    M = Matrix(GF(3),[list(l) for l in x])
    return strongly_regular_from_two_weight_code(LinearCode(M))

cdef bint seems_feasible(int v, int k, int l, int mu):
    r"""
    Tests is the set of parameters seems feasible

    INPUT:

    - ``v,k,l,mu`` (integers)
    """
    cdef int r,s,f,g
    cdef uint_fast32_t tmp[2]

    if (v<0 or k<=0 or l<0 or mu<0 or
        k>=v-1 or l>=k or mu>=k or
        v-2*k+mu-2 < 0 or # lambda of complement graph >=0
        v-2*k+l    < 0 or # μ of complement graph >=0
        mu*(v-k-1) != k*(k-l-1)):
        return False

    # Conference graphs. Only possible if 'v' is a sum of two squares (3.A of
    # [BvL84]
    if (v-1)*(mu-l)-2*k == 0:
        return two_squares_c(v,tmp)

    rr,ss = eigenvalues(v,k,l,mu)
    if rr is None:
        return False
    r,s = rr,ss

    # 1.3.1 of [Distance-regular graphs]
    # "Integrality condition"
    if ((s+1)*(k-s)*k) % (mu*(s-r)):
        return False

    # Theorem 21.3 of [WilsonACourse] or
    # 3.B of [BvL84]
    # (Krein conditions)
    if ((r+1)*(k+r+2*r*s) > (k+r)*(s+1)**2 or
        (s+1)*(k+s+2*r*s) > (k+s)*(r+1)**2):
        return False

    # multiplicity of eigenvalues 'r,s' (f=lambda_r, g=lambda_s)
    #
    # They are integers (checked by the 'integrality condition').
    f = -k*(s+1)*(k-s)/((k+r*s)*(r-s))
    g =  k*(r+1)*(k-r)/((k+r*s)*(r-s))

    # 3.C of [BvL84]
    # (Absolute bound)
    if (2*v > f*(f+3) or
        2*v > g*(g+3)):
        return False

    # 3.D of [BvL84]
    # (Claw bound)
    if (mu != s**2    and
        mu != s*(s+1) and
        2*(r+1) > s*(s+1)*(mu+1)):
        return False

    # 3.E of [BvL84]
    # (the Case μ=1)
    if mu == 1:
        if (   k  % (l+1) or
            (v*k) % ((l+1)*(l+2))):
            return False

    # 3.F of [BvL84]
    # (the Case μ=2)
    if mu == 2 and 2*k < l*(l+3) and k%(l+1):
        return False

    return True

def strongly_regular_graph(int v,int k,int l,int mu=-1,bint existence=False,bint check=True):
    r"""
    Return a `(v,k,\lambda,\mu)`-strongly regular graph.

    This function relies partly on Andries Brouwer's `database of strongly
    regular graphs <http://www.win.tue.nl/~aeb/graphs/srg/srgtab.html>`__. See
    the documentation of :mod:`sage.graphs.strongly_regular_db` for more
    information.

    INPUT:

    - ``v,k,l,mu`` (integers) -- note that ``mu``, if unspecified, is
      automatically determined from ``v,k,l``.

    - ``existence`` (boolean;``False``) -- instead of building the graph,
      return:

        - ``True`` -- meaning that a `(v,k,\lambda,\mu)`-strongly regular graph
          exists.

        - ``Unknown`` -- meaning that Sage does not know if such a strongly
          regular graph exists (see :mod:`sage.misc.unknown`).

        - ``False`` -- meaning that no such strongly regular graph exists.

    - ``check`` -- (boolean) Whether to check that output is correct before
      returning it. As this is expected to be useless (but we are cautious
      guys), you may want to disable it whenever you want speed. Set to
      ``True`` by default.

    EXAMPLES:

    Petersen's graph from its set of parameters::

        sage: graphs.strongly_regular_graph(10,3,0,1,existence=True)
        True
        sage: graphs.strongly_regular_graph(10,3,0,1)
        complement(Johnson graph with parameters 5,2): Graph on 10 vertices

    Now without specifying `\mu`::

        sage: graphs.strongly_regular_graph(10,3,0)
        complement(Johnson graph with parameters 5,2): Graph on 10 vertices

    An obviously infeasible set of parameters::

        sage: graphs.strongly_regular_graph(5,5,5,5,existence=True)
        False
        sage: graphs.strongly_regular_graph(5,5,5,5)
        Traceback (most recent call last):
        ...
        ValueError: There exists no (5, 5, 5, 5)-strongly regular graph

    An set of parameters proved in a paper to be infeasible::

        sage: graphs.strongly_regular_graph(324,57,0,12,existence=True)
        False
        sage: graphs.strongly_regular_graph(324,57,0,12)
        Traceback (most recent call last):
        ...
        EmptySetError: Andries Brouwer's database reports that no (324, 57, 0,
        12)-strongly regular graph exists. Comments: <a
        href="srgtabrefs.html#GavrilyukMakhnev05">Gavrilyuk & Makhnev</a> and <a
        href="srgtabrefs.html#KaskiOstergard07">Kaski & stergrd</a>

    A set of parameters unknown to be realizable in Andries Brouwer's database::

        sage: graphs.strongly_regular_graph(324,95,22,30,existence=True)
        Unknown
        sage: graphs.strongly_regular_graph(324,95,22,30)
        Traceback (most recent call last):
        ...
        RuntimeError: Andries Brouwer's database reports that no
        (324,95,22,30)-strongly regular graph is known to exist.
        Comments:

    A realizable set of parameters that Sage cannot realize (help us!)::

        sage: graphs.strongly_regular_graph(1288, 495, 206, existence=True)
        True
        sage: graphs.strongly_regular_graph(1288, 495, 206)
        Traceback (most recent call last):
        ...
        RuntimeError: Andries Brouwer's database claims that such a (1288,495,206,180)-strongly
        regular graph exists, but Sage does not know how to build it.
        ...

    A large unknown set of parameters (not in Andries Brouwer's database)::

        sage: graphs.strongly_regular_graph(1394,175,0,25,existence=True)
        Unknown
        sage: graphs.strongly_regular_graph(1394,175,0,25)
        Traceback (most recent call last):
        ...
        RuntimeError: Sage cannot figure out if a (1394,175,0,25)-strongly regular graph exists.

    Test the Claw bound (see 3.D of [BvL84]_)::

        sage: graphs.strongly_regular_graph(2058,242,91,20,existence=True)
        False
    """
    load_brouwer_database()
    if mu == -1:
        mu = k*(k-l-1)//(v-k-1)

    params = (v,k,l,mu)
    params_complement = (v,v-k-1,v-2*k+mu-2,v-2*k+l)

    if not seems_feasible(v,k,l,mu):
        if existence:
            return False
        raise ValueError("There exists no "+str(params)+"-strongly regular graph")

    def check_srg(G):
        if check and (v,k,l,mu) != G.is_strongly_regular(parameters=True):
            raise RuntimeError("Sage built an incorrect {}-SRG.".format((v,k,l,mu)))
        return G

    constructions = {
        ( 27,  16, 10,  8): [SchlaefliGraph],
        ( 36,  14,  4,  6): [Graph,('c~rLDEOcKTPO`U`HOIj@MWFLQFAaRIT`HIWqPsQQJ'+
          'DXGLqYM@gRLAWLdkEW@RQYQIErcgesClhKefC_ygSGkZ`OyHETdK[?lWStCapVgKK')],
        ( 50,   7,  0,  1): [HoffmanSingletonGraph],
        ( 56,  10,  0,  2): [SimsGewirtzGraph],
        ( 77,  16,   0,  4): [M22Graph],
        ( 81,  50,  31, 30): [SRG_81_50_31_30],
        (100,  22,   0,  6): [HigmanSimsGraph],
        (100,  44,  18, 20): [SRG_100_44_18_20],
        (100,  45,  20, 20): [SRG_100_45_20_20],
        (105,  32,   4, 12): [SRG_105_32_4_12],
        (120,  63,  30, 36): [SRG_120_63_30_36],
        (120,  77,  52, 44): [SRG_120_77_52_44],
        (126,  25,   8,  4): [SRG_126_25_8_4],
        (126,  50,  13, 24): [SRG_126_50_13_24],
        (144,  39,   6, 12): [SRG_144_39_6_12],
        (162,  56,  10, 24): [LocalMcLaughlinGraph],
        (175,  72,  20, 36): [SRG_175_72_20_36],
        (176,  49,  12, 14): [SRG_176_49_12_14],
        (176, 105,  68, 54): [SRG_176_105_68_54],
        (196,  91,  42, 42): [SRG_196_91_42_42],
<<<<<<< HEAD
=======
        (210,  99,  48, 45): [SRG_210_99_48_45],
>>>>>>> 792aab72
        (220,  84,  38, 28): [SRG_220_84_38_28],
        (231,  30,   9,  3): [CameronGraph],
        (243, 110,  37, 60): [SRG_243_110_37_60],
        (243, 220, 199,200): [SRG_243_220_199_200],
        (253, 140,  87, 65): [SRG_253_140_87_65],
        (256, 170, 114,110): [SRG_256_170_114_110],
        (256, 187, 138,132): [SRG_256_187_138_132],
        (256, 153,  92, 90): [SRG_256_153_92_90],
        (275, 112,  30, 56): [McLaughlinGraph],
        (276, 140,  58, 84): [SRG_276_140_58_84],
        (280, 135,  70, 60): [SRG_280_135_70_60],
        (416, 100,  36, 20): [SRG_416_100_36_20],
        (512, 219, 106, 84): [SRG_512_219_106_84],
        (512,  73,  12, 10): [SRG_512_73_12_10],
        (560, 208,  72, 80): [SRG_560_208_72_80],
        (625, 416, 279,272): [SRG_625_416_279_272],
        (625, 364, 213,210): [SRG_625_364_213_210],
        (729, 336, 153,156): [SRG_729_336_153_156],
        (729, 616, 523,506): [SRG_729_616_523_506],
        (729, 420, 243,240): [SRG_729_420_243_240],
        (729, 560, 433,420): [SRG_729_560_433_420],
        (729, 476, 313,306): [SRG_729_476_313_306],
        (729, 532, 391,380): [SRG_729_532_391_380],
        (1024,825, 668,650): [SRG_1024_825_668_650],
        (1782,416, 100, 96): [SuzukiGraph],
    }

    if params in constructions:
        val = constructions[params]
        return True if existence else check_srg(val[0](*val[1:]))
    if params_complement in constructions:
        val = constructions[params_complement]
        return True if existence else check_srg(val[0](*val[1:]).complement())

    test_functions = [is_paley, is_johnson,
                      is_orthogonal_array_block_graph,
                      is_steiner, is_affine_polar,
                      is_orthogonal_polar,
                      is_NOodd, is_NOperp_F5, is_NO_F2, is_NO_F3, is_NU,
<<<<<<< HEAD
                      is_unitary_polar,
                      is_unitary_dual_polar,
=======
                      is_unitary_polar, is_unitary_dual_polar, is_GQqmqp,
>>>>>>> 792aab72
                      is_RSHCD,
                      is_twograph_descendant_of_srg,
                      is_taylor_twograph_srg,
                      is_switch_OA_srg]

    # Going through all test functions, for the set of parameters and its
    # complement.
    for f in test_functions:
        if f(*params):
            if existence:
                return True
            ans = f(*params)
            return check_srg(ans[0](*ans[1:]))
        if f(*params_complement):
            if existence:
                return True
            ans = f(*params_complement)
            return check_srg(ans[0](*ans[1:]).complement())

    # From now on, we have no idea how to build the graph.
    #
    # We try to return the most appropriate error message.

    global _brouwer_database
    brouwer_data = _brouwer_database.get(params,None)

    if brouwer_data is not None:
        if brouwer_data['status'] == 'impossible':
            if existence:
                return False
            raise EmptySetError("Andries Brouwer's database reports that no "+
                                str((v,k,l,mu))+"-strongly regular graph exists. "+
                                "Comments: "+brouwer_data['comments'].encode('ascii','ignore'))

        if brouwer_data['status'] == 'open':
            if existence:
                return Unknown
            raise RuntimeError(("Andries Brouwer's database reports that no "+
                                "({},{},{},{})-strongly regular graph is known "+
                                "to exist.\nComments: ").format(v,k,l,mu)
                               +brouwer_data['comments'].encode('ascii','ignore'))

        if brouwer_data['status'] == 'exists':
            if existence:
                return True
            raise RuntimeError(("Andries Brouwer's database claims that such a "+
                                "({},{},{},{})-strongly regular graph exists, but "+
                                "Sage does not know how to build it. If *you* do, "+
                                "please get in touch with us on sage-devel!\n"+
                                "Comments: ").format(v,k,l,mu)
                               +brouwer_data['comments'].encode('ascii','ignore'))
    if existence:
        return Unknown
    raise RuntimeError(("Sage cannot figure out if a ({},{},{},{})-strongly "+
                        "regular graph exists.").format(v,k,l,mu))

def apparently_feasible_parameters(int n):
    r"""
    Return a list of parameters `(v,k,\lambda,\mu)` which are a-priori feasible.

    Note that some of those that it returns may also be infeasible for more
    involved reasons.

    INPUT:

    - ``n`` (integer) -- return all a-priori feasible tuples `(v,k,\lambda,\mu)`
      for `v<n`

    EXAMPLE:

    All sets of parameters with `v<20` which pass basic arithmetic tests are
    feasible::

        sage: from sage.graphs.strongly_regular_db import apparently_feasible_parameters
        sage: small_feasible = apparently_feasible_parameters(20); small_feasible
        {(5, 2, 0, 1),
         (9, 4, 1, 2),
         (10, 3, 0, 1),
         (10, 6, 3, 4),
         (13, 6, 2, 3),
         (15, 6, 1, 3),
         (15, 8, 4, 4),
         (16, 5, 0, 2),
         (16, 6, 2, 2),
         (16, 9, 4, 6),
         (16, 10, 6, 6),
         (17, 8, 3, 4)}
        sage: all(graphs.strongly_regular_graph(*x,existence=True) for x in small_feasible)
        True

    But that becomes wrong for `v<60` (because of the non-existence of a
    `(49,16,3,6)`-strongly regular graph)::

        sage: small_feasible = apparently_feasible_parameters(60)
        sage: all(graphs.strongly_regular_graph(*x,existence=True) for x in small_feasible)
        False

    """
    cdef int v,k,l,mu
    feasible = set()
    for v in range(n):
        for k in range(1,v-1):
            for l in range(k-1):
                mu = k*(k-l-1)//(v-k-1)
                if seems_feasible(v,k,l,mu):
                    feasible.add((v,k,l,mu))
    return feasible

cdef load_brouwer_database():
    r"""
    Loads Andries Brouwer's database into _brouwer_database.
    """
    global _brouwer_database
    if _brouwer_database is not None:
        return
    import json

    from sage.env import SAGE_SHARE
    with open(SAGE_SHARE+"/graphs/brouwer_srg_database.json",'r') as datafile:
        _brouwer_database = {(v,k,l,mu):{'status':status,'comments':comments}
                             for (v,k,l,mu,status,comments) in json.load(datafile)}

def _check_database():
    r"""
    Checks the coherence of Andries Brouwer's database with Sage.

    The function also outputs some statistics on the database.

    EXAMPLE::

        sage: from sage.graphs.strongly_regular_db import _check_database
        sage: _check_database() # long time
        Sage cannot build a (45   22   10   11  ) that exists. Comment from Brouwer's database: <a href="srgtabrefs.html#Mathon78">Mathon</a>; 2-graph*
        ...
        In Andries Brouwer's database:
        - 448 impossible entries
        - 2950 undecided entries
        - 1140 realizable entries (Sage misses ... of them)

    """
    global _brouwer_database
    load_brouwer_database()

    # Check that all parameters detected as infeasible are actually infeasible
    # in Brouwer's database, for a test that was implemented.
    for params in set(_brouwer_database).difference(apparently_feasible_parameters(1301)):
        if _brouwer_database[params]['status'] != "impossible":
            raise RuntimeError("Brouwer's db does not seem to know that {} in unfeasible".format(params))
        comment = _brouwer_database[params]['comments']
        if ('Krein'    in comment or
            'Absolute' in comment or
            'Conf'     in comment or
            'mu=1'     in comment or
            '&mu;=2'   in comment):
            continue
        raise RuntimeError("We detected that {} was unfeasible, but maybe we should not have".format(params))

    # We empty the global database, to be sure that strongly_regular_graph does
    # not use its data to answer.
    _brouwer_database, saved_database = {}, _brouwer_database

    cdef int missed = 0
    for params,dic in sorted(saved_database.items()):
        sage_answer = strongly_regular_graph(*params,existence=True)
        if dic['status'] == 'open':
            if sage_answer:
                print "Sage can build a {}, Brouwer's database cannot".format(params)
            assert sage_answer is not False
        elif dic['status'] == 'exists':
            if sage_answer is not True:
                print (("Sage cannot build a ({:<4} {:<4} {:<4} {:<4}) that exists. "+
                       "Comment from Brouwer's database: ").format(*params)
                       +dic['comments'].encode('ascii','ignore'))
                missed += 1
            assert sage_answer is not False
        elif dic['status'] == 'impossible':
            assert sage_answer is not True
        else:
            assert False # must not happen

    status = [x['status'] for x in saved_database.values()]
    print "\nIn Andries Brouwer's database:"
    print "- {} impossible entries".format(status.count('impossible'))
    print "- {} undecided entries".format(status.count('open'))
    print "- {} realizable entries (Sage misses {} of them)".format(status.count('exists'),missed)

    # Reassign its value to the global database
    _brouwer_database = saved_database<|MERGE_RESOLUTION|>--- conflicted
+++ resolved
@@ -1361,8 +1361,6 @@
     H = IncidenceStructure([x for x in W if 22 not in x])
     return H.intersection_graph(3)
 
-<<<<<<< HEAD
-=======
 def SRG_210_99_48_45():
     r"""
     Return a strongly regular graph with parameters `(210, 99, 48, 45)`
@@ -1416,7 +1414,6 @@
                                      libgap.Position(O,g)],libgap.OnSets))
     return G
 
->>>>>>> 792aab72
 def SRG_243_110_37_60():
     r"""
     Return a `(243, 110, 37, 60)`-strongly regular graph.
@@ -1721,8 +1718,6 @@
     h.relabel()
     return h
 
-<<<<<<< HEAD
-=======
 def strongly_regular_from_two_intersection_set(M):
     r"""
     Return a strongly regular graph from a 2-intersection set.
@@ -1819,7 +1814,6 @@
     L = Matrix(GF(3),map(list,L)).transpose()
     return strongly_regular_from_two_intersection_set(L)
 
->>>>>>> 792aab72
 def SRG_729_532_391_380():
     r"""
     Return a `(729, 532, 391, 380)`-strongly regular graph.
@@ -2544,10 +2538,7 @@
         (176,  49,  12, 14): [SRG_176_49_12_14],
         (176, 105,  68, 54): [SRG_176_105_68_54],
         (196,  91,  42, 42): [SRG_196_91_42_42],
-<<<<<<< HEAD
-=======
         (210,  99,  48, 45): [SRG_210_99_48_45],
->>>>>>> 792aab72
         (220,  84,  38, 28): [SRG_220_84_38_28],
         (231,  30,   9,  3): [CameronGraph],
         (243, 110,  37, 60): [SRG_243_110_37_60],
@@ -2587,12 +2578,7 @@
                       is_steiner, is_affine_polar,
                       is_orthogonal_polar,
                       is_NOodd, is_NOperp_F5, is_NO_F2, is_NO_F3, is_NU,
-<<<<<<< HEAD
-                      is_unitary_polar,
-                      is_unitary_dual_polar,
-=======
                       is_unitary_polar, is_unitary_dual_polar, is_GQqmqp,
->>>>>>> 792aab72
                       is_RSHCD,
                       is_twograph_descendant_of_srg,
                       is_taylor_twograph_srg,
