--- conflicted
+++ resolved
@@ -3228,11 +3228,7 @@
 
         sage: from sage.graphs.strongly_regular_db import _check_database
         sage: _check_database() # long time
-<<<<<<< HEAD
-        Sage cannot build a (216  40   4    8   ) that exists. Comment ...
-=======
         Sage cannot build a (512  133  24   38  ) that exists. Comment ...
->>>>>>> 025e0dbb
         ...
         In Andries Brouwer's database:
         - 462 impossible entries
