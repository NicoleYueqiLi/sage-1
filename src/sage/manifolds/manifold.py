--- conflicted
+++ resolved
@@ -331,14 +331,10 @@
 from sage.rings.real_mpfr import RR, RealField_class
 from sage.rings.complex_field import ComplexField_class
 from sage.misc.prandom import getrandbits
-<<<<<<< HEAD
 from sage.rings.integer import Integer
 from sage.manifolds.abstract import AbstractSet
-from sage.manifolds.structure import TopologicalStructure, RealTopologicalStructure
-=======
-from sage.manifolds.subset import TopologicalManifoldSubset
-from sage.manifolds.scalarfield_algebra import ScalarFieldAlgebra
->>>>>>> a1ba52a0
+from sage.manifolds.structure import TopologicalStructure, \
+                                     RealTopologicalStructure
 
 #####################################################################
 ## Classes
@@ -362,9 +358,7 @@
 
     - ``n`` -- positive integer; dimension of the manifold
     - ``name`` -- string; name (symbol) given to the manifold
-    - ``latex_name`` -- (default: ``None``) string; LaTeX symbol to
-      denote the manifold; if none is provided, it is set to ``name``
-    - ``field`` -- (default: ``'real'``) field `K` on which the manifold is
+    - ``field`` -- field `K` on which the manifold is
       defined; allowed values are
 
       - ``'real'`` or an object of type ``RealField`` (e.g., ``RR``) for
@@ -376,15 +370,18 @@
         :class:`~sage.categories.topological_spaces.TopologicalSpaces`)
         for other types of manifolds
 
+    - ``structure`` -- manifold structure
+    - ``latex_name`` -- (default: ``None``) string; LaTeX symbol to
+      denote the manifold; if none is provided, it is set to ``name``
+    - ``full_name`` -- (default: ``None``) string; short description of the
+      manifold; if none is provided, it is formed from the field, dimension
+      and structure
     - ``start_index`` -- (default: 0) integer; lower value of the range of
       indices used for "indexed objects" on the manifold, e.g., coordinates
       in a chart
     - ``category`` -- (default: ``None``) to specify the category; if ``None``,
       ``Manifolds(field)`` is assumed (see the category
       :class:`~sage.categories.manifolds.Manifolds`)
-    - ``ambient_manifold`` -- (default: ``None``) if not ``None``, the created
-      object is considered as an open subset of the topological manifold
-      ``ambient_manifold``
     - ``unique_tag`` -- (default: ``None``) tag used to force the construction
       of a new object when all the other arguments have been used previously
       (without ``unique_tag``, the
@@ -494,8 +491,9 @@
         sage: TestSuite(M).run()
 
     """
-    def __init__(self, n, name, latex_name, field, structure,
-                 start_index, category=None, unique_tag=None):
+    def __init__(self, n, name, field, structure, latex_name=None,
+                 full_name=None, start_index=0, category=None,
+                 unique_tag=None):
         r"""
         Construct a topological manifold.
 
@@ -513,7 +511,7 @@
             sage: TestSuite(M).run()
 
         """
-        # Initialization of the attributes _dim, _field and _start_index:
+        # Initialization of the attributes _dim, _field, _field_type:
         self._dim = n
         if field == 'real':
             self._field = RR
@@ -531,12 +529,28 @@
                 self._field_type = 'complex'
             else:
                 self._field_type = 'neither_real_nor_complex'
-
+        # Structure and category:
         self._structure = structure
         category = Manifolds(self._field).or_subcategory(category)
         category = self._structure.subcategory(category)
-
-        AbstractSet.__init__(self, name, latex_name, self._field, category)
+        # Full name:
+        if full_name is None:
+            if self._field_type == 'real':
+                full_name = "{}-dimensional {} manifold {}".format(n,
+                                                          self._structure.name,
+                                                          name)
+            elif self._field_type == 'complex':
+                full_name = "Complex {}-dimensional {} manifold {}".format(n,
+                                                          self._structure.name,
+                                                          name)
+            else:
+                full_name = "{}-dimensional {} manifold {} over the {}".format(n,
+                                                          self._structure.name,
+                                                          name, self._field)
+        # Initialization as a manifold set:
+        AbstractSet.__init__(self, name, latex_name=latex_name,
+                             full_name=full_name, base=self._field,
+                             category=category)
 
         if not isinstance(start_index, (int, Integer)):
             raise TypeError("the starting index must be an integer")
@@ -555,52 +569,13 @@
         # domains are self (if non-empty, self is a coordinate domain):
         self._covering_charts = []
         # Algebra of scalar fields defined on self:
-        self._scalar_field_algebra = None # to be set by self.scalar_field_algebra()
+        self._scalar_field_algebra = self._structure.scalar_field_algebra(self)
         # The zero scalar field:
-        self._zero_scalar_field = self.scalar_field_algebra().zero()
+        self._zero_scalar_field = self._scalar_field_algebra.zero()
         # The unit scalar field:
-        self._one_scalar_field = self.scalar_field_algebra().one()
+        self._one_scalar_field = self._scalar_field_algebra.one()
 
         self._open_covers.append([self])  # list of open covers of self
-
-    def _repr_(self):
-        r"""
-        Return a string representation of the manifold.
-
-        TESTS::
-
-            sage: M = Manifold(3, 'M', structure='topological')
-            sage: M._repr_()
-            '3-dimensional topological manifold M'
-            sage: repr(M)  # indirect doctest
-            '3-dimensional topological manifold M'
-            sage: M  # indirect doctest
-            3-dimensional topological manifold M
-            sage: M = Manifold(3, 'M', structure='topological', field='complex')
-            sage: M._repr_()
-            'Complex 3-dimensional topological manifold M'
-            sage: M = Manifold(3, 'M', structure='topological', field=QQ)
-            sage: M._repr_()
-            '3-dimensional topological manifold M over the Rational Field'
-
-        If the manifold is actually an open subset of a larger manifold, the
-        string representation is different::
-
-            sage: U = M.open_subset('U')
-            sage: U._repr_()
-            'Open subset U of the 3-dimensional topological manifold M over the Rational Field'
-
-        """
-        if self._field_type == 'real':
-            return "{}-dimensional {} manifold {}".format(self._dim,
-                                                          self._structure.name,
-                                                          self._name)
-        elif self._field_type == 'complex':
-            return "Complex {}-dimensional {} manifold {}".format(self._dim,
-                                                                  self._structure.name,
-                                                                  self._name)
-        return "{}-dimensional {} manifold {} over the {}".format(self._dim,
-                                        self._structure.name, self._name, self._field)
 
     def _an_element_(self):
         r"""
@@ -1609,9 +1584,6 @@
         """
         return self
 
-#####################################################################
-## Constructor function
-
     def scalar_field_algebra(self):
         r"""
         Return the algebra of scalar fields defined the manifold.
@@ -1639,9 +1611,12 @@
             sage: CU.zero()
             Scalar field zero on the Open subset U of the 3-dimensional topological manifold M
 
-        """
-        if self._scalar_field_algebra is None:
-            self._scalar_field_algebra = ScalarFieldAlgebra(self)
+        The output is cached::
+
+            sage: U.scalar_field_algebra() is CU
+            True
+
+        """
         return self._scalar_field_algebra
 
     def scalar_field(self, coord_expression=None, chart=None, name=None,
@@ -1845,6 +1820,7 @@
         """
         return self._one_scalar_field
 
+##############################################################################
 
 def Manifold(dim, name, latex_name=None, field='real', structure='smooth',
              start_index=0, **extra_kwds):
@@ -1998,6 +1974,6 @@
     else:
         raise NotImplementedError("manifolds of type {} are not ".format(structure) +
                                   "implemented")
-
-    return TopologicalManifold(dim, name, latex_name, field, structure, start_index,
+    return TopologicalManifold(dim, name, field, structure,
+                               latex_name=latex_name, start_index=start_index,
                                unique_tag=getrandbits(128)*time())