r"""
Tensor Fields

The class :class:`TensorField` implements tensor fields on differentiable
manifolds. The derived class
:class:`~sage.manifolds.differentiable.tensorfield_paral.TensorFieldParal`
is devoted to tensor fields with values on parallelizable manifolds.

Various derived classes of :class:`TensorField` are devoted to specific tensor
fields:

* :class:`~sage.manifolds.differentiable.vectorfield.VectorField` for vector
  fields (rank-1 contravariant tensor fields)

* :class:`~sage.manifolds.differentiable.automorphismfield.AutomorphismField`
  for fields of tangent-space automorphisms

* :class:`~sage.manifolds.differentiable.diff_form.DiffForm` for differential
  forms (fully antisymmetric covariant tensor fields)

* :class:`~sage.manifolds.differentiable.multivectorfield.MultivectorField`
  for multivector fields (fully antisymmetric contravariant tensor fields)

AUTHORS:

- Eric Gourgoulhon, Michal Bejger (2013-2015) : initial version
- Travis Scrimshaw (2016): review tweaks
- Eric Gourgoulhon (2018): operators divergence, Laplacian and d'Alembertian;
  method :meth:`TensorField.along`

REFERENCES:

- [KN1963]_
- [Lee2013]_
- [ONe1983]_

"""

#******************************************************************************
#       Copyright (C) 2015 Eric Gourgoulhon <eric.gourgoulhon@obspm.fr>
#       Copyright (C) 2015 Michal Bejger <bejger@camk.edu.pl>
#       Copyright (C) 2016 Travis Scrimshaw <tscrimsh@umn.edu>
#
#  Distributed under the terms of the GNU General Public License (GPL)
#  as published by the Free Software Foundation; either version 2 of
#  the License, or (at your option) any later version.
#                  http://www.gnu.org/licenses/
#******************************************************************************
from __future__ import print_function
from six import itervalues

from sage.rings.integer import Integer
from sage.structure.element import ModuleElement
from sage.tensor.modules.free_module_tensor import FreeModuleTensor
from sage.tensor.modules.tensor_with_indices import TensorWithIndices
from sage.rings.integer_ring import ZZ

class TensorField(ModuleElement):
    r"""
    Tensor field along a differentiable manifold.

    An instance of this class is a tensor field along a differentiable
    manifold `U` with values on a differentiable manifold `M`, via a
    differentiable map `\Phi: U \rightarrow M`. More precisely, given two
    non-negative integers `k` and `l` and a differentiable map

    .. MATH::

        \Phi:\ U \longrightarrow M,

    a *tensor field of type* `(k,l)` *along* `U` *with values on* `M` is
    a differentiable map

    .. MATH::

        t:\ U  \longrightarrow T^{(k,l)}M

    (where `T^{(k,l)}M` is the tensor bundle of type `(k,l)` over `M`) such
    that

    .. MATH::

        \forall p \in U,\ t(p) \in T^{(k,l)}(T_q M)

    i.e. `t(p)` is a tensor of type `(k,l)` on the tangent space `T_q M` at
    the point `q = \Phi(p)`, that is to say a multilinear map

    .. MATH::

        t(p):\ \underbrace{T_q^*M\times\cdots\times T_q^*M}_{k\ \; \mbox{times}}
        \times \underbrace{T_q M\times\cdots\times T_q M}_{l\ \; \mbox{times}}
        \longrightarrow K

    where `T_q^* M` is the dual vector space to `T_q M` and `K` is the
    topological field over which the manifold `M` is defined. The integer `k+l`
    is called the *tensor rank*.

    The standard case of a tensor
    field *on* a differentiable manifold corresponds to `U=M` and
    `\Phi = \mathrm{Id}_M`. Other common cases are `\Phi` being an
    immersion and `\Phi` being a curve in `M` (`U` is then an open interval
    of `\RR`).

    If `M` is parallelizable, the class
    :class:`~sage.manifolds.differentiable.tensorfield_paral.TensorFieldParal`
    should be used instead.

    This is a Sage *element* class, the corresponding *parent* class being
    :class:`~sage.manifolds.differentiable.tensorfield_module.TensorFieldModule`.

    INPUT:

    - ``vector_field_module`` -- module `\mathfrak{X}(U,\Phi)` of vector
      fields along `U` associated with the map `\Phi: U \rightarrow M` (cf.
      :class:`~sage.manifolds.differentiable.vectorfield_module.VectorFieldModule`)
    - ``tensor_type`` -- pair `(k,l)` with `k` being the contravariant rank
      and `l` the covariant rank
    - ``name`` -- (default: ``None``) name given to the tensor field
    - ``latex_name`` -- (default: ``None``) LaTeX symbol to denote the tensor
      field; if none is provided, the LaTeX symbol is set to ``name``
    - ``sym`` -- (default: ``None``) a symmetry or a list of symmetries among
      the tensor arguments: each symmetry is described by a tuple containing
      the positions of the involved arguments, with the convention
      ``position = 0`` for the first argument; for instance:

      * ``sym = (0,1)`` for a symmetry between the 1st and 2nd arguments
      * ``sym = [(0,2), (1,3,4)]`` for a symmetry between the 1st and 3rd
        arguments and a symmetry between the 2nd, 4th and 5th arguments.

    - ``antisym`` -- (default: ``None``) antisymmetry or list of antisymmetries
      among the arguments, with the same convention as for ``sym``
    - ``parent`` -- (default: ``None``) some specific parent (e.g. exterior
      power for differential forms); if ``None``,
      ``vector_field_module.tensor_module(k,l)`` is used

    EXAMPLES:

    Tensor field of type (0,2) on the sphere `S^2`::

        sage: M = Manifold(2, 'S^2') # the 2-dimensional sphere S^2
        sage: U = M.open_subset('U') # complement of the North pole
        sage: c_xy.<x,y> = U.chart() # stereographic coordinates from the North pole
        sage: V = M.open_subset('V') # complement of the South pole
        sage: c_uv.<u,v> = V.chart() # stereographic coordinates from the South pole
        sage: M.declare_union(U,V)   # S^2 is the union of U and V
        sage: xy_to_uv = c_xy.transition_map(c_uv, (x/(x^2+y^2), y/(x^2+y^2)),
        ....:                 intersection_name='W', restrictions1= x^2+y^2!=0,
        ....:                 restrictions2= u^2+v^2!=0)
        sage: uv_to_xy = xy_to_uv.inverse()
        sage: W = U.intersection(V)
        sage: t = M.tensor_field(0,2, name='t') ; t
        Tensor field t of type (0,2) on the 2-dimensional differentiable
         manifold S^2
        sage: t.parent()
        Module T^(0,2)(S^2) of type-(0,2) tensors fields on the 2-dimensional
         differentiable manifold S^2
        sage: t.parent().category()
        Category of modules over Algebra of differentiable scalar fields on the
         2-dimensional differentiable manifold S^2

    The parent of `t` is not a free module, for the sphere `S^2` is not
    parallelizable::

        sage: isinstance(t.parent(), FiniteRankFreeModule)
        False

    To fully define `t`, we have to specify its components in some vector
    frames defined on subsets of `S^2`; let us start by the open subset `U`::

        sage: eU = c_xy.frame()
        sage: t[eU,:] = [[1,0], [-2,3]]
        sage: t.display(eU)
        t = dx*dx - 2 dy*dx + 3 dy*dy

    To set the components of `t` on `V` consistently, we copy the expressions
    of the components in the common subset `W`::

        sage: eV = c_uv.frame()
        sage: eVW = eV.restrict(W)
        sage: c_uvW = c_uv.restrict(W)
        sage: t[eV,0,0] = t[eVW,0,0,c_uvW].expr()  # long time
        sage: t[eV,0,1] = t[eVW,0,1,c_uvW].expr()  # long time
        sage: t[eV,1,0] = t[eVW,1,0,c_uvW].expr()  # long time
        sage: t[eV,1,1] = t[eVW,1,1,c_uvW].expr()  # long time

    Actually, the above operation can by performed in a single line by means
    of the method
    :meth:`~sage.manifolds.differentiable.tensorfield.TensorField.add_comp_by_continuation`::

        sage: t.add_comp_by_continuation(eV, W, chart=c_uv)  # long time

    At this stage, `t` is fully defined, having components in frames eU and eV
    and the union of the domains of eU and eV being the whole manifold::

        sage: t.display(eV)  # long time
        t = (u^4 - 4*u^3*v + 10*u^2*v^2 + 4*u*v^3 + v^4)/(u^8 + 4*u^6*v^2 + 6*u^4*v^4 + 4*u^2*v^6 + v^8) du*du
         - 4*(u^3*v + 2*u^2*v^2 - u*v^3)/(u^8 + 4*u^6*v^2 + 6*u^4*v^4 + 4*u^2*v^6 + v^8) du*dv
         + 2*(u^4 - 2*u^3*v - 2*u^2*v^2 + 2*u*v^3 + v^4)/(u^8 + 4*u^6*v^2 + 6*u^4*v^4 + 4*u^2*v^6 + v^8) dv*du
         + (3*u^4 + 4*u^3*v - 2*u^2*v^2 - 4*u*v^3 + 3*v^4)/(u^8 + 4*u^6*v^2 + 6*u^4*v^4 + 4*u^2*v^6 + v^8) dv*dv

    Let us consider two vector fields, `a` and `b`, on `S^2`::

        sage: a = M.vector_field(name='a')
        sage: a[eU,:] = [-y,x]
        sage: a.add_comp_by_continuation(eV, W, chart=c_uv)
        sage: a.display(eV)
        a = -v d/du + u d/dv
        sage: b = M.vector_field(name='b')
        sage: b[eU,:] = [y,-1]
        sage: b.add_comp_by_continuation(eV, W, chart=c_uv)
        sage: b.display(eV)
        b = ((2*u + 1)*v^3 + (2*u^3 - u^2)*v)/(u^2 + v^2) d/du
         - (u^4 - v^4 + 2*u*v^2)/(u^2 + v^2) d/dv

    As a tensor field of type `(0,2)`, `t` acts on the pair `(a,b)`,
    resulting in a scalar field::

        sage: f = t(a,b); f
        Scalar field t(a,b) on the 2-dimensional differentiable manifold S^2
        sage: f.display()  # long time
        t(a,b): S^2 --> R
        on U: (x, y) |--> -2*x*y - y^2 - 3*x
        on V: (u, v) |--> -(3*u^3 + (3*u + 1)*v^2 + 2*u*v)/(u^4 + 2*u^2*v^2 + v^4)

    The vectors can be defined only on subsets of `S^2`, the domain of the
    result is then the common subset::

        sage: s = t(a.restrict(U), b) ; s  # long time
        Scalar field t(a,b) on the Open subset U of the 2-dimensional
         differentiable manifold S^2
        sage: s.display()  # long time
        t(a,b): U --> R
           (x, y) |--> -2*x*y - y^2 - 3*x
        on W: (u, v) |--> -(3*u^3 + (3*u + 1)*v^2 + 2*u*v)/(u^4 + 2*u^2*v^2 + v^4)
        sage: s = t(a.restrict(U), b.restrict(W)) ; s  # long time
        Scalar field t(a,b) on the Open subset W of the 2-dimensional
         differentiable manifold S^2
        sage: s.display()  # long time
        t(a,b): W --> R
           (x, y) |--> -2*x*y - y^2 - 3*x
           (u, v) |--> -(3*u^3 + (3*u + 1)*v^2 + 2*u*v)/(u^4 + 2*u^2*v^2 + v^4)

    The tensor itself can be defined only on some open subset of `S^2`,
    yielding a result whose domain is this subset::

        sage: s = t.restrict(V)(a,b); s  # long time
        Scalar field t(a,b) on the Open subset V of the 2-dimensional
         differentiable manifold S^2
        sage: s.display()  # long time
        t(a,b): V --> R
           (u, v) |--> -(3*u^3 + (3*u + 1)*v^2 + 2*u*v)/(u^4 + 2*u^2*v^2 + v^4)
        on W: (x, y) |--> -2*x*y - y^2 - 3*x

    Tests regarding the multiplication by a scalar field::

        sage: f = M.scalar_field({c_xy: 1/(1+x^2+y^2),
        ....:                     c_uv: (u^2 + v^2)/(u^2 + v^2 + 1)}, name='f')
        sage: t.parent().base_ring() is f.parent()
        True
        sage: s = f*t; s  # long time
        Tensor field of type (0,2) on the 2-dimensional differentiable
         manifold S^2
        sage: s[[0,0]] == f*t[[0,0]]  # long time
        True
        sage: s.restrict(U) == f.restrict(U) * t.restrict(U)  # long time
        True
        sage: s = f*t.restrict(U); s
        Tensor field of type (0,2) on the Open subset U of the 2-dimensional
         differentiable manifold S^2
        sage: s.restrict(U) == f.restrict(U) * t.restrict(U)
        True

    .. RUBRIC:: Same examples with SymPy as the symbolic engine

    From now on, we ask that all symbolic calculus on manifold `M` are
    performed by SymPy::

        sage: M.set_calculus_method('sympy')

    We define the tensor `t` as above::

        sage: t = M.tensor_field(0,2, name='t')
        sage: t[eU,:] = [[1,0], [-2,3]]
        sage: t.display(eU)
        t = dx*dx - 2 dy*dx + 3 dy*dy
        sage: t.add_comp_by_continuation(eV, W, chart=c_uv)  # long time
        sage: t.display(eV)  # long time
        t = (u**4 - 4*u**3*v + 10*u**2*v**2 + 4*u*v**3 + v**4)/(u**8 +
         4*u**6*v**2 + 6*u**4*v**4 + 4*u**2*v**6 + v**8) du*du +
         4*u*v*(-u**2 - 2*u*v + v**2)/(u**8 + 4*u**6*v**2 + 6*u**4*v**4
         + 4*u**2*v**6 + v**8) du*dv + 2*(u**4 - 2*u**3*v - 2*u**2*v**2
         + 2*u*v**3 + v**4)/(u**8 + 4*u**6*v**2 + 6*u**4*v**4 +
         4*u**2*v**6 + v**8) dv*du + (3*u**4 + 4*u**3*v - 2*u**2*v**2 -
         4*u*v**3 + 3*v**4)/(u**8 + 4*u**6*v**2 + 6*u**4*v**4 +
         4*u**2*v**6 + v**8) dv*dv

    The default coordinate representations of tensor components are now
    SymPy objects::

        sage: t[eV,1,1,c_uv].expr() # long time
        (3*u**4 + 4*u**3*v - 2*u**2*v**2 - 4*u*v**3 + 3*v**4)/(u**8 +
         4*u**6*v**2 + 6*u**4*v**4 + 4*u**2*v**6 + v**8)
        sage: type(t[eV,1,1,c_uv].expr()) # long time
        <class 'sympy.core.mul.Mul'>

    Let us consider two vector fields, `a` and `b`, on `S^2`::

        sage: a = M.vector_field(name='a')
        sage: a[eU,:] = [-y,x]
        sage: a.add_comp_by_continuation(eV, W, chart=c_uv)
        sage: a.display(eV)
        a = -v d/du + u d/dv
        sage: b = M.vector_field(name='b')
        sage: b[eU,:] = [y,-1]
        sage: b.add_comp_by_continuation(eV, W, chart=c_uv)
        sage: b.display(eV)
        b = v*(2*u**3 - u**2 + 2*u*v**2 + v**2)/(u**2 + v**2) d/du
            + (-u**4 - 2*u*v**2 + v**4)/(u**2 + v**2) d/dv

    As a tensor field of type `(0,2)`, `t` acts on the pair `(a,b)`,
    resulting in a scalar field::

        sage: f = t(a,b)
        sage: f.display()  # long time
        t(a,b): S^2 --> R
        on U: (x, y) |--> -2*x*y - 3*x - y**2
        on V: (u, v) |--> -(3*u**3 + 3*u*v**2 + 2*u*v + v**2)/(u**4 + 2*u**2*v**2 + v**4)

    The vectors can be defined only on subsets of `S^2`, the domain of the
    result is then the common subset::

        sage: s = t(a.restrict(U), b)
        sage: s.display()  # long time
        t(a,b): U --> R
           (x, y) |--> -2*x*y - 3*x - y**2
        on W: (u, v) |--> -(3*u**3 + 3*u*v**2 + 2*u*v + v**2)/(u**4 + 2*u**2*v**2 + v**4)
        sage: s = t(a.restrict(U), b.restrict(W))  # long time
        sage: s.display()  # long time
        t(a,b): W --> R
           (x, y) |--> -2*x*y - 3*x - y**2
           (u, v) |--> -(3*u**3 + 3*u*v**2 + 2*u*v + v**2)/(u**4 + 2*u**2*v**2 + v**4)

    The tensor itself can be defined only on some open subset of `S^2`,
    yielding a result whose domain is this subset::

        sage: s = t.restrict(V)(a,b)  # long time
        sage: s.display()  # long time
        t(a,b): V --> R
           (u, v) |--> -(3*u**3 + 3*u*v**2 + 2*u*v + v**2)/(u**4 + 2*u**2*v**2 + v**4)
        on W: (x, y) |--> -2*x*y - 3*x - y**2

    Tests regarding the multiplication by a scalar field::

        sage: f = M.scalar_field({c_xy: 1/(1+x^2+y^2),
        ....:                     c_uv: (u^2 + v^2)/(u^2 + v^2 + 1)}, name='f')
        sage: s = f*t # long time
        sage: s[[0,0]] == f*t[[0,0]]  # long time
        True
        sage: s.restrict(U) == f.restrict(U) * t.restrict(U)  # long time
        True
        sage: s = f*t.restrict(U)
        sage: s.restrict(U) == f.restrict(U) * t.restrict(U)
        True


    """
    def __init__(self, vector_field_module, tensor_type, name=None,
                 latex_name=None, sym=None, antisym=None, parent=None):
        r"""
        Construct a tensor field.

        TESTS:

        Construction via ``parent.element_class``, and not via a direct call
        to ``TensorField``, to fit with the category framework::

            sage: M = Manifold(2, 'M')
            sage: U = M.open_subset('U') ; V = M.open_subset('V')
            sage: M.declare_union(U,V)   # M is the union of U and V
            sage: c_xy.<x,y> = U.chart() ; c_uv.<u,v> = V.chart()
            sage: transf = c_xy.transition_map(c_uv, (x+y, x-y),
            ....:          intersection_name='W', restrictions1= x>0,
            ....:          restrictions2= u+v>0)
            sage: inv = transf.inverse()
            sage: W = U.intersection(V)
            sage: e_xy = c_xy.frame() ; e_uv = c_uv.frame()
            sage: XM = M.vector_field_module()
            sage: T02 = M.tensor_field_module((0,2))
            sage: t = T02.element_class(XM, (0,2), name='t'); t
            Tensor field t of type (0,2) on the 2-dimensional differentiable
             manifold M
            sage: t[e_xy,:] = [[1+x^2, x*y], [0, 1+y^2]]
            sage: t.add_comp_by_continuation(e_uv, W, c_uv)
            sage: t.display(e_xy)
            t = (x^2 + 1) dx*dx + x*y dx*dy + (y^2 + 1) dy*dy
            sage: t.display(e_uv)
            t = (3/16*u^2 + 1/16*v^2 + 1/2) du*du
             + (-1/16*u^2 + 1/4*u*v + 1/16*v^2) du*dv
             + (1/16*u^2 + 1/4*u*v - 1/16*v^2) dv*du
             + (1/16*u^2 + 3/16*v^2 + 1/2) dv*dv
            sage: TestSuite(t).run(skip='_test_pickling')

        Construction with ``DifferentiableManifold.tensor_field``::

            sage: t1 = M.tensor_field(0, 2, name='t'); t1
            Tensor field t of type (0,2) on the 2-dimensional differentiable
             manifold M
            sage: type(t1) == type(t)
            True

        """
        if parent is None:
            parent = vector_field_module.tensor_module(*tensor_type)
        ModuleElement.__init__(self, parent)
        self._vmodule = vector_field_module
        self._tensor_type = tuple(tensor_type)
        self._tensor_rank = self._tensor_type[0] + self._tensor_type[1]
        self._name = name
        if latex_name is None:
            self._latex_name = self._name
        else:
            self._latex_name = latex_name
        self._domain = vector_field_module._domain
        self._ambient_domain = vector_field_module._ambient_domain

        self._extensions_graph = {self._domain: self}
                    # dict. of known extensions of self on bigger domains,
                    # including self, with domains as keys. Its elements can be
                    # seen as incoming edges on a graph.
        self._restrictions_graph = {self._domain: self}
                    # dict. of known restrictions of self on smaller domains,
                    # including self, with domains as keys. Its elements can be
                    # seen as outgoing edges on a graph.

        self._restrictions = {} # dict. of restrictions of self on subdomains
                                # of self._domain, with the subdomains as keys
        # Treatment of symmetry declarations:
        self._sym = []
        if sym is not None and sym != []:
            if isinstance(sym[0], (int, Integer)):
                # a single symmetry is provided as a tuple -> 1-item list:
                sym = [tuple(sym)]
            for isym in sym:
                if len(isym) > 1:
                    for i in isym:
                        if i < 0 or i > self._tensor_rank - 1:
                            raise IndexError("invalid position: {}".format(i) +
                                 " not in [0,{}]".format(self._tensor_rank-1))
                    self._sym.append(tuple(isym))
        self._antisym = []
        if antisym is not None and antisym != []:
            if isinstance(antisym[0], (int, Integer)):
                # a single antisymmetry is provided as a tuple -> 1-item list:
                antisym = [tuple(antisym)]
            for isym in antisym:
                if len(isym) > 1:
                    for i in isym:
                        if i < 0 or i > self._tensor_rank - 1:
                            raise IndexError("invalid position: {}".format(i) +
                                " not in [0,{}]".format(self._tensor_rank-1))
                    self._antisym.append(tuple(isym))
        # Final consistency check:
        index_list = []
        for isym in self._sym:
            index_list += isym
        for isym in self._antisym:
            index_list += isym
        if len(index_list) != len(set(index_list)):
            # There is a repeated index position:
            raise IndexError("incompatible lists of symmetries: the same " +
                             "position appears more than once")
        # Initialization of derived quantities:
        self._init_derived()

    ####### Required methods for ModuleElement (beside arithmetic) #######

    def __bool__(self):
        r"""
        Return ``True`` if ``self`` is nonzero and ``False`` otherwise.

        This method is called by :meth:`is_zero`.

        EXAMPLES:

        Tensor field defined by parts on a 2-dimensional manifold::

            sage: M = Manifold(2, 'M')
            sage: U = M.open_subset('U')
            sage: c_xy.<x, y> = U.chart()
            sage: V = M.open_subset('V')
            sage: c_uv.<u, v> = V.chart()
            sage: M.declare_union(U,V)   # M is the union of U and V
            sage: t = M.tensor_field(1, 2, name='t')
            sage: tu = U.tensor_field(1, 2, name='t')
            sage: tv = V.tensor_field(1, 2, name='t')
            sage: tu[0,0,0] = 0
            sage: tv[0,0,0] = 0
            sage: t.set_restriction(tv)
            sage: t.set_restriction(tu)
            sage: bool(t)
            False
            sage: t.is_zero()  # indirect doctest
            True
            sage: tv[0,0,0] = 1
            sage: t.set_restriction(tv)
            sage: bool(t)
            True
            sage: t.is_zero()  # indirect doctest
            False
        """
        return any(bool(rst) for rst in self._restrictions.values())

    __nonzero__ = __bool__  # For Python2 compatibility

    ##### End of required methods for ModuleElement (beside arithmetic) #####

    def _repr_(self):
        r"""
        String representation of ``self``.

        TESTS::

            sage: M = Manifold(2, 'M')
            sage: t = M.tensor_field(1, 3, name='t')
            sage: t
            Tensor field t of type (1,3) on the 2-dimensional differentiable manifold M

        """
        # Special cases
        if self._tensor_type == (0,2) and self._sym == [(0,1)]:
            description = "Field of symmetric bilinear forms "
            if self._name is not None:
                description += self._name + " "
        else:
        # Generic case
            description = "Tensor field "
            if self._name is not None:
                description += self._name + " "
            description += "of type ({},{}) ".format(
                                    self._tensor_type[0], self._tensor_type[1])
        return self._final_repr(description)

    def _latex_(self):
        r"""
        LaTeX representation of ``self``.

        TESTS::

            sage: M = Manifold(2, 'M')
            sage: t = M.tensor_field(1, 3, name='t')
            sage: t._latex_()
            't'
            sage: t = M.tensor_field(1, 3, name='t', latex_name=r'\tau')
            sage: latex(t)
            \tau

        """
        if self._latex_name is None:
            return r'\mbox{' + str(self) + r'}'
        else:
           return self._latex_name

    def set_name(self, name=None, latex_name=None):
        r"""
        Set (or change) the text name and LaTeX name of ``self``.

        INPUT:

        - ``name`` -- string (default: ``None``); name given to the tensor
          field
        - ``latex_name`` -- string (default: ``None``); LaTeX symbol to denote
          the tensor field; if ``None`` while ``name`` is provided, the LaTeX
          symbol is set to ``name``

        EXAMPLES::

            sage: M = Manifold(2, 'M')
            sage: t = M.tensor_field(1, 3); t
            Tensor field of type (1,3) on the 2-dimensional differentiable
             manifold M
            sage: t.set_name(name='t')
            sage: t
            Tensor field t of type (1,3) on the 2-dimensional differentiable
             manifold M
            sage: latex(t)
            t
            sage: t.set_name(latex_name=r'\tau')
            sage: latex(t)
            \tau
            sage: t.set_name(name='a')
            sage: t
            Tensor field a of type (1,3) on the 2-dimensional differentiable
             manifold M
            sage: latex(t)
            a

        """
        if name is not None:
            self._name = name
            if latex_name is None:
                self._latex_name = self._name
        if latex_name is not None:
            self._latex_name = latex_name
        for rst in self._restrictions.values():
            rst.set_name(name=name, latex_name=latex_name)

    def _new_instance(self):
        r"""
        Create an instance of the same class as ``self`` on the same
        vector field module, with the same tensor type and same symmetries

        TESTS::

            sage: M = Manifold(2, 'M')
            sage: t = M.tensor_field(1, 3, name='t')
            sage: t1 = t._new_instance(); t1
            Tensor field of type (1,3) on the 2-dimensional differentiable
             manifold M
            sage: type(t1) == type(t)
            True
            sage: t1.parent() is t.parent()
            True

        """
        return type(self)(self._vmodule, self._tensor_type, sym=self._sym,
                          antisym=self._antisym, parent=self.parent())

    def _final_repr(self, description):
        r"""
        Part of string representation common to all derived classes of
        :class:`TensorField`.

        TESTS::

            sage: M = Manifold(2, 'M')
            sage: t = M.tensor_field(1, 3, name='t')
            sage: t._final_repr('Tensor field t ')
            'Tensor field t on the 2-dimensional differentiable manifold M'

        """
        if self._domain == self._ambient_domain:
            description += "on the {}".format(self._domain)
        else:
            description += "along the {} ".format(self._domain) + \
                           "with values on the {}".format(self._ambient_domain)
        return description

    def _init_derived(self):
        r"""
        Initialize the derived quantities.

        TESTS::

            sage: M = Manifold(2, 'M')
            sage: t = M.tensor_field(1, 3, name='t')
            sage: t._init_derived()

        """
        self._lie_derivatives = {} # dict. of Lie derivatives of self (keys: id(vector))

    def _del_derived(self):
        r"""
        Delete the derived quantities.

        TESTS::

            sage: M = Manifold(2, 'M')
            sage: t = M.tensor_field(1, 3, name='t')
            sage: t._del_derived()

        """
        # First deletes any reference to self in the vectors' dictionaries:
        for vid, val in self._lie_derivatives.items():
            del val[0]._lie_der_along_self[id(self)]
        # Then clears the dictionary of Lie derivatives
        self._lie_derivatives.clear()

    #### Simple accessors ####

    def domain(self):
        r"""
        Return the manifold on which ``self`` is defined.

        OUTPUT:

        - instance of class
          :class:`~sage.manifolds.differentiable.manifold.DifferentiableManifold`

        EXAMPLES::

            sage: M = Manifold(2, 'M')
            sage: c_xy.<x,y> = M.chart()
            sage: t = M.tensor_field(1,2)
            sage: t.domain()
            2-dimensional differentiable manifold M
            sage: U = M.open_subset('U', coord_def={c_xy: x<0})
            sage: h = t.restrict(U)
            sage: h.domain()
            Open subset U of the 2-dimensional differentiable manifold M

        """
        return self._domain

    def base_module(self):
        r"""
        Return the vector field module on which ``self`` acts as a tensor.

        OUTPUT:

        - instance of
          :class:`~sage.manifolds.differentiable.vectorfield_module.VectorFieldModule`

        EXAMPLES:

        The module of vector fields on the 2-sphere as a "base module"::

            sage: M = Manifold(2, 'S^2')
            sage: t = M.tensor_field(0,2)
            sage: t.base_module()
            Module X(S^2) of vector fields on the 2-dimensional differentiable
             manifold S^2
            sage: t.base_module() is M.vector_field_module()
            True
            sage: XM = M.vector_field_module()
            sage: XM.an_element().base_module() is XM
            True

        """
        return self._vmodule

    def tensor_type(self):
        r"""
        Return the tensor type of ``self``.

        OUTPUT:

        - pair `(k,l)`, where `k` is the contravariant rank and `l` is
          the covariant rank

        EXAMPLES::

            sage: M = Manifold(2, 'S^2')
            sage: t = M.tensor_field(1,2)
            sage: t.tensor_type()
            (1, 2)
            sage: v = M.vector_field()
            sage: v.tensor_type()
            (1, 0)

        """
        return self._tensor_type

    def tensor_rank(self):
        r"""
        Return the tensor rank of ``self``.

        OUTPUT:

        - integer `k+l`, where `k` is the contravariant rank and `l` is
          the covariant rank

        EXAMPLES::

            sage: M = Manifold(2, 'S^2')
            sage: t = M.tensor_field(1,2)
            sage: t.tensor_rank()
            3
            sage: v = M.vector_field()
            sage: v.tensor_rank()
            1

        """
        return self._tensor_rank

    def symmetries(self):
        r"""
        Print the list of symmetries and antisymmetries.

        EXAMPLES::

            sage: M = Manifold(2, 'S^2')
            sage: t = M.tensor_field(1,2)
            sage: t.symmetries()
            no symmetry;  no antisymmetry
            sage: t = M.tensor_field(1,2, sym=(1,2))
            sage: t.symmetries()
            symmetry: (1, 2);  no antisymmetry
            sage: t = M.tensor_field(2,2, sym=(0,1), antisym=(2,3))
            sage: t.symmetries()
            symmetry: (0, 1);  antisymmetry: (2, 3)
            sage: t = M.tensor_field(2,2, antisym=[(0,1),(2,3)])
            sage: t.symmetries()
            no symmetry;  antisymmetries: [(0, 1), (2, 3)]

        """
        if not self._sym:
            s = "no symmetry; "
        elif len(self._sym) == 1:
            s = "symmetry: {}; ".format(self._sym[0])
        else:
            s = "symmetries: {}; ".format(self._sym)
        if not self._antisym:
            a = "no antisymmetry"
        elif len(self._antisym) == 1:
            a = "antisymmetry: {}".format(self._antisym[0])
        else:
            a = "antisymmetries: {}".format(self._antisym)
        print(s + a)

    #### End of simple accessors #####

    def set_restriction(self, rst):
        r"""
        Define a restriction of ``self`` to some subdomain.

        INPUT:

        - ``rst`` -- :class:`TensorField` of the same type and symmetries
          as the current tensor field ``self``, defined on a subdomain of
          the domain of ``self``

        EXAMPLES::

            sage: M = Manifold(2, 'M') # the 2-dimensional sphere S^2
            sage: U = M.open_subset('U') # complement of the North pole
            sage: c_xy.<x,y> = U.chart() # stereographic coordinates from the North pole
            sage: V = M.open_subset('V') # complement of the South pole
            sage: c_uv.<u,v> = V.chart() # stereographic coordinates from the South pole
            sage: M.declare_union(U,V)   # S^2 is the union of U and V
            sage: t = M.tensor_field(1, 2, name='t')
            sage: s = U.tensor_field(1, 2)
            sage: s[0,0,1] = x+y
            sage: t.set_restriction(s)
            sage: t.display(c_xy.frame())
            t = (x + y) d/dx*dx*dy
            sage: t.restrict(U) == s
            True

        """
        if not isinstance(rst, TensorField):
            raise TypeError("the argument must be a tensor field")
        if not rst._domain.is_subset(self._domain):
            raise ValueError("the domain of the declared restriction is not " +
                             "a subset of the field's domain")
        if not rst._ambient_domain.is_subset(self._ambient_domain):
            raise ValueError("the ambient domain of the declared " +
                             "restriction is not a subset of the " +
                             "field's ambient domain")
        if rst._tensor_type != self._tensor_type:
            raise ValueError("the declared restriction has not the same " +
                             "tensor type as the current tensor field")
        if rst._tensor_type != self._tensor_type:
            raise ValueError("the declared restriction has not the same " +
                             "tensor type as the current tensor field")
        if rst._sym != self._sym:
            raise ValueError("the declared restriction has not the same " +
                             "symmetries as the current tensor field")
        if rst._antisym != self._antisym:
            raise ValueError("the declared restriction has not the same " +
                             "antisymmetries as the current tensor field")
        self._restrictions[rst._domain] = rst.copy()
        self._restrictions[rst._domain].set_name(name=self._name,
                                                 latex_name=self._latex_name)

    def restrict(self, subdomain, dest_map=None):
        r"""
        Return the restriction of ``self`` to some subdomain.

        If the restriction has not been defined yet, it is constructed here.

        INPUT:

        - ``subdomain`` --
          :class:`~sage.manifolds.differentiable.manifold.DifferentiableManifold`;
          open subset `U` of the tensor field domain `S`
        - ``dest_map`` --
          :class:`~sage.manifolds.differentiable.diff_map.DiffMap`
          (default: ``None``); destination map `\Psi:\ U \rightarrow V`,
          where `V` is an open subset of the manifold `M` where the tensor
          field takes it values; if ``None``, the restriction of `\Phi`
          to `U` is used, `\Phi` being the differentiable map
          `S \rightarrow M` associated with the tensor field

        OUTPUT:

        - :class:`TensorField` representing the restriction

        EXAMPLES:

        Restrictions of a vector field on the 2-sphere::

            sage: M = Manifold(2, 'S^2', start_index=1)
            sage: U = M.open_subset('U') # the complement of the North pole
            sage: stereoN.<x,y> = U.chart()  # stereographic coordinates from the North pole
            sage: eN = stereoN.frame() # the associated vector frame
            sage: V =  M.open_subset('V') # the complement of the South pole
            sage: stereoS.<u,v> = V.chart()  # stereographic coordinates from the South pole
            sage: eS = stereoS.frame() # the associated vector frame
            sage: transf = stereoN.transition_map(stereoS, (x/(x^2+y^2), y/(x^2+y^2)),
            ....:               intersection_name='W', restrictions1= x^2+y^2!=0,
            ....:               restrictions2= u^2+v^2!=0)
            sage: inv = transf.inverse() # transformation from stereoS to stereoN
            sage: W = U.intersection(V) # the complement of the North and South poles
            sage: stereoN_W = W.atlas()[0]  # restriction of stereographic coord. from North pole to W
            sage: stereoS_W = W.atlas()[1]  # restriction of stereographic coord. from South pole to W
            sage: eN_W = stereoN_W.frame() ; eS_W = stereoS_W.frame()
            sage: v = M.vector_field('v')
            sage: v.set_comp(eN)[1] = 1  # given the default settings, this can be abriged to v[1] = 1
            sage: v.display()
            v = d/dx
            sage: vU = v.restrict(U) ; vU
            Vector field v on the Open subset U of the 2-dimensional
             differentiable manifold S^2
            sage: vU.display()
            v = d/dx
            sage: vU == eN[1]
            True
            sage: vW = v.restrict(W) ; vW
            Vector field v on the Open subset W of the 2-dimensional
             differentiable manifold S^2
            sage: vW.display()
            v = d/dx
            sage: vW.display(eS_W, stereoS_W)
            v = (-u^2 + v^2) d/du - 2*u*v d/dv
            sage: vW == eN_W[1]
            True

        At this stage, defining the restriction of ``v`` to the open
        subset ``V`` fully specifies ``v``::

            sage: v.restrict(V)[1] = vW[eS_W, 1, stereoS_W].expr()  # note that eS is the default frame on V
            sage: v.restrict(V)[2] = vW[eS_W, 2, stereoS_W].expr()
            sage: v.display(eS, stereoS)
            v = (-u^2 + v^2) d/du - 2*u*v d/dv
            sage: v.restrict(U).display()
            v = d/dx
            sage: v.restrict(V).display()
            v = (-u^2 + v^2) d/du - 2*u*v d/dv

        The restriction of the vector field to its own domain is of course
        itself::

            sage: v.restrict(M) is v
            True
            sage: vU.restrict(U) is vU
            True

        """
        if (subdomain == self._domain
                and (dest_map is None or dest_map == self._vmodule._dest_map)):
            return self
        if subdomain not in self._restrictions:
            if not subdomain.is_subset(self._domain):
                raise ValueError("the provided domain is not a subset of " +
                                 "the field's domain")
            if dest_map is None:
                dest_map = self._vmodule._dest_map.restrict(subdomain)
            elif not dest_map._codomain.is_subset(self._ambient_domain):
                raise ValueError("the argument 'dest_map' is not compatible " +
                                 "with the ambient domain of " +
                                 "the {}".format(self))
            # First one tries to get the restriction from a tighter domain:
            for dom, rst in self._restrictions.items():
                if subdomain.is_subset(dom) and subdomain in rst._restrictions:
                    res = rst._restrictions[subdomain]
                    self._restrictions[subdomain] = res
                    self._restrictions_graph[subdomain] = res
                    res._extensions_graph.update(self._extensions_graph)
                    for ext in self._extensions_graph.values():
                        ext._restrictions[subdomain] = res
                        ext._restrictions_graph[subdomain] = res
                    return self._restrictions[subdomain]

            for dom, rst in self._restrictions.items():
                if subdomain.is_subset(dom) and dom is not self._domain:
                    self._restrictions[subdomain] = rst.restrict(subdomain)
                    self._restrictions_graph[subdomain] = rst.restrict(subdomain)
                    return self._restrictions[subdomain]

            # Secondly one tries to get the restriction from one previously
            # defined on a larger domain:
            for dom, ext in self._extensions_graph.items():
                if subdomain in ext._restrictions:
                    res = ext._restrictions_graph[subdomain]
                    self._restrictions[subdomain] = res
                    self._restrictions_graph[subdomain] = res
                    res._extensions_graph.update(self._extensions_graph)
                    for ext in self._extensions_graph.values():
                        ext._restrictions[subdomain] = res
                        ext._restrictions_graph[subdomain] = res
                    return self._restrictions[subdomain]

            # If this fails, the restriction is created from scratch:
            smodule = subdomain.vector_field_module(dest_map=dest_map)
            res = smodule.tensor(self._tensor_type, name=self._name,
                                 latex_name=self._latex_name, sym=self._sym,
                                 antisym=self._antisym,
                                 specific_type=type(self))
            res._extensions_graph.update(self._extensions_graph)
            for dom, ext in self._extensions_graph.items():
                ext._restrictions[subdomain] = res
                ext._restrictions_graph[subdomain] = res

            for dom, rst in self._restrictions.items():
                if dom.is_subset(subdomain):
                    if rst is not res:
                        res._restrictions.update(rst._restrictions)
                    res._restrictions_graph.update(rst._restrictions_graph)
                    rst._extensions_graph.update(res._extensions_graph)

            self._restrictions[subdomain] = res
            self._restrictions_graph[subdomain] = res
            res._extensions_graph.update(self._extensions_graph)

        return self._restrictions[subdomain]

    def set_comp(self, basis=None):
        r"""
        Return the components of ``self`` in a given vector frame
        for assignment.

        The components with respect to other frames having the same domain
        as the provided vector frame are deleted, in order to avoid any
        inconsistency. To keep them, use the method :meth:`add_comp` instead.

        INPUT:

        - ``basis`` -- (default: ``None``) vector frame in which the
          components are defined; if none is provided, the components are
          assumed to refer to the tensor field domain's default frame

        OUTPUT:

        - components in the given frame, as a
          :class:`~sage.tensor.modules.comp.Components`; if such
          components did not exist previously, they are created

        EXAMPLES::

            sage: M = Manifold(2, 'M') # the 2-dimensional sphere S^2
            sage: U = M.open_subset('U') # complement of the North pole
            sage: c_xy.<x,y> = U.chart() # stereographic coordinates from the North pole
            sage: V = M.open_subset('V') # complement of the South pole
            sage: c_uv.<u,v> = V.chart() # stereographic coordinates from the South pole
            sage: M.declare_union(U,V)   # S^2 is the union of U and V
            sage: e_uv = c_uv.frame()
            sage: t = M.tensor_field(1, 2, name='t')
            sage: t.set_comp(e_uv)
            3-indices components w.r.t. Coordinate frame (V, (d/du,d/dv))
            sage: t.set_comp(e_uv)[1,0,1] = u+v
            sage: t.display(e_uv)
            t = (u + v) d/dv*du*dv

        Setting the components in a new frame (``e``)::

            sage: e = V.vector_frame('e')
            sage: t.set_comp(e)
            3-indices components w.r.t. Vector frame (V, (e_0,e_1))
            sage: t.set_comp(e)[0,1,1] = u*v
            sage: t.display(e)
            t = u*v e_0*e^1*e^1

        Since the frames ``e`` and ``e_uv`` are defined on the same domain, the
        components w.r.t. ``e_uv`` have been erased::

            sage: t.display(c_uv.frame())
            Traceback (most recent call last):
            ...
            ValueError: no basis could be found for computing the components
             in the Coordinate frame (V, (d/du,d/dv))

        """
        if basis is None:
            basis = self._domain._def_frame
        self._del_derived() # deletes the derived quantities
        rst = self.restrict(basis._domain, dest_map=basis._dest_map)
        return rst.set_comp(basis)

    def add_comp(self, basis=None):
        r"""
        Return the components of ``self`` in a given vector frame
        for assignment.

        The components with respect to other frames having the same domain
        as the provided vector frame are kept. To delete them, use the
        method :meth:`set_comp` instead.

        INPUT:

        - ``basis`` -- (default: ``None``) vector frame in which the
          components are defined; if ``None``, the components are assumed
          to refer to the tensor field domain's default frame

        OUTPUT:

        - components in the given frame, as a
          :class:`~sage.tensor.modules.comp.Components`; if such
          components did not exist previously, they are created

        EXAMPLES::

            sage: M = Manifold(2, 'M') # the 2-dimensional sphere S^2
            sage: U = M.open_subset('U') # complement of the North pole
            sage: c_xy.<x,y> = U.chart() # stereographic coordinates from the North pole
            sage: V = M.open_subset('V') # complement of the South pole
            sage: c_uv.<u,v> = V.chart() # stereographic coordinates from the South pole
            sage: M.declare_union(U,V)   # S^2 is the union of U and V
            sage: e_uv = c_uv.frame()
            sage: t = M.tensor_field(1, 2, name='t')
            sage: t.add_comp(e_uv)
            3-indices components w.r.t. Coordinate frame (V, (d/du,d/dv))
            sage: t.add_comp(e_uv)[1,0,1] = u+v
            sage: t.display(e_uv)
            t = (u + v) d/dv*du*dv

        Setting the components in a new frame::

            sage: e = V.vector_frame('e')
            sage: t.add_comp(e)
            3-indices components w.r.t. Vector frame (V, (e_0,e_1))
            sage: t.add_comp(e)[0,1,1] = u*v
            sage: t.display(e)
            t = u*v e_0*e^1*e^1

        The components with respect to ``e_uv`` are kept::

            sage: t.display(e_uv)
            t = (u + v) d/dv*du*dv

        """
        if basis is None:
            basis = self._domain._def_frame
        self._del_derived() # deletes the derived quantities
        rst = self.restrict(basis._domain, dest_map=basis._dest_map)
        return rst.add_comp(basis)

    def add_comp_by_continuation(self, frame, subdomain, chart=None):
        r"""
        Set components with respect to a vector frame by continuation of the
        coordinate expression of the components in a subframe.

        The continuation is performed by demanding that the components have
        the same coordinate expression as those on the restriction of the
        frame to a given subdomain.

        INPUT:

        - ``frame`` -- vector frame `e` in which the components are to be set
        - ``subdomain`` -- open subset of `e`'s domain in which the
          components are known or can be evaluated from other components
        - ``chart`` -- (default: ``None``) coordinate chart on `e`'s domain in
          which the extension of the expression of the components is to be
          performed; if ``None``, the default's chart of `e`'s domain is
          assumed

        EXAMPLES:

        Components of a vector field on the sphere `S^2`::

            sage: M = Manifold(2, 'S^2', start_index=1)
            sage: # The two open subsets covered by stereographic coordinates (North and South):
            sage: U = M.open_subset('U') ; V = M.open_subset('V')
            sage: M.declare_union(U,V)   # S^2 is the union of U and V
            sage: c_xy.<x,y> = U.chart() ; c_uv.<u,v> = V.chart() # stereographic coordinates
            sage: transf = c_xy.transition_map(c_uv, (x/(x^2+y^2), y/(x^2+y^2)),
            ....:             intersection_name='W', restrictions1= x^2+y^2!=0,
            ....:             restrictions2= u^2+v^2!=0)
            sage: inv = transf.inverse()
            sage: W = U.intersection(V) # The complement of the two poles
            sage: eU = c_xy.frame() ; eV = c_uv.frame()
            sage: a = M.vector_field('a')
            sage: a[eU,:] = [x, 2+y]

        At this stage, the vector field has been defined only on the open
        subset ``U`` (through its components in the frame ``eU``)::

            sage: a.display(eU)
            a = x d/dx + (y + 2) d/dy

        The components with respect to the restriction of ``eV`` to the common
        subdomain ``W``, in terms of the ``(u,v)`` coordinates, are obtained
        by a change-of-frame formula on ``W``::

            sage: a.display(eV.restrict(W), c_uv.restrict(W))
            a = (-4*u*v - u) d/du + (2*u^2 - 2*v^2 - v) d/dv

        The continuation consists in extending the definition of the vector
        field to the whole open subset ``V`` by demanding that the components
        in the frame eV have the same coordinate expression as the above one::

            sage: a.add_comp_by_continuation(eV, W, chart=c_uv)

        We have then::

            sage: a.display(eV)
            a = (-4*u*v - u) d/du + (2*u^2 - 2*v^2 - v) d/dv

        and `a` is defined on the entire manifold `S^2`.

        """
        dom = frame._domain
        if not dom.is_subset(self._domain):
            raise ValueError("the vector frame is not defined on a subset " +
                             "of the tensor field domain")
        if chart is None:
            chart = dom._def_chart
        sframe = frame.restrict(subdomain)
        schart = chart.restrict(subdomain)
        scomp = self.comp(sframe)
        resu = self.add_comp(frame) # _del_derived is performed here
        for ind in resu.non_redundant_index_generator():
            resu[[ind]] = dom.scalar_field({chart: scomp[[ind]].expr(schart)})

    def add_expr_from_subdomain(self, frame, subdomain):
<<<<<<< HEAD
        """
=======
        r"""
>>>>>>> 5089a18e
        Add an expression to an existing component from a subdomain.

        INPUT:

        - ``frame`` -- vector frame `e` in which the components are to be set
        - ``subdomain`` -- open subset of `e`'s domain in which the
          components have additional expressions.

        EXAMPLES:

        We are going to consider a vector field in `\RR^3` along the 2-sphere::

            sage: M = Manifold(3, 'M', structure="Riemannian")
            sage: S = Manifold(2, 'S', structure="Riemannian")
            sage: E.<X,Y,Z> = M.chart()

        Let us define ``S`` in terms of stereographic charts::

            sage: U = S.open_subset('U')
            sage: V = S.open_subset('V')
            sage: S.declare_union(U,V)
            sage: stereoN.<x,y> = U.chart()
            sage: stereoS.<xp,yp> = V.chart("xp:x' yp:y'")
            sage: stereoN_to_S = stereoN.transition_map(stereoS,
            ....:                                 (x/(x^2+y^2), y/(x^2+y^2)),
            ....:                                 intersection_name='W',
            ....:                                 restrictions1= x^2+y^2!=0,
            ....:                                 restrictions2= xp^2+yp^2!=0)
            sage: stereoS_to_N = stereoN_to_S.inverse()
            sage: W = U.intersection(V)
            sage: stereoN_W = stereoN.restrict(W)
            sage: stereoS_W = stereoS.restrict(W)

        The embedding of `S^2` in `\RR^3`::

            sage: phi = S.diff_map(M, {(stereoN, E): [2*x/(1+x^2+y^2),
            ....:                                     2*y/(1+x^2+y^2),
            ....:                                     (x^2+y^2-1)/(1+x^2+y^2)],
            ....:                        (stereoS, E): [2*xp/(1+xp^2+yp^2),
            ....:                                       2*yp/(1+xp^2+yp^2),
            ....:                               (1-xp^2-yp^2)/(1+xp^2+yp^2)]},
            ....:                   name='Phi', latex_name=r'\Phi')

        To define a vector field ``v`` along ``S`` taking its values in ``M``,
        we first set the components on ``U``::

            sage: v = M.vector_field('v').along(phi)
            sage: vU = v.restrict(U)
            sage: vU[:] = [x,y,x**2+y**2]

        But because ``M`` is parallelizable, these components can be extended
        to ``S`` itself::

            sage: v.add_comp_by_continuation(E.frame().along(phi), U)

        One can see that ``v`` is not yet fully defined: the components
        (scalar fields) do not have values on the whole manifold::

<<<<<<< HEAD
            sage: v._components.values()[0]._comp[(0,)].display()
=======
            sage: sorted(v._components.values())[0]._comp[(0,)].display()
>>>>>>> 5089a18e
            S --> R
            on U: (x, y) |--> x

        To fix that, we first extend the components from ``W`` to ``V`` using
        :meth:`add_comp_by_continuation`::

            sage: v.add_comp_by_continuation(E.frame().along(phi).restrict(V),
            ....:                            W, stereoS)

        Then, the expression on the subdomain ``V`` is added to the
        already known components on ``S`` by::

            sage: v.add_expr_from_subdomain(E.frame().along(phi), V)

        The definition of ``v`` is now complete::

<<<<<<< HEAD
            sage: v._components.values()[0]._comp[(2,)].display()
            S --> R
            on U: (x, y) |--> x^2 + y^2
            on V: (xp, yp) |--> 1/(xp^2 + yp^2)

=======
            sage: sorted(v._components.values())[0]._comp[(2,)].display()
            S --> R
            on U: (x, y) |--> x^2 + y^2
            on V: (xp, yp) |--> 1/(xp^2 + yp^2)
>>>>>>> 5089a18e
        """
        dom = frame._domain
        if not dom.is_subset(self._domain):
            raise ValueError("the vector frame is not defined on a subset " +
                             "of the tensor field domain")
        if frame not in self.restrict(frame.domain())._components:
            raise ValueError("the tensor doesn't have an expression in "
                             "the frame"+frame._repr_())
        comp = self.comp(frame)
        scomp = self.restrict(subdomain).comp(frame.restrict(subdomain))
        for ind in comp.non_redundant_index_generator():
            comp[[ind]]._express.update(scomp[[ind]]._express)

        rst = self._restrictions.copy()
        self._del_derived()         # delete restrictions
        self._restrictions = rst

    def comp(self, basis=None, from_basis=None):
        r"""
        Return the components in a given vector frame.

        If the components are not known already, they are computed by the
        tensor change-of-basis formula from components in another vector frame.

        INPUT:

        - ``basis`` -- (default: ``None``) vector frame in which the components
          are required; if none is provided, the components are assumed to
          refer to the tensor field domain's default frame
        - ``from_basis`` -- (default: ``None``) vector frame from which the
          required components are computed, via the tensor change-of-basis
          formula, if they are not known already in the basis ``basis``

        OUTPUT:

        - components in the vector frame ``basis``, as a
          :class:`~sage.tensor.modules.comp.Components`

        EXAMPLES:

        Components of a type-`(1,1)` tensor field defined on two
        open subsets::

            sage: M = Manifold(2, 'M')
            sage: U = M.open_subset('U')
            sage: c_xy.<x, y> = U.chart()
            sage: e = U.default_frame() ; e
            Coordinate frame (U, (d/dx,d/dy))
            sage: V = M.open_subset('V')
            sage: c_uv.<u, v> = V.chart()
            sage: f = V.default_frame() ; f
            Coordinate frame (V, (d/du,d/dv))
            sage: M.declare_union(U,V)   # M is the union of U and V
            sage: t = M.tensor_field(1,1, name='t')
            sage: t[e,0,0] = - x + y^3
            sage: t[e,0,1] = 2+x
            sage: t[f,1,1] = - u*v
            sage: t.comp(e)
            2-indices components w.r.t. Coordinate frame (U, (d/dx,d/dy))
            sage: t.comp(e)[:]
            [y^3 - x   x + 2]
            [      0       0]
            sage: t.comp(f)
            2-indices components w.r.t. Coordinate frame (V, (d/du,d/dv))
            sage: t.comp(f)[:]
            [   0    0]
            [   0 -u*v]

        Since ``e`` is ``M``'s default frame, the argument ``e`` can
        be omitted::

            sage: e is M.default_frame()
            True
            sage: t.comp() is t.comp(e)
            True

        Example of computation of the components via a change of frame::

            sage: a = V.automorphism_field()
            sage: a[:] = [[1+v, -u^2], [0, 1-u]]
            sage: h = f.new_frame(a, 'h')
            sage: t.comp(h)
            2-indices components w.r.t. Vector frame (V, (h_0,h_1))
            sage: t.comp(h)[:]
            [             0 -u^3*v/(v + 1)]
            [             0           -u*v]

        """
        if basis is None:
            basis = self._domain._def_frame
        rst = self.restrict(basis._domain, dest_map=basis._dest_map)
        return rst.comp(basis=basis, from_basis=from_basis)

    def display(self, basis=None, chart=None):
        r"""
        Display the tensor field in terms of its expansion with respect
        to a given vector frame.

        The output is either text-formatted (console mode) or LaTeX-formatted
        (notebook mode).

        INPUT:

        - ``basis`` -- (default: ``None``) vector frame with respect to
          which the tensor is expanded; if ``None``, the default frame
          of the domain of definition of the tensor field is assumed
        - ``chart`` -- (default: ``None``) chart with respect to which the
          components of the tensor field in the selected frame are expressed;
          if ``None``, the default chart of the vector frame domain is assumed

        EXAMPLES:

        Display of a type-`(1,1)` tensor field defined on two open subsets::

            sage: M = Manifold(2, 'M')
            sage: U = M.open_subset('U')
            sage: c_xy.<x, y> = U.chart()
            sage: e = U.default_frame() ; e
            Coordinate frame (U, (d/dx,d/dy))
            sage: V = M.open_subset('V')
            sage: c_uv.<u, v> = V.chart()
            sage: f = V.default_frame() ; f
            Coordinate frame (V, (d/du,d/dv))
            sage: M.declare_union(U,V)   # M is the union of U and V
            sage: t = M.tensor_field(1,1, name='t')
            sage: t[e,0,0] = - x + y^3
            sage: t[e,0,1] = 2+x
            sage: t[f,1,1] = - u*v
            sage: t.display(e)
            t = (y^3 - x) d/dx*dx + (x + 2) d/dx*dy
            sage: t.display(f)
            t = -u*v d/dv*dv

        Since ``e`` is ``M``'s default frame, the argument ``e`` can
        be omitted::

            sage: e is M.default_frame()
            True
            sage: t.display()
            t = (y^3 - x) d/dx*dx + (x + 2) d/dx*dy

        Similarly, since ``f`` is ``V``'s default frame, the argument ``f``
        can be omitted when considering the restriction of ``t`` to ``V``::

            sage: t.restrict(V).display()
            t = -u*v d/dv*dv

        Display with respect to a frame in which ``t`` has not been
        initialized (automatic use of a change-of-frame formula)::

            sage: a = V.automorphism_field()
            sage: a[:] = [[1+v, -u^2], [0, 1-u]]
            sage: h = f.new_frame(a, 'h')
            sage: t.display(h)
            t = -u^3*v/(v + 1) h_0*h^1 - u*v h_1*h^1

        A shortcut of ``display()`` is ``disp()``::

            sage: t.disp(h)
            t = -u^3*v/(v + 1) h_0*h^1 - u*v h_1*h^1

        """
        if basis is None:
            if self._vmodule._dest_map.is_identity():
                basis = self._domain._def_frame
            else:
                for rst in self._restrictions.values():
                    try:
                        return rst.display()
                    except ValueError:
                        pass
            if basis is None:  # should be "is still None" ;-)
                raise ValueError("a frame must be provided for the display")
        rst = self.restrict(basis._domain, dest_map=basis._dest_map)
        return rst.display(basis, chart)

    disp = display

    def display_comp(self, frame=None, chart=None, coordinate_labels=True,
                     only_nonzero=True, only_nonredundant=False):
        r"""
        Display the tensor components with respect to a given frame,
        one per line.

        The output is either text-formatted (console mode) or LaTeX-formatted
        (notebook mode).

        INPUT:

        - ``frame`` -- (default: ``None``) vector frame with respect to which
          the tensor field components are defined; if ``None``, then

          * if ``chart`` is not ``None``, the coordinate frame associated to
            ``chart`` is used
          * otherwise, the default basis of the vector field module on which
            the tensor field is defined is used

        - ``chart`` -- (default: ``None``) chart specifying the coordinate
          expression of the components; if ``None``, the default chart of the
          tensor field domain is used
        - ``coordinate_labels`` -- (default: ``True``) boolean; if ``True``,
          coordinate symbols are used by default (instead of integers) as
          index labels whenever ``frame`` is a coordinate frame
        - ``only_nonzero`` -- (default: ``True``) boolean; if ``True``, only
          nonzero components are displayed
        - ``only_nonredundant`` -- (default: ``False``) boolean; if ``True``,
          only nonredundant components are displayed in case of symmetries

        EXAMPLES:

        Display of the components of a type-`(1,1)` tensor field defined
        on two open subsets::

            sage: M = Manifold(2, 'M')
            sage: U = M.open_subset('U')
            sage: c_xy.<x, y> = U.chart()
            sage: e = U.default_frame()
            sage: V = M.open_subset('V')
            sage: c_uv.<u, v> = V.chart()
            sage: f = V.default_frame()
            sage: M.declare_union(U,V)   # M is the union of U and V
            sage: t = M.tensor_field(1,1, name='t')
            sage: t[e,0,0] = - x + y^3
            sage: t[e,0,1] = 2+x
            sage: t[f,1,1] = - u*v
            sage: t.display_comp(e)
            t^x_x = y^3 - x
            t^x_y = x + 2
            sage: t.display_comp(f)
            t^v_v = -u*v

        Components in a chart frame::

            sage: t.display_comp(chart=c_xy)
            t^x_x = y^3 - x
            t^x_y = x + 2
            sage: t.display_comp(chart=c_uv)
            t^v_v = -u*v

        See documentation of
        :meth:`sage.manifolds.differentiable.tensorfield_paral.TensorFieldParal.display_comp`
        for more options.

        """
        if frame is None:
            if chart is not None:
                frame = chart.frame()
            else:
                if self._vmodule._dest_map.is_identity():
                    frame = self._domain.default_frame()
                else:
                    for rst in self._restrictions.values():
                        try:
                            return rst.display_comp(chart=chart,
                                       coordinate_labels=coordinate_labels,
                                       only_nonzero=only_nonzero,
                                       only_nonredundant=only_nonredundant)
                        except ValueError:
                            pass
                if frame is None:  # should be "is still None" ;-)
                    raise ValueError("a frame must be provided for the display")
        rst = self.restrict(frame.domain(), dest_map=frame._dest_map)
        return rst.display_comp(frame=frame, chart=chart,
                                coordinate_labels=coordinate_labels,
                                only_nonzero=only_nonzero,
                                only_nonredundant=only_nonredundant)


    def __getitem__(self, args):
        r"""
        Return a component with respect to some frame.

        INPUT:

        - ``args`` -- list of indices defining the component; if ``[:]`` is
          provided, all the components are returned

        The frame can be passed as the first item of ``args``. If not, the
        default frame of the tensor field's domain is assumed. If ``args``
        is a string, this method acts as a shortcut for tensor contractions
        and symmetrizations, the string containing abstract indices.

        TESTS::

            sage: M = Manifold(2, 'M') # the 2-dimensional sphere S^2
            sage: U = M.open_subset('U') # complement of the North pole
            sage: c_xy.<x,y> = U.chart() # stereographic coordinates from the North pole
            sage: V = M.open_subset('V') # complement of the South pole
            sage: c_uv.<u,v> = V.chart() # stereographic coordinates from the South pole
            sage: M.declare_union(U,V)   # S^2 is the union of U and V
            sage: e_xy = c_xy.frame()
            sage: t = M.tensor_field(1, 1, name='t')
            sage: t[e_xy, :] = [[x+y, -2], [3*y^2, x*y]]
            sage: t.__getitem__((1,0))
            3*y^2
            sage: t.__getitem__((1,1))
            x*y
            sage: t.__getitem__((e_xy,1,0))
            3*y^2
            sage: t.__getitem__(slice(None))
            [x + y    -2]
            [3*y^2   x*y]
            sage: t.__getitem__((e_xy,slice(None)))
            [x + y    -2]
            [3*y^2   x*y]
            sage: t.__getitem__('^a_a')  # trace
            Scalar field on the 2-dimensional differentiable manifold M
            sage: t.__getitem__('^a_a').display()
            M --> R
            on U: (x, y) |--> (x + 1)*y + x

        """
        if isinstance(args, str): # tensor with specified indices
            return TensorWithIndices(self, args).update()
        if isinstance(args, list):  # case of [[...]] syntax
            if not isinstance(args[0], (int, Integer, slice)):
                frame = args[0]
                args = args[1:]
            else:
                frame = self._domain._def_frame
        else:
            if isinstance(args, (int, Integer, slice)):
                frame = self._domain._def_frame
            elif not isinstance(args[0], (int, Integer, slice)):
                frame = args[0]
                args = args[1:]
            else:
                frame = self._domain._def_frame
        return self.comp(frame)[args]

    def __setitem__(self, args, value):
        r"""
        Sets a component with respect to some vector frame.

        INPUT:

        - ``args`` -- list of indices; if ``[:]`` is provided, all the
          components are set; the frame can be passed as the first item
          of ``args``; if not, the default frame of the tensor field's
          domain is assumed
        - ``value`` -- the value to be set or a list of values if
          ``args = [:]``

        TESTS::

            sage: M = Manifold(2, 'M') # the 2-dimensional sphere S^2
            sage: U = M.open_subset('U') # complement of the North pole
            sage: c_xy.<x,y> = U.chart() # stereographic coordinates from the North pole
            sage: V = M.open_subset('V') # complement of the South pole
            sage: c_uv.<u,v> = V.chart() # stereographic coordinates from the South pole
            sage: M.declare_union(U,V)   # S^2 is the union of U and V
            sage: e_xy = c_xy.frame()
            sage: t = M.tensor_field(1, 1, name='t')
            sage: t.__setitem__((e_xy, 0, 1), x+y^2)
            sage: t.display(e_xy)
            t = (y^2 + x) d/dx*dy
            sage: t.__setitem__((0, 1), x+y^2)  # same as above since e_xy is the default frame on M
            sage: t.display()
            t = (y^2 + x) d/dx*dy
            sage: t.__setitem__(slice(None), [[x+y, -2], [3*y^2, x*y]])
            sage: t.display()
            t = (x + y) d/dx*dx - 2 d/dx*dy + 3*y^2 d/dy*dx + x*y d/dy*dy

        """
        if isinstance(args, list):  # case of [[...]] syntax
            if not isinstance(args[0], (int, Integer, slice)):
                frame = args[0]
                args = args[1:]
            else:
                frame = self._domain._def_frame
        else:
            if isinstance(args, (int, Integer, slice)):
                frame = self._domain._def_frame
            elif not isinstance(args[0], (int, Integer, slice)):
                frame = args[0]
                args = args[1:]
            else:
                frame = self._domain._def_frame
        self.set_comp(frame)[args] = value

    def copy(self):
        r"""
        Return an exact copy of ``self``.

        .. NOTE::

            The name and the derived quantities are not copied.

        EXAMPLES:

        Copy of a type-`(1,1)` tensor field on a 2-dimensional manifold::

            sage: M = Manifold(2, 'M')
            sage: U = M.open_subset('U') ; V = M.open_subset('V')
            sage: M.declare_union(U,V)   # M is the union of U and V
            sage: c_xy.<x,y> = U.chart() ; c_uv.<u,v> = V.chart()
            sage: xy_to_uv = c_xy.transition_map(c_uv, (x+y, x-y),
            ....:                    intersection_name='W', restrictions1= x>0,
            ....:                    restrictions2= u+v>0)
            sage: uv_to_xy = xy_to_uv.inverse()
            sage: e_xy = c_xy.frame(); e_uv = c_uv.frame()
            sage: t = M.tensor_field(1, 1, name='t')
            sage: t[e_xy,:] = [[x+y, 0], [2, 1-y]]
            sage: t.add_comp_by_continuation(e_uv, U.intersection(V), c_uv)
            sage: s = t.copy(); s
            Tensor field of type (1,1) on
             the 2-dimensional differentiable manifold M
            sage: s.display(e_xy)
            (x + y) d/dx*dx + 2 d/dy*dx + (-y + 1) d/dy*dy
            sage: s == t
            True

        If the original tensor field is modified, the copy is not::

            sage: t[e_xy,0,0] = -1
            sage: t.display(e_xy)
            t = -d/dx*dx + 2 d/dy*dx + (-y + 1) d/dy*dy
            sage: s.display(e_xy)
            (x + y) d/dx*dx + 2 d/dy*dx + (-y + 1) d/dy*dy
            sage: s == t
            False

        """
        resu = self._new_instance()
        for dom, rst in self._restrictions.items():
            resu._restrictions[dom] = rst.copy()
        return resu

    def _common_subdomains(self, other):
        r"""
        Return the list of subdomains of ``self._domain`` on which
        both ``self`` and ``other`` have known restrictions.

        TESTS::

            sage: M = Manifold(2, 'M')
            sage: U = M.open_subset('U') ; V = M.open_subset('V')
            sage: M.declare_union(U,V)   # M is the union of U and V
            sage: c_xy.<x,y> = U.chart() ; c_uv.<u,v> = V.chart()
            sage: xy_to_uv = c_xy.transition_map(c_uv, (x+y, x-y),
            ....:                    intersection_name='W', restrictions1= x>0,
            ....:                    restrictions2= u+v>0)
            sage: uv_to_xy = xy_to_uv.inverse()
            sage: e_xy = c_xy.frame(); e_uv = c_uv.frame()
            sage: t = M.tensor_field(1, 1, name='t')
            sage: t[e_xy,:] = [[x+y, 0], [2, 0]]
            sage: t.add_comp_by_continuation(e_uv, U.intersection(V), c_uv)
            sage: sorted(t._common_subdomains(t), key=str)
            [Open subset U of the 2-dimensional differentiable manifold M,
             Open subset V of the 2-dimensional differentiable manifold M,
             Open subset W of the 2-dimensional differentiable manifold M]
            sage: a = M.tensor_field(1, 1, name='a')
            sage: t._common_subdomains(a)
            []
            sage: a[e_xy, 0, 1] = 0
            sage: t._common_subdomains(a)
            [Open subset U of the 2-dimensional differentiable manifold M]
            sage: a[e_uv, 0, 0] = 0
            sage: sorted(t._common_subdomains(a), key=str)
            [Open subset U of the 2-dimensional differentiable manifold M,
             Open subset V of the 2-dimensional differentiable manifold M]

        """
        resu = []
        for dom in self._restrictions:
            if dom in other._restrictions:
                resu.append(dom)
        return resu

    def __eq__(self, other):
        r"""
        Comparison (equality) operator.

        INPUT:

        - ``other`` -- a tensor field or 0

        OUTPUT:

        - ``True`` if ``self`` is equal to ``other`` and ``False`` otherwise

        TESTS::

            sage: M = Manifold(2, 'M')
            sage: U = M.open_subset('U') ; V = M.open_subset('V')
            sage: M.declare_union(U,V)   # M is the union of U and V
            sage: c_xy.<x,y> = U.chart() ; c_uv.<u,v> = V.chart()
            sage: xy_to_uv = c_xy.transition_map(c_uv, (x+y, x-y),
            ....:                    intersection_name='W', restrictions1= x>0,
            ....:                    restrictions2= u+v>0)
            sage: uv_to_xy = xy_to_uv.inverse()
            sage: e_xy = c_xy.frame(); e_uv = c_uv.frame()
            sage: t = M.tensor_field(1, 1, name='t')
            sage: t[e_xy,:] = [[x+y, 0], [2, 1-y]]
            sage: t.add_comp_by_continuation(e_uv, U.intersection(V), c_uv)
            sage: t == t
            True
            sage: t == t.copy()
            True
            sage: a = M.tensor_field(1, 1, name='a')
            sage: a.set_restriction(t.restrict(U))
            sage: t == a  # False since a has not been defined on V
            False
            sage: a.set_restriction(t.restrict(V))
            sage: t == a  # True now
            True
            sage: a[e_xy, 0, 0] = -1
            sage: t == a  # False since a has been reset on U (domain of e_xy)
            False
            sage: t.parent().zero() == 0
            True

        """
        if other is self:
            return True
        if other in ZZ: # to compare with 0
            if other == 0:
                return self.is_zero()
            return False
        elif not isinstance(other, TensorField):
            return False
        else: # other is another tensor field
            if other._vmodule != self._vmodule:
                return False
            if other._tensor_type != self._tensor_type:
                return False
            # Non-trivial open covers of the domain:
            open_covers = self._domain.open_covers()[1:]  # the open cover 0
                                                          # is trivial
            for oc in open_covers:
                resu = True
                for dom in oc:
                    try:
                        resu = resu and \
                                bool(self.restrict(dom) == other.restrict(dom))
                    except ValueError:
                        break
                else:
                    # If this point is reached, no exception has occured; hence
                    # the result is valid and can be returned:
                    return resu
            # If this point is reached, the comparison has not been possible
            # on any open cover; we then compare the restrictions to
            # subdomains:
            if not self._restrictions:
                return False  # self is not initialized
            if len(self._restrictions) != len(other._restrictions):
                return False  # the restrictions are not on the same subdomains
            resu = True
            for dom, rst in self._restrictions.items():
                if dom in other._restrictions:
                    resu = resu and bool(rst == other._restrictions[dom])
                else:
                    return False  # the restrictions are not on the same
                                  # subdomains
            return resu

    def __ne__(self, other):
        r"""
        Inequality operator.

        INPUT:

        - ``other`` -- a tensor field or 0

        OUTPUT:

        - ``True`` if ``self`` is different from ``other`` and ``False``
          otherwise

        TESTS::

            sage: M = Manifold(2, 'M')
            sage: U = M.open_subset('U') ; V = M.open_subset('V')
            sage: M.declare_union(U,V)   # M is the union of U and V
            sage: c_xy.<x,y> = U.chart() ; c_uv.<u,v> = V.chart()
            sage: xy_to_uv = c_xy.transition_map(c_uv, (x+y, x-y),
            ....:                    intersection_name='W', restrictions1= x>0,
            ....:                    restrictions2= u+v>0)
            sage: uv_to_xy = xy_to_uv.inverse()
            sage: e_xy = c_xy.frame(); e_uv = c_uv.frame()
            sage: t = M.tensor_field(1, 1, name='t')
            sage: t[e_xy,:] = [[x+y, 0], [2, 1-y]]
            sage: t.add_comp_by_continuation(e_uv, U.intersection(V), c_uv)
            sage: t != t
            False
            sage: t != t.copy()
            False
            sage: t != 0
            True

        """
        return not (self == other)

    def __pos__(self):
        r"""
        Unary plus operator.

        OUTPUT:

        - an exact copy of ``self``

        TESTS::

            sage: M = Manifold(2, 'M')
            sage: U = M.open_subset('U') ; V = M.open_subset('V')
            sage: M.declare_union(U,V)   # M is the union of U and V
            sage: c_xy.<x,y> = U.chart() ; c_uv.<u,v> = V.chart()
            sage: xy_to_uv = c_xy.transition_map(c_uv, (x+y, x-y),
            ....:                    intersection_name='W', restrictions1= x>0,
            ....:                    restrictions2= u+v>0)
            sage: uv_to_xy = xy_to_uv.inverse()
            sage: e_xy = c_xy.frame(); e_uv = c_uv.frame()
            sage: t = M.tensor_field(1, 1, name='t')
            sage: t[e_xy,:] = [[x+y, 0], [2, 1-y]]
            sage: t.add_comp_by_continuation(e_uv, U.intersection(V), c_uv)
            sage: s = t.__pos__(); s
            Tensor field +t of type (1,1) on the 2-dimensional differentiable
             manifold M
            sage: s.display(e_xy)
            +t = (x + y) d/dx*dx + 2 d/dy*dx + (-y + 1) d/dy*dy

        """
        resu = self._new_instance()
        for dom, rst in self._restrictions.items():
            resu._restrictions[dom] = + rst
        if self._name is not None:
            resu._name = '+' + self._name
        if self._latex_name is not None:
            resu._latex_name = '+' + self._latex_name
        return resu

    def __neg__(self):
        r"""
        Unary minus operator.

        OUTPUT:

        - the tensor field `-T`, where `T` is ``self``

        TESTS::

            sage: M = Manifold(2, 'M')
            sage: U = M.open_subset('U') ; V = M.open_subset('V')
            sage: M.declare_union(U,V)   # M is the union of U and V
            sage: c_xy.<x,y> = U.chart() ; c_uv.<u,v> = V.chart()
            sage: xy_to_uv = c_xy.transition_map(c_uv, (x+y, x-y),
            ....:                    intersection_name='W', restrictions1= x>0,
            ....:                    restrictions2= u+v>0)
            sage: uv_to_xy = xy_to_uv.inverse()
            sage: e_xy = c_xy.frame(); e_uv = c_uv.frame()
            sage: t = M.tensor_field(1, 1, name='t')
            sage: t[e_xy, :] = [[x, -x], [y, -y]]
            sage: t.add_comp_by_continuation(e_uv, U.intersection(V), c_uv)
            sage: t.display(e_xy)
            t = x d/dx*dx - x d/dx*dy + y d/dy*dx - y d/dy*dy
            sage: t.display(e_uv)
            t = u d/du*dv + v d/dv*dv
            sage: s = t.__neg__(); s
            Tensor field -t of type (1,1) on the 2-dimensional differentiable
             manifold M
            sage: s.display(e_xy)
            -t = -x d/dx*dx + x d/dx*dy - y d/dy*dx + y d/dy*dy
            sage: s.display(e_uv)
            -t = -u d/du*dv - v d/dv*dv
            sage: s == -t  # indirect doctest
            True

        """
        resu = self._new_instance()
        for dom, rst in self._restrictions.items():
            resu._restrictions[dom] = - rst
        if self._name is not None:
            resu._name = '-' + self._name
        if self._latex_name is not None:
            resu._latex_name = '-' + self._latex_name
        return resu

    ######### ModuleElement arithmetic operators ########

    def _add_(self, other):
        r"""
        Tensor field addition.

        INPUT:

        - ``other`` -- a tensor field, in the same tensor module as ``self``

        OUTPUT:

        - the tensor field resulting from the addition of ``self``
          and ``other``

        TESTS::

            sage: M = Manifold(2, 'M')
            sage: U = M.open_subset('U') ; V = M.open_subset('V')
            sage: M.declare_union(U,V)   # M is the union of U and V
            sage: c_xy.<x,y> = U.chart() ; c_uv.<u,v> = V.chart()
            sage: xy_to_uv = c_xy.transition_map(c_uv, (x+y, x-y),
            ....:                    intersection_name='W', restrictions1= x>0,
            ....:                    restrictions2= u+v>0)
            sage: uv_to_xy = xy_to_uv.inverse()
            sage: e_xy = c_xy.frame(); e_uv = c_uv.frame()
            sage: a = M.tensor_field(1, 1, name='a')
            sage: a[e_xy,:] = [[x, 1], [y, 0]]
            sage: a.add_comp_by_continuation(e_uv, U.intersection(V), c_uv)
            sage: b = M.tensor_field(1, 1, name='b')
            sage: b[e_xy,:] = [[2, y], [x, -x]]
            sage: b.add_comp_by_continuation(e_uv, U.intersection(V), c_uv)
            sage: s = a._add_(b); s
            Tensor field a+b of type (1,1) on the 2-dimensional differentiable
             manifold M
            sage: a.display(e_xy)
            a = x d/dx*dx + d/dx*dy + y d/dy*dx
            sage: b.display(e_xy)
            b = 2 d/dx*dx + y d/dx*dy + x d/dy*dx - x d/dy*dy
            sage: s.display(e_xy)
            a+b = (x + 2) d/dx*dx + (y + 1) d/dx*dy + (x + y) d/dy*dx - x d/dy*dy
            sage: s == a + b  # indirect doctest
            True
            sage: z = a.parent().zero(); z
            Tensor field zero of type (1,1) on the 2-dimensional differentiable
             manifold M
            sage: a._add_(z) == a
            True
            sage: z._add_(a) == a
            True

        """
        resu_rst = {}
        for dom in self._common_subdomains(other):
            resu_rst[dom] = self._restrictions[dom] + other._restrictions[dom]
        some_rst = next(itervalues(resu_rst))
        resu_sym = some_rst._sym
        resu_antisym = some_rst._antisym
        resu = self._vmodule.tensor(self._tensor_type, sym=resu_sym,
                                    antisym=resu_antisym)
        resu._restrictions = resu_rst
        if self._name is not None and other._name is not None:
            resu._name = self._name + '+' + other._name
        if self._latex_name is not None and other._latex_name is not None:
            resu._latex_name = self._latex_name + '+' + other._latex_name
        return resu

    def _sub_(self, other):
        r"""
        Tensor field subtraction.

        INPUT:

        - ``other`` -- a tensor field, in the same tensor module as ``self``

        OUTPUT:

        - the tensor field resulting from the subtraction of ``other``
          from ``self``

        TESTS::

            sage: M = Manifold(2, 'M')
            sage: U = M.open_subset('U') ; V = M.open_subset('V')
            sage: M.declare_union(U,V)   # M is the union of U and V
            sage: c_xy.<x,y> = U.chart() ; c_uv.<u,v> = V.chart()
            sage: xy_to_uv = c_xy.transition_map(c_uv, (x+y, x-y),
            ....:                    intersection_name='W', restrictions1= x>0,
            ....:                    restrictions2= u+v>0)
            sage: uv_to_xy = xy_to_uv.inverse()
            sage: e_xy = c_xy.frame(); e_uv = c_uv.frame()
            sage: a = M.tensor_field(1, 1, name='a')
            sage: a[e_xy,:] = [[x, 1], [y, 0]]
            sage: a.add_comp_by_continuation(e_uv, U.intersection(V), c_uv)
            sage: b = M.tensor_field(1, 1, name='b')
            sage: b[e_xy,:] = [[2, y], [x, -x]]
            sage: b.add_comp_by_continuation(e_uv, U.intersection(V), c_uv)
            sage: s = a._sub_(b); s
            Tensor field a-b of type (1,1) on the 2-dimensional differentiable
             manifold M
            sage: a.display(e_xy)
            a = x d/dx*dx + d/dx*dy + y d/dy*dx
            sage: b.display(e_xy)
            b = 2 d/dx*dx + y d/dx*dy + x d/dy*dx - x d/dy*dy
            sage: s.display(e_xy)
            a-b = (x - 2) d/dx*dx + (-y + 1) d/dx*dy + (-x + y) d/dy*dx + x d/dy*dy
            sage: s == a - b
            True
            sage: z = a.parent().zero()
            sage: a._sub_(z) == a
            True
            sage: z._sub_(a) == -a
            True

        """
        resu_rst = {}
        for dom in self._common_subdomains(other):
            resu_rst[dom] = self._restrictions[dom] - other._restrictions[dom]
        some_rst = next(itervalues(resu_rst))
        resu_sym = some_rst._sym
        resu_antisym = some_rst._antisym
        resu = self._vmodule.tensor(self._tensor_type, sym=resu_sym,
                                   antisym=resu_antisym)
        resu._restrictions = resu_rst
        if self._name is not None and other._name is not None:
            resu._name = self._name + '-' + other._name
        if self._latex_name is not None and other._latex_name is not None:
            resu._latex_name = self._latex_name + '-' + other._latex_name
        return resu

    def _rmul_(self, scalar):
        r"""
        Reflected multiplication operator: performs ``scalar * self``

        This is actually the multiplication by an element of the ring over
        which the tensor field module is constructed.

        INPUT:

        - ``scalar`` -- scalar field in the scalar field algebra over which
          the module containing ``self`` is defined

        OUTPUT:

        - the tensor field ``scalar * self``

        TESTS::

            sage: M = Manifold(2, 'M')
            sage: U = M.open_subset('U') ; V = M.open_subset('V')
            sage: M.declare_union(U,V)   # M is the union of U and V
            sage: c_xy.<x,y> = U.chart() ; c_uv.<u,v> = V.chart()
            sage: xy_to_uv = c_xy.transition_map(c_uv, (x+y, x-y),
            ....:                    intersection_name='W', restrictions1= x>0,
            ....:                    restrictions2= u+v>0)
            sage: uv_to_xy = xy_to_uv.inverse()
            sage: e_xy = c_xy.frame(); e_uv = c_uv.frame()
            sage: a = M.tensor_field(1, 1, name='a')
            sage: a[e_xy,:] = [[x, 1], [y, 0]]
            sage: a.add_comp_by_continuation(e_uv, U.intersection(V), c_uv)
            sage: f = M.scalar_field({c_xy: 1/(1+x^2+y^2)}, name='f')
            sage: f.add_expr_by_continuation(c_uv, U.intersection(V))
            sage: f.display()
            f: M --> R
            on U: (x, y) |--> 1/(x^2 + y^2 + 1)
            on V: (u, v) |--> 2/(u^2 + v^2 + 2)
            sage: s = a._rmul_(f); s
            Tensor field of type (1,1) on the 2-dimensional differentiable
             manifold M
            sage: a.display(e_xy)
            a = x d/dx*dx + d/dx*dy + y d/dy*dx
            sage: s.display(e_xy)
            x/(x^2 + y^2 + 1) d/dx*dx + 1/(x^2 + y^2 + 1) d/dx*dy + y/(x^2 + y^2 + 1) d/dy*dx
            sage: a.display(e_uv)
            a = (1/2*u + 1/2) d/du*du + (1/2*u - 1/2) d/du*dv + (1/2*v + 1/2) d/dv*du + (1/2*v - 1/2) d/dv*dv
            sage: s.display(e_uv)
            (u + 1)/(u^2 + v^2 + 2) d/du*du + (u - 1)/(u^2 + v^2 + 2) d/du*dv + (v + 1)/(u^2 + v^2 + 2) d/dv*du + (v - 1)/(u^2 + v^2 + 2) d/dv*dv
            sage: s == f*a  # indirect doctest
            True
            sage: z = a.parent().zero(); z
            Tensor field zero of type (1,1) on the 2-dimensional differentiable
             manifold M
            sage: a._rmul_(M.zero_scalar_field()) == z
            True
            sage: z._rmul_(f) == z
            True

        """
        resu = self._new_instance()
        for dom, rst in self._restrictions.items():
            resu._restrictions[dom] = scalar.restrict(dom) * rst
        return resu

    ######### End of ModuleElement arithmetic operators ########

    # TODO: Move to acted_upon or _rmul_
    def __mul__(self, other):
        r"""
        Tensor product (or multiplication of the right by a scalar).

        INPUT:

        - ``other`` -- tensor field on the same manifold as ``self`` (or an
          object that can be coerced to a scalar field on the same manifold
          as ``self``)

        OUTPUT:

        - the tensor field resulting from the tensor product of ``self``
          with ``other`` (or from the product ``other * self`` if ``other``
          is a scalar)

        TESTS::

            sage: M = Manifold(2, 'M')
            sage: U = M.open_subset('U') ; V = M.open_subset('V')
            sage: M.declare_union(U,V)   # M is the union of U and V
            sage: c_xy.<x,y> = U.chart() ; c_uv.<u,v> = V.chart()
            sage: xy_to_uv = c_xy.transition_map(c_uv, (x+y, x-y),
            ....:                    intersection_name='W', restrictions1= x>0,
            ....:                    restrictions2= u+v>0)
            sage: uv_to_xy = xy_to_uv.inverse()
            sage: e_xy = c_xy.frame(); e_uv = c_uv.frame()
            sage: a = M.tensor_field(1, 1, name='a')
            sage: a[e_xy,:] = [[x, 1], [y, 0]]
            sage: a.add_comp_by_continuation(e_uv, U.intersection(V), c_uv)

        Tensor product with another tensor field::

            sage: b = M.vector_field(name='b')
            sage: b[e_xy, :] = [x, y]
            sage: b.add_comp_by_continuation(e_uv, U.intersection(V), c_uv)
            sage: s = a.__mul__(b); s
            Tensor field of type (2,1) on the 2-dimensional differentiable
             manifold M
            sage: s.display(e_xy)
            a*b = x^2 d/dx*d/dx*dx + x d/dx*d/dx*dy + x*y d/dx*d/dy*dx
             + y d/dx*d/dy*dy + x*y d/dy*d/dx*dx + y^2 d/dy*d/dy*dx
            sage: s.display(e_uv)
            a*b = (1/2*u^2 + 1/2*u) d/du*d/du*du + (1/2*u^2 - 1/2*u) d/du*d/du*dv
             + 1/2*(u + 1)*v d/du*d/dv*du + 1/2*(u - 1)*v d/du*d/dv*dv
             + (1/2*u*v + 1/2*u) d/dv*d/du*du + (1/2*u*v - 1/2*u) d/dv*d/du*dv
             + (1/2*v^2 + 1/2*v) d/dv*d/dv*du + (1/2*v^2 - 1/2*v) d/dv*d/dv*dv

        Multiplication on the right by a scalar field::

            sage: f = M.scalar_field({c_xy: x*y}, name='f')
            sage: f.add_expr_by_continuation(c_uv, U.intersection(V))
            sage: s = a.__mul__(f); s
            Tensor field of type (1,1) on the 2-dimensional differentiable
             manifold M
            sage: s.display(e_xy)
            x^2*y d/dx*dx + x*y d/dx*dy + x*y^2 d/dy*dx
            sage: s.display(e_uv)
            (1/8*u^3 - 1/8*(u + 1)*v^2 + 1/8*u^2) d/du*du
             + (1/8*u^3 - 1/8*(u - 1)*v^2 - 1/8*u^2) d/du*dv
             + (1/8*u^2*v - 1/8*v^3 + 1/8*u^2 - 1/8*v^2) d/dv*du
             + (1/8*u^2*v - 1/8*v^3 - 1/8*u^2 + 1/8*v^2) d/dv*dv
            sage: s == f*a
            True

        Multiplication on the right by a number::

            sage: s = a.__mul__(2); s
            Tensor field of type (1,1) on the 2-dimensional differentiable
             manifold M
            sage: s.display(e_xy)
            2*x d/dx*dx + 2 d/dx*dy + 2*y d/dy*dx
            sage: s.display(e_uv)
            (u + 1) d/du*du + (u - 1) d/du*dv + (v + 1) d/dv*du
             + (v - 1) d/dv*dv
            sage: s.restrict(U) == 2*a.restrict(U)
            True
            sage: s.restrict(V) == 2*a.restrict(V)
            True
            sage: s == 2*a
            True

       Test with SymPy as calculus engine::

            sage: M.set_calculus_method('sympy')
            sage: f.add_expr_by_continuation(c_uv, U.intersection(V))
            sage: s = a.__mul__(f); s
            Tensor field of type (1,1) on the 2-dimensional differentiable
             manifold M
            sage: s.display(e_xy)
            x**2*y d/dx*dx + x*y d/dx*dy + x*y**2 d/dy*dx
            sage: s.display(e_uv)
            (u**3/8 + u**2/8 - u*v**2/8 - v**2/8) d/du*du + (u**3/8 -
            u**2/8 - u*v**2/8 + v**2/8) d/du*dv + (u**2*v/8 + u**2/8 -
            v**3/8 - v**2/8) d/dv*du + (u**2*v/8 - u**2/8 - v**3/8 +
            v**2/8) d/dv*dv
            sage: s == f*a
            True

        """
        if not isinstance(other, TensorField):
            # Multiplication by a scalar field or a number
            return other * self
        # Tensor product:
        dom_resu = self._domain.intersection(other._domain)
        ambient_dom_resu = self._ambient_domain.intersection(other._ambient_domain)
        self_r = self.restrict(dom_resu)
        other_r = other.restrict(dom_resu)
        if ambient_dom_resu.is_manifestly_parallelizable():
            # call of the FreeModuleTensor version:
            return FreeModuleTensor.__mul__(self_r, other_r)
        dest_map = self._vmodule._dest_map
        dest_map_resu = dest_map.restrict(dom_resu, subcodomain=ambient_dom_resu)
        vmodule = dom_resu.vector_field_module(dest_map=dest_map_resu)
        com_dom = []
        for dom in self_r._restrictions:
            if dom in other_r._restrictions:
                com_dom.append(dom)
        resu_rst = []
        for dom in com_dom:
            self_rr = self_r._restrictions[dom]
            other_rr = other_r._restrictions[dom]
            resu_rst.append(self_rr * other_rr)
        k1, l1 = self._tensor_type
        k2, l2 = other._tensor_type
        resu = vmodule.tensor((k1+k2, l1+l2),
                              sym=resu_rst[0]._sym,
                              antisym=resu_rst[0]._antisym)
        for rst in resu_rst:
            resu._restrictions[rst._domain] = rst
        return resu

    def __truediv__(self, scalar):
        r"""
        Division by a scalar field.

        INPUT:

        - ``scalar`` -- scalar field in the scalar field algebra over which
          the module containing ``self`` is defined

        OUTPUT:

        - the tensor field ``scalar * self``

        TESTS::

            sage: M = Manifold(2, 'M')
            sage: U = M.open_subset('U') ; V = M.open_subset('V')
            sage: M.declare_union(U,V)   # M is the union of U and V
            sage: c_xy.<x,y> = U.chart() ; c_uv.<u,v> = V.chart()
            sage: xy_to_uv = c_xy.transition_map(c_uv, (x+y, x-y),
            ....:                    intersection_name='W', restrictions1= x>0,
            ....:                    restrictions2= u+v>0)
            sage: uv_to_xy = xy_to_uv.inverse()
            sage: e_xy = c_xy.frame(); e_uv = c_uv.frame()
            sage: a = M.tensor_field(1, 1, name='a')
            sage: a[e_xy,:] = [[x, 1], [y, 0]]
            sage: a.add_comp_by_continuation(e_uv, U.intersection(V), c_uv)
            sage: f = M.scalar_field({c_xy: 1/(1+x^2+y^2)}, name='f')
            sage: f.add_expr_by_continuation(c_uv, U.intersection(V))
            sage: f.display()
            f: M --> R
            on U: (x, y) |--> 1/(x^2 + y^2 + 1)
            on V: (u, v) |--> 2/(u^2 + v^2 + 2)
            sage: s = a.__div__(f); s
            Tensor field of type (1,1) on the 2-dimensional differentiable
             manifold M
            sage: s.display(e_xy)
            (x^3 + x*y^2 + x) d/dx*dx + (x^2 + y^2 + 1) d/dx*dy
             + (y^3 + (x^2 + 1)*y) d/dy*dx
            sage: f*s == a
            True

        Division by a number::

            sage: s = a.__div__(2); s
            Tensor field of type (1,1) on the 2-dimensional differentiable
             manifold M
            sage: s.display(e_xy)
            1/2*x d/dx*dx + 1/2 d/dx*dy + 1/2*y d/dy*dx
            sage: s.display(e_uv)
            (1/4*u + 1/4) d/du*du + (1/4*u - 1/4) d/du*dv
             + (1/4*v + 1/4) d/dv*du + (1/4*v - 1/4) d/dv*dv
            sage: s == a/2
            True
            sage: 2*s == a
            True

        """
        resu = self._new_instance()
        for dom, rst in self._restrictions.items():
            resu._restrictions[dom] = rst / scalar
        return resu

    __div__ = __truediv__

    def __call__(self, *args):
        r"""
        The tensor field acting on 1-forms and vector fields as a
        multilinear map.

        In the particular case of tensor field of type `(1,1)`, the action can
        be on a single vector field, the tensor field being identified to a
        field of tangent-space endomorphisms. The output is then a vector
        field.

        INPUT:

        - ``*args`` -- list of `k` 1-forms and `l` vector fields, ``self``
          being a tensor of type `(k,l)`

        OUTPUT:

        - either the scalar field resulting from the action of ``self`` on
          the 1-forms and vector fields passed as arguments or the vector
          field resulting from the action of ``self`` as a field of
          tangent-space endomorphisms (case of a type-(1,1) tensor field)

        TESTS:

        Action of a tensor field of type `(1,1)` on the 2-sphere::

            sage: M = Manifold(2, 'M')
            sage: U = M.open_subset('U') ; V = M.open_subset('V')
            sage: M.declare_union(U,V)   # M is the union of U and V
            sage: c_xy.<x,y> = U.chart() ; c_uv.<u,v> = V.chart()
            sage: xy_to_uv = c_xy.transition_map(c_uv, (x+y, x-y),
            ....:                    intersection_name='W', restrictions1= x>0,
            ....:                    restrictions2= u+v>0)
            sage: uv_to_xy = xy_to_uv.inverse()
            sage: e_xy = c_xy.frame(); e_uv = c_uv.frame()
            sage: t = M.tensor_field(1,1, name='t')
            sage: t[e_xy,:] = [[x, 1], [y, 0]]
            sage: t.add_comp_by_continuation(e_uv, U.intersection(V), c_uv)
            sage: w = M.vector_field(name='w')
            sage: w[e_xy,:] = [y^2, x^2]
            sage: w.add_comp_by_continuation(e_uv, U.intersection(V), c_uv)
            sage: a = M.one_form(name='a')
            sage: a[e_xy,:] = [-1+y, x*y]
            sage: a.add_comp_by_continuation(e_uv, U.intersection(V), c_uv)

        The tensor field acting on a pair (1-form, vector field)::

            sage: s = t.__call__(a,w); s
            Scalar field t(a,w) on the 2-dimensional differentiable manifold M
            sage: s.display()
            t(a,w): M --> R
            on U: (x, y) |--> x*y^4 + x*y^3 + x^2*y - x*y^2 - x^2
            on V: (u, v) |--> 1/32*u^5 - 1/32*(3*u + 2)*v^4 + 1/32*v^5
             + 1/16*u^4 + 1/16*(u^2 + 2*u - 4)*v^3 + 1/16*(u^3 - 4)*v^2
             - 1/4*u^2 - 1/32*(3*u^4 + 4*u^3 - 8*u^2 + 16*u)*v
            sage: s.restrict(U) == t.restrict(U)(a.restrict(U), w.restrict(U))
            True
            sage: s.restrict(V) == t.restrict(V)(a.restrict(V), w.restrict(V))
            True

        The tensor field acting on vector field, as a field of tangent-space
        endomorphisms::

            sage: s = t.__call__(w); s
            Vector field t(w) on the 2-dimensional differentiable manifold M
            sage: s.display(e_xy)
            t(w) = (x*y^2 + x^2) d/dx + y^3 d/dy
            sage: s.display(e_uv)
            t(w) = (1/4*u^3 + 1/4*(u + 1)*v^2 + 1/4*u^2 - 1/2*(u^2 - u)*v) d/du
             + (-1/4*(2*u - 1)*v^2 + 1/4*v^3 + 1/4*u^2 + 1/4*(u^2 + 2*u)*v) d/dv
            sage: s.restrict(U) == t.restrict(U)(w.restrict(U))
            True
            sage: s.restrict(V) == t.restrict(V)(w.restrict(V))
            True

        """
        p = len(args)
        if p == 1 and self._tensor_type == (1,1):
            # type-(1,1) tensor acting as a a field of tangent-space
            # endomorphisms:
            vector = args[0]
            if vector._tensor_type != (1,0):
                raise TypeError("the argument must be a vector field")
            dom_resu = self._domain.intersection(vector._domain)
            if dom_resu.is_manifestly_parallelizable():
                # call of the TensorFieldParal version:
                return self.restrict(dom_resu)(vector.restrict(dom_resu))
            if self._name is not None and vector._name is not None:
                name_resu = "{}({})".format(self._name, vector._name)
            else:
                name_resu = None
            if self._latex_name is not None and vector._latex_name is not None:
                latex_name_resu = r"{}\left({}\right)".format(self._latex_name,
                                                              vector._latex_name)
            else:
                latex_name_resu = None
            dest_map = vector._vmodule._dest_map
            dest_map_resu = dest_map.restrict(dom_resu)
            resu = dom_resu.vector_field(name=name_resu,
                                         latex_name=latex_name_resu,
                                         dest_map=dest_map_resu)
            for dom in self._common_subdomains(vector):
                if dom.is_subset(dom_resu):
                    resu._restrictions[dom] = \
                        self._restrictions[dom](vector._restrictions[dom])
            return resu
        # Generic case
        if p != self._tensor_rank:
            raise TypeError("{} arguments must be ".format(self._tensor_rank) +
                            "provided")
        # Domain of the result
        dom_resu = self._domain
        ambient_dom = self._ambient_domain
        for arg in args:
            dom_resu = dom_resu.intersection(arg._domain)
            ambient_dom = ambient_dom.intersection(arg._ambient_domain)
        self_r = self.restrict(dom_resu)
        args_r = [args[i].restrict(dom_resu) for i in range(p)]
        if ambient_dom.is_manifestly_parallelizable():
            # TensorFieldParal version
            return self_r(*args_r)
        else:
            resu = dom_resu.scalar_field()
            com_dom = []
            for dom in self_r._restrictions:
                for arg in args_r:
                    if dom not in arg._restrictions:
                        break
                else:
                    com_dom.append(dom)
            for dom in com_dom:
                self_rr = self_r._restrictions[dom]
                args_rr = [args_r[i]._restrictions[dom] for i in range(p)]
                resu_rr = self_rr(*args_rr)
                if resu_rr.is_trivial_zero():
                    for chart in resu_rr._domain._atlas:
                        resu._express[chart] = chart.zero_function()
                else:
                    for chart, expr in resu_rr._express.items():
                        resu._express[chart] = expr
            if resu.is_trivial_zero():
                return dom_resu._zero_scalar_field
            # Name of the output:
            res_name = None
            if self._name is not None:
                res_name = self._name + "("
                for i in range(p-1):
                    if args[i]._name is not None:
                        res_name += args[i]._name + ","
                    else:
                        res_name = None
                        break
                if res_name is not None:
                    if args[p-1]._name is not None:
                        res_name += args[p-1]._name + ")"
                    else:
                        res_name = None
            resu._name = res_name
            # LaTeX symbol of the output:
            res_latex = None
            if self._latex_name is not None:
                res_latex = self._latex_name + r"\left("
                for i in range(p-1):
                    if args[i]._latex_name is not None:
                        res_latex += args[i]._latex_name + ","
                    else:
                        res_latex = None
                        break
                if res_latex is not None:
                    if args[p-1]._latex_name is not None:
                        res_latex += args[p-1]._latex_name + r"\right)"
                    else:
                        res_latex = None
            resu._latex_name = res_latex
            return resu

    def trace(self, pos1=0, pos2=1):
        r"""
        Trace (contraction) on two slots of the tensor field.

        INPUT:

        - ``pos1`` -- (default: 0) position of the first index for the
          contraction, with the convention ``pos1=0`` for the first slot
        - ``pos2`` -- (default: 1) position of the second index for the
          contraction, with the same convention as for ``pos1``. The variance
          type of ``pos2`` must be opposite to that of ``pos1``

        OUTPUT:

        - tensor field resulting from the ``(pos1, pos2)`` contraction

        EXAMPLES:

        Trace of a type-`(1,1)` tensor field on a 2-dimensional
        non-parallelizable manifold::

            sage: M = Manifold(2, 'M')
            sage: U = M.open_subset('U') ; V = M.open_subset('V')
            sage: M.declare_union(U,V)   # M is the union of U and V
            sage: c_xy.<x,y> = U.chart() ; c_uv.<u,v> = V.chart()
            sage: xy_to_uv = c_xy.transition_map(c_uv, (x+y, x-y),
            ....:                    intersection_name='W', restrictions1= x>0,
            ....:                    restrictions2= u+v>0)
            sage: uv_to_xy = xy_to_uv.inverse()
            sage: e_xy = c_xy.frame(); e_uv = c_uv.frame()
            sage: W = U.intersection(V)
            sage: a = M.tensor_field(1,1, name='a')
            sage: a[e_xy,:] = [[1,x], [2,y]]
            sage: a.add_comp_by_continuation(e_uv, W, chart=c_uv)
            sage: s = a.trace() ; s
            Scalar field on the 2-dimensional differentiable manifold M
            sage: s.display()
            M --> R
            on U: (x, y) |--> y + 1
            on V: (u, v) |--> 1/2*u - 1/2*v + 1
            sage: s == a.trace(0,1) # explicit mention of the positions
            True

        Instead of the explicit call to the method :meth:`trace`, one
        may use the index notation with Einstein convention (summation over
        repeated indices); it suffices to pass the indices as a string inside
        square brackets::

            sage: a['^i_i']
            Scalar field on the 2-dimensional differentiable manifold M
            sage: a['^i_i'] == s
            True

        Any letter can be used to denote the repeated index::

            sage: a['^b_b'] == s
            True

        Trace of a type-`(1,2)` tensor field::

            sage: b = M.tensor_field(1,2, name='b') ; b
            Tensor field b of type (1,2) on the 2-dimensional differentiable
             manifold M
            sage: b[e_xy,:] = [[[0,x+y], [y,0]], [[0,2], [3*x,-2]]]
            sage: b.add_comp_by_continuation(e_uv, W, chart=c_uv)  # long time
            sage: s = b.trace(0,1) ; s # contraction on first and second slots
            1-form on the 2-dimensional differentiable manifold M
            sage: s.display(e_xy)
            3*x dx + (x + y - 2) dy
            sage: s.display(e_uv)  # long time
            (5/4*u + 3/4*v - 1) du + (1/4*u + 3/4*v + 1) dv

        Use of the index notation::

            sage: b['^k_ki']
            1-form on the 2-dimensional differentiable manifold M
            sage: b['^k_ki'] == s  # long time
            True

        Indices not involved in the contraction may be replaced by dots::

            sage: b['^k_k.'] == s  # long time
            True

        The symbol ``^`` may be omitted::

            sage: b['k_k.'] == s  # long time
            True

        LaTeX notations are allowed::

            sage: b['^{k}_{ki}'] == s  # long time
            True

        Contraction on first and third slots::

            sage: s = b.trace(0,2) ; s
            1-form on the 2-dimensional differentiable manifold M
            sage: s.display(e_xy)
            2 dx + (y - 2) dy
            sage: s.display(e_uv)  # long time
            (1/4*u - 1/4*v) du + (-1/4*u + 1/4*v + 2) dv

        Use of index notation::

            sage: b['^k_.k'] == s  # long time
            True

        """
        # The indices at pos1 and pos2 must be of different types:
        k_con = self._tensor_type[0]
        l_cov = self._tensor_type[1]
        if pos1 < k_con and pos2 < k_con:
            raise IndexError("contraction on two contravariant indices is " +
                             "not allowed")
        if pos1 >= k_con and pos2 >= k_con:
            raise IndexError("contraction on two covariant indices is " +
                             "not allowed")
        resu_rst = []
        for rst in self._restrictions.values():
            resu_rst.append(rst.trace(pos1, pos2))
        if (k_con, l_cov) == (1,1):
            # scalar field result
            resu = self._domain.scalar_field()
            all_zero = True
            for rst in resu_rst:
                if rst == 0:
                    for chart in rst._domain._atlas:
                        resu._express[chart] = 0
                else:
                    all_zero = False
                    for chart, funct in rst._express.items():
                        resu._express[chart] = funct
            if all_zero:
                resu = self._domain._zero_scalar_field
        else:
            # tensor field result
            resu = self._vmodule.tensor((k_con-1, l_cov-1),
                            sym=resu_rst[0]._sym, antisym=resu_rst[0]._antisym)
        for rst in resu_rst:
            resu._restrictions[rst._domain] = rst
        return resu

    def contract(self, *args):
        r"""
        Contraction of ``self`` with another tensor field on one or
        more indices.

        INPUT:

        - ``pos1`` -- positions of the indices in the current tensor field
          involved in the contraction; ``pos1`` must be a sequence of integers,
          with 0 standing for the first index position, 1 for the second one,
          etc.; if ``pos1`` is not provided, a single contraction on the last
          index position of the tensor field is assumed
        - ``other`` -- the tensor field to contract with
        - ``pos2`` -- positions of the indices in ``other`` involved in the
          contraction, with the same conventions as for ``pos1``; if ``pos2``
          is not provided, a single contraction on the first index position of
          ``other`` is assumed

        OUTPUT:

        - tensor field resulting from the contraction at the positions
          ``pos1`` and ``pos2`` of the tensor field with ``other``

        EXAMPLES:

        Contractions of a type-`(1,1)` tensor field with a type-`(2,0)`
        one on a 2-dimensional non-parallelizable manifold::

            sage: M = Manifold(2, 'M')
            sage: U = M.open_subset('U') ; V = M.open_subset('V')
            sage: M.declare_union(U,V)   # M is the union of U and V
            sage: c_xy.<x,y> = U.chart() ; c_uv.<u,v> = V.chart()
            sage: transf = c_xy.transition_map(c_uv, (x+y, x-y), intersection_name='W',
            ....:                              restrictions1= x>0, restrictions2= u+v>0)
            sage: inv = transf.inverse()
            sage: W = U.intersection(V)
            sage: eU = c_xy.frame() ; eV = c_uv.frame()
            sage: a = M.tensor_field(1,1, name='a')
            sage: a[eU,:] = [[1,x], [0,2]]
            sage: a.add_comp_by_continuation(eV, W, chart=c_uv)
            sage: b = M.tensor_field(2,0, name='b')
            sage: b[eU,:] = [[y,-1], [x+y,2]]
            sage: b.add_comp_by_continuation(eV, W, chart=c_uv)
            sage: s = a.contract(b) ; s   # contraction on last index of a and first one of b
            Tensor field of type (2,0) on the 2-dimensional differentiable
             manifold M

        Check 1: components with respect to the manifold's default
        frame (``eU``)::

            sage: [[bool(s[i,j] == sum(a[i,k]*b[k,j] for k in M.irange()))
            ....:   for j in M.irange()] for i in M.irange()]
            [[True, True], [True, True]]

        Check 2: components with respect to the frame ``eV``::

            sage: [[bool(s[eV,i,j] == sum(a[eV,i,k]*b[eV,k,j]
            ....:                         for k in M.irange()))
            ....:   for j in M.irange()] for i in M.irange()]
            [[True, True], [True, True]]

        Instead of the explicit call to the method :meth:`contract`, one
        may use the index notation with Einstein convention (summation over
        repeated indices); it suffices to pass the indices as a string inside
        square brackets::

            sage: a['^i_k']*b['^kj'] == s
            True

        Indices not involved in the contraction may be replaced by dots::

            sage: a['^._k']*b['^k.'] == s
            True

        LaTeX notation may be used::

            sage: a['^{i}_{k}']*b['^{kj}'] == s
            True

        Contraction on the last index of ``a`` and last index of ``b``::

            sage: s = a.contract(b, 1) ; s
            Tensor field of type (2,0) on the 2-dimensional differentiable
             manifold M
            sage: a['^i_k']*b['^jk'] == s
            True

        Contraction on the first index of ``b`` and the last index of ``a``::

            sage: s = b.contract(0,a,1) ; s
            Tensor field of type (2,0) on the 2-dimensional differentiable
             manifold M
            sage: b['^ki']*a['^j_k'] == s
            True

        The domain of the result is the intersection of the domains of
        the two tensor fields::

            sage: aU = a.restrict(U) ; bV = b.restrict(V)
            sage: s = aU.contract(b) ; s
            Tensor field of type (2,0) on the Open subset U of the
             2-dimensional differentiable manifold M
            sage: s = a.contract(bV) ; s
            Tensor field of type (2,0) on the Open subset V of the
             2-dimensional differentiable manifold M
            sage: s = aU.contract(bV) ; s
            Tensor field of type (2,0) on the Open subset W of the
             2-dimensional differentiable manifold M
            sage: s0 = a.contract(b)
            sage: s == s0.restrict(W)
            True

        The contraction can be performed on more than one index: ``c`` being a
        type-`(2,2)` tensor, contracting the indices in positions 2 and 3
        of ``c`` with respectively those in positions 0 and 1 of ``b`` is::

            sage: c = a*a ; c
            Tensor field of type (2,2) on the 2-dimensional differentiable
             manifold M
            sage: s = c.contract(2,3, b, 0,1) ; s  # long time
            Tensor field of type (2,0) on the 2-dimensional differentiable
             manifold M
            sage: s == c['^.._kl']*b['^kl']  # the same double contraction in index notation; long time
            True

        The symmetries are either conserved or destroyed by the contraction::

            sage: c = c.symmetrize(0,1).antisymmetrize(2,3)
            sage: c.symmetries()
            symmetry: (0, 1);  antisymmetry: (2, 3)
            sage: s = b.contract(0, c, 2) ; s
            Tensor field of type (3,1) on the 2-dimensional differentiable
             manifold M
            sage: s.symmetries()
            symmetry: (1, 2);  no antisymmetry

        Case of a scalar field result::

            sage: a = M.one_form('a')
            sage: a[eU,:] = [y, 1+x]
            sage: a.add_comp_by_continuation(eV, W, chart=c_uv)
            sage: b = M.vector_field('b')
            sage: b[eU,:] = [x, y^2]
            sage: b.add_comp_by_continuation(eV, W, chart=c_uv)
            sage: a.display(eU)
            a = y dx + (x + 1) dy
            sage: b.display(eU)
            b = x d/dx + y^2 d/dy
            sage: s = a.contract(b) ; s
            Scalar field on the 2-dimensional differentiable manifold M
            sage: s.display()
            M --> R
            on U: (x, y) |--> (x + 1)*y^2 + x*y
            on V: (u, v) |--> 1/8*u^3 - 1/8*u*v^2 + 1/8*v^3 + 1/2*u^2 - 1/8*(u^2 + 4*u)*v
            sage: s == a['_i']*b['^i'] # use of index notation
            True
            sage: s == b.contract(a)
            True

        Case of a vanishing scalar field result::

            sage: b = M.vector_field('b')
            sage: b[eU,:] = [1+x, -y]
            sage: b.add_comp_by_continuation(eV, W, chart=c_uv)
            sage: s = a.contract(b) ; s
            Scalar field zero on the 2-dimensional differentiable manifold M
            sage: s.display()
            zero: M --> R
            on U: (x, y) |--> 0
            on V: (u, v) |--> 0

        """
        nargs = len(args)
        for i, arg in enumerate(args):
            if isinstance(arg, TensorField):
                other = arg
                it = i
                break
        else:
            raise TypeError("a tensor field must be provided in the " +
                            "argument list")
        if it == 0:
            pos1 = (self._tensor_rank - 1,)
        else:
            pos1 = args[:it]
        if it == nargs-1:
            pos2 = (0,)
        else:
            pos2 = args[it+1:]
        ncontr = len(pos1) # number of contractions
        if len(pos2) != ncontr:
            raise IndexError("different number of indices for the contraction")
        if self._domain.is_subset(other._domain):
            if not self._ambient_domain.is_subset(other._ambient_domain):
                raise ValueError("incompatible ambient domains for contraction")
        elif other._domain.is_subset(self._domain):
            if not other._ambient_domain.is_subset(self._ambient_domain):
                raise ValueError("incompatible ambient domains for contraction")
        dom_resu = self._domain.intersection(other._domain)
        ambient_dom_resu = self._ambient_domain.intersection(other._ambient_domain)
        self_r = self.restrict(dom_resu)
        other_r = other.restrict(dom_resu)
        k1, l1 = self._tensor_type
        k2, l2 = other._tensor_type
        tensor_type_resu = (k1 + k2 - ncontr, l1 + l2 - ncontr)
        if ambient_dom_resu.is_manifestly_parallelizable():
            # call of the FreeModuleTensor version:
            args = pos1 + (other_r,) + pos2
            return FreeModuleTensor.contract(self_r, *args)
        com_dom = []
        for dom in self_r._restrictions:
            if dom in other_r._restrictions:
                com_dom.append(dom)
        resu_rst = []
        for dom in com_dom:
            self_rr = self_r._restrictions[dom]
            other_rr = other_r._restrictions[dom]
            args = pos1 + (other_rr,) + pos2
            resu_rst.append(self_rr.contract(*args))
        if tensor_type_resu == (0,0):
            # scalar field result
            resu = dom_resu.scalar_field()
            all_zero = True
            for rst in resu_rst:
                if rst == 0:
                    for chart in rst._domain._atlas:
                        resu._express[chart] = 0
                else:
                    all_zero = False
                    for chart, funct in rst._express.items():
                        resu._express[chart] = funct
            if all_zero:
                resu = dom_resu._zero_scalar_field
        else:
            # tensor field result
            dest_map = self._vmodule._dest_map
            dest_map_resu = dest_map.restrict(dom_resu,
                                              subcodomain=ambient_dom_resu)
            vmodule = dom_resu.vector_field_module(dest_map=dest_map_resu)

            resu = vmodule.tensor(tensor_type_resu, sym=resu_rst[0]._sym,
                                  antisym=resu_rst[0]._antisym)
        for rst in resu_rst:
            resu._restrictions[rst._domain] = rst
        return resu

    def symmetrize(self, *pos):
        r"""
        Symmetrization over some arguments.

        INPUT:

        - ``pos`` -- (default: ``None``) list of argument positions involved
          in the symmetrization (with the convention ``position=0`` for the
          first argument); if ``None``, the symmetrization is performed
          over all the arguments

        OUTPUT:

        - the symmetrized tensor field (instance of :class:`TensorField`)

        EXAMPLES:

        Symmetrization of a type-`(0,2)` tensor field on a 2-dimensional
        non-parallelizable manifold::

            sage: M = Manifold(2, 'M')
            sage: U = M.open_subset('U') ; V = M.open_subset('V')
            sage: M.declare_union(U,V)   # M is the union of U and V
            sage: c_xy.<x,y> = U.chart() ; c_uv.<u,v> = V.chart()
            sage: transf = c_xy.transition_map(c_uv, (x+y, x-y), intersection_name='W',
            ....:                              restrictions1= x>0, restrictions2= u+v>0)
            sage: inv = transf.inverse()
            sage: W = U.intersection(V)
            sage: eU = c_xy.frame() ; eV = c_uv.frame()
            sage: a = M.tensor_field(0,2, name='a')
            sage: a[eU,:] = [[1,x], [2,y]]
            sage: a.add_comp_by_continuation(eV, W, chart=c_uv)
            sage: a[eV,:]
            [ 1/4*u + 3/4 -1/4*u + 3/4]
            [ 1/4*v - 1/4 -1/4*v - 1/4]
            sage: s = a.symmetrize() ; s
            Field of symmetric bilinear forms on the 2-dimensional
             differentiable manifold M
            sage: s[eU,:]
            [        1 1/2*x + 1]
            [1/2*x + 1         y]
            sage: s[eV,:]
            [         1/4*u + 3/4 -1/8*u + 1/8*v + 1/4]
            [-1/8*u + 1/8*v + 1/4         -1/4*v - 1/4]
            sage: s == a.symmetrize(0,1)  # explicit positions
            True

        .. SEEALSO::

            For more details and examples, see
            :meth:`sage.tensor.modules.free_module_tensor.FreeModuleTensor.symmetrize`.

        """
        resu_rst = []
        for rst in self._restrictions.values():
            resu_rst.append(rst.symmetrize(*pos))
        resu = self._vmodule.tensor(self._tensor_type, sym=resu_rst[0]._sym,
                                    antisym=resu_rst[0]._antisym)
        for rst in resu_rst:
            resu._restrictions[rst._domain] = rst
        return resu

    def antisymmetrize(self, *pos):
        r"""
        Antisymmetrization over some arguments.

        INPUT:

        - ``pos`` -- (default: ``None``) list of argument positions involved
          in the antisymmetrization (with the convention ``position=0`` for
          the first argument); if ``None``, the antisymmetrization is
          performed over all the arguments

        OUTPUT:

        - the antisymmetrized tensor field (instance of :class:`TensorField`)

        EXAMPLES:

        Antisymmetrization of a type-`(0,2)` tensor field on a 2-dimensional
        non-parallelizable manifold::

            sage: M = Manifold(2, 'M')
            sage: U = M.open_subset('U') ; V = M.open_subset('V')
            sage: M.declare_union(U,V)   # M is the union of U and V
            sage: c_xy.<x,y> = U.chart() ; c_uv.<u,v> = V.chart()
            sage: transf = c_xy.transition_map(c_uv, (x+y, x-y), intersection_name='W',
            ....:                              restrictions1= x>0, restrictions2= u+v>0)
            sage: inv = transf.inverse()
            sage: W = U.intersection(V)
            sage: eU = c_xy.frame() ; eV = c_uv.frame()
            sage: a = M.tensor_field(0,2, name='a')
            sage: a[eU,:] = [[1,x], [2,y]]
            sage: a.add_comp_by_continuation(eV, W, chart=c_uv)
            sage: a[eV,:]
            [ 1/4*u + 3/4 -1/4*u + 3/4]
            [ 1/4*v - 1/4 -1/4*v - 1/4]
            sage: s = a.antisymmetrize() ; s
            2-form on the 2-dimensional differentiable manifold M
            sage: s[eU,:]
            [         0  1/2*x - 1]
            [-1/2*x + 1          0]
            sage: s[eV,:]
            [                   0 -1/8*u - 1/8*v + 1/2]
            [ 1/8*u + 1/8*v - 1/2                    0]
            sage: s == a.antisymmetrize(0,1)  # explicit positions
            True
            sage: s == a.antisymmetrize(1,0)  # the order of positions does not matter
            True

        .. SEEALSO::

            For more details and examples, see
            :meth:`sage.tensor.modules.free_module_tensor.FreeModuleTensor.antisymmetrize`.

        """
        resu_rst = []
        for rst in self._restrictions.values():
            resu_rst.append(rst.antisymmetrize(*pos))
        resu = self._vmodule.tensor(self._tensor_type, sym=resu_rst[0]._sym,
                                    antisym=resu_rst[0]._antisym)
        for rst in resu_rst:
            resu._restrictions[rst._domain] = rst
        return resu

    def lie_derivative(self, vector):
        r"""
        Lie derivative of ``self`` with respect to a vector field.

        INPUT:

        - ``vector`` -- vector field with respect to which the Lie derivative
          is to be taken

        OUTPUT:

        - the tensor field that is the Lie derivative of the current tensor
          field with respect to ``vector``

        EXAMPLES:

        Lie derivative of a type-`(1,1)` tensor field along a vector field on
        the 2-sphere::

            sage: M = Manifold(2, 'M')
            sage: U = M.open_subset('U') ; V = M.open_subset('V')
            sage: M.declare_union(U,V)   # M is the union of U and V
            sage: c_xy.<x,y> = U.chart() ; c_uv.<u,v> = V.chart()
            sage: xy_to_uv = c_xy.transition_map(c_uv, (x+y, x-y),
            ....:                    intersection_name='W', restrictions1= x>0,
            ....:                    restrictions2= u+v>0)
            sage: uv_to_xy = xy_to_uv.inverse()
            sage: e_xy = c_xy.frame(); e_uv = c_uv.frame()
            sage: t = M.tensor_field(1,1, name='t')
            sage: t[e_xy,:] = [[x, 1], [y, 0]]
            sage: t.add_comp_by_continuation(e_uv, U.intersection(V), c_uv)
            sage: w = M.vector_field(name='w')
            sage: w[e_xy,:] = [-y, x]
            sage: w.add_comp_by_continuation(e_uv, U.intersection(V), c_uv)
            sage: lt = t.lie_derivative(w); lt
            Tensor field of type (1,1) on the 2-dimensional differentiable
             manifold M
            sage: lt.display(e_xy)
            d/dx*dx - x d/dx*dy + (-y - 1) d/dy*dy
            sage: lt.display(e_uv)
            -1/2*u d/du*du + (1/2*u + 1) d/du*dv + (-1/2*v + 1) d/dv*du + 1/2*v d/dv*dv

        The result is cached::

            sage: t.lie_derivative(w) is lt
            True

        An alias is ``lie_der``::

            sage: t.lie_der(w) is t.lie_derivative(w)
            True

        Lie derivative of a vector field::

            sage: a = M.vector_field(name='a')
            sage: a[e_xy,:] = [1-x, x-y]
            sage: a.add_comp_by_continuation(e_uv, U.intersection(V), c_uv)
            sage: a.lie_der(w)
            Vector field on the 2-dimensional differentiable manifold M
            sage: a.lie_der(w).display(e_xy)
            x d/dx + (-y - 1) d/dy
            sage: a.lie_der(w).display(e_uv)
            (v - 1) d/du + (u + 1) d/dv

        The Lie derivative is antisymmetric::

            sage: a.lie_der(w) == - w.lie_der(a)
            True

        and it coincides with the commutator of the two vector fields::

            sage: f = M.scalar_field({c_xy: 3*x-1, c_uv:  3/2*(u+v)-1})
            sage: a.lie_der(w)(f) == w(a(f)) - a(w(f))  # long time
            True

        """
        if vector._tensor_type != (1,0):
            raise TypeError("the argument must be a vector field")

        # The Lie derivative is cached in _lie_derivates while neither
        #    the tensor field nor ``vector`` have been modified
        if id(vector) not in self._lie_derivatives:
            # the computation must be performed:
            resu_rst = []
            for dom, rst in self._restrictions.items():
                resu_rst.append(rst.lie_der(vector.restrict(dom)))
            resu = self._vmodule.tensor(self._tensor_type,
                                        sym=resu_rst[0]._sym,
                                        antisym=resu_rst[0]._antisym)
            for rst in resu_rst:
                resu._restrictions[rst._domain] = rst
            self._lie_derivatives[id(vector)] = (vector, resu)
            vector._lie_der_along_self[id(self)] = self
        return self._lie_derivatives[id(vector)][1]

    lie_der = lie_derivative

    def at(self, point):
        r"""
        Value of ``self`` at a point of its domain.

        If the current tensor field is

        .. MATH::

            t:\ U  \longrightarrow T^{(k,l)} M

        associated with the differentiable map

        .. MATH::

            \Phi:\ U \longrightarrow M,

        where `U` and `M` are two manifolds (possibly `U = M` and
        `\Phi = \mathrm{Id}_M`), then for any point `p \in U`, `t(p)`
        is a tensor on the tangent space to `M` at the point `\Phi(p)`.

        INPUT:

        - ``point`` -- :class:`~sage.manifolds.point.ManifoldPoint`;
          point `p` in the domain of the tensor field `U`

        OUTPUT:

        - :class:`~sage.tensor.modules.free_module_tensor.FreeModuleTensor`
          representing the tensor `t(p)` on the tangent vector space
          `T_{\Phi(p)} M`

        EXAMPLES:

        Tensor on a tangent space of a non-parallelizable 2-dimensional
        manifold::

            sage: M = Manifold(2, 'M')
            sage: U = M.open_subset('U') ; V = M.open_subset('V')
            sage: M.declare_union(U,V)   # M is the union of U and V
            sage: c_xy.<x,y> = U.chart() ; c_uv.<u,v> = V.chart()
            sage: transf = c_xy.transition_map(c_uv, (x+y, x-y),
            ....:                    intersection_name='W', restrictions1= x>0,
            ....:                    restrictions2= u+v>0)
            sage: inv = transf.inverse()
            sage: W = U.intersection(V)
            sage: eU = c_xy.frame() ; eV = c_uv.frame()
            sage: a = M.tensor_field(1,1, name='a')
            sage: a[eU,:] = [[1+y,x], [0,x+y]]
            sage: a.add_comp_by_continuation(eV, W, chart=c_uv)
            sage: a.display(eU)
            a = (y + 1) d/dx*dx + x d/dx*dy + (x + y) d/dy*dy
            sage: a.display(eV)
            a = (u + 1/2) d/du*du + (-1/2*u - 1/2*v + 1/2) d/du*dv
             + 1/2 d/dv*du + (1/2*u - 1/2*v + 1/2) d/dv*dv
            sage: p = M.point((2,3), chart=c_xy, name='p')
            sage: ap = a.at(p) ; ap
            Type-(1,1) tensor a on the Tangent space at Point p on the
             2-dimensional differentiable manifold M
            sage: ap.parent()
            Free module of type-(1,1) tensors on the Tangent space at Point p
             on the 2-dimensional differentiable manifold M
            sage: ap.display(eU.at(p))
            a = 4 d/dx*dx + 2 d/dx*dy + 5 d/dy*dy
            sage: ap.display(eV.at(p))
            a = 11/2 d/du*du - 3/2 d/du*dv + 1/2 d/dv*du + 7/2 d/dv*dv
            sage: p.coord(c_uv) # to check the above expression
            (5, -1)

        """
        if point not in self._domain:
            raise ValueError("the {} is not a point in the ".format(point) +
                             "domain of {}".format(self))
        for dom, rst in self._restrictions.items():
            if point in dom:
                return rst.at(point)

    def up(self, metric, pos=None):
        r"""
        Compute a metric dual of the tensor field by raising some index with a
        given metric.

        If `T` is the tensor field, `(k,l)` its type and `p` the position of a
        covariant index (i.e. `k\leq p < k+l`), this method called with
        ``pos`` `=p` yields the tensor field `T^\sharp` of type `(k+1,l-1)`
        whose components are

        .. MATH::

            (T^\sharp)^{a_1\ldots a_{k+1}}_{\phantom{a_1\ldots a_{k+1}}\,
            b_1 \ldots b_{l-1}} = g^{a_{k+1} i} \,
            T^{a_1\ldots a_k}_{\phantom{a_1\ldots a_k}\, b_1 \ldots b_{p-k}
            \, i \, b_{p-k+1}\ldots b_{l-1}},

        `g^{ab}` being the components of the inverse metric.

        The reverse operation is :meth:`TensorField.down`.

        INPUT:

        - ``metric`` -- metric `g`, as an instance of
          :class:`~sage.manifolds.differentiable.metric.PseudoRiemannianMetric`
        - ``pos`` -- (default: ``None``) position of the index (with the
          convention ``pos=0`` for the first index); if ``None``, the raising
          is performed over all the covariant indices, starting from the first
          one

        OUTPUT:

        - the tensor field `T^\sharp` resulting from the index raising
          operation

        EXAMPLES:

        Raising the index of a 1-form results in a vector field::

            sage: M = Manifold(2, 'M', start_index=1)
            sage: c_xy.<x,y> = M.chart()
            sage: g = M.metric('g')
            sage: g[1,1], g[1,2], g[2,2] = 1+x, x*y, 1-y
            sage: w = M.one_form()
            sage: w[:] = [-1, 2]
            sage: v = w.up(g) ; v
            Vector field on the 2-dimensional differentiable manifold M
            sage: v.display()
            ((2*x - 1)*y + 1)/(x^2*y^2 + (x + 1)*y - x - 1) d/dx
             - (x*y + 2*x + 2)/(x^2*y^2 + (x + 1)*y - x - 1) d/dy
            sage: ig = g.inverse(); ig[:]
            [ (y - 1)/(x^2*y^2 + (x + 1)*y - x - 1)      x*y/(x^2*y^2 + (x + 1)*y - x - 1)]
            [     x*y/(x^2*y^2 + (x + 1)*y - x - 1) -(x + 1)/(x^2*y^2 + (x + 1)*y - x - 1)]

        Using the index notation instead of :meth:`up`::

            sage: v == ig['^ab']*w['_b']
            True

        The reverse operation::

            sage: w1 = v.down(g) ; w1
            1-form on the 2-dimensional differentiable manifold M
            sage: w1.display()
            -dx + 2 dy
            sage: w1 == w
            True

        The reverse operation in index notation::

            sage: g['_ab']*v['^b'] == w
            True

        Raising the indices of a tensor field of type (0,2)::

            sage: t = M.tensor_field(0, 2)
            sage: t[:] = [[1,2], [3,4]]
            sage: tu0 = t.up(g, 0) ; tu0  # raising the first index
            Tensor field of type (1,1) on the 2-dimensional differentiable
             manifold M
            sage: tu0[:]
            [  ((3*x + 1)*y - 1)/(x^2*y^2 + (x + 1)*y - x - 1) 2*((2*x + 1)*y - 1)/(x^2*y^2 + (x + 1)*y - x - 1)]
            [    (x*y - 3*x - 3)/(x^2*y^2 + (x + 1)*y - x - 1)   2*(x*y - 2*x - 2)/(x^2*y^2 + (x + 1)*y - x - 1)]
            sage: tu0 == ig['^ac']*t['_cb'] # the same operation in index notation
            True
            sage: tuu0 = tu0.up(g) ; tuu0 # the two indices have been raised, starting from the first one
            Tensor field of type (2,0) on the 2-dimensional differentiable
             manifold M
            sage: tuu0 == tu0['^a_c']*ig['^cb'] # the same operation in index notation
            True
            sage: tu1 = t.up(g, 1) ; tu1 # raising the second index
            Tensor field of type (1,1) on the 2-dimensional differentiable
             manifold M
            sage: tu1 == ig['^ac']*t['_bc'] # the same operation in index notation
            True
            sage: tu1[:]
            [((2*x + 1)*y - 1)/(x^2*y^2 + (x + 1)*y - x - 1) ((4*x + 3)*y - 3)/(x^2*y^2 + (x + 1)*y - x - 1)]
            [  (x*y - 2*x - 2)/(x^2*y^2 + (x + 1)*y - x - 1) (3*x*y - 4*x - 4)/(x^2*y^2 + (x + 1)*y - x - 1)]
            sage: tuu1 = tu1.up(g) ; tuu1 # the two indices have been raised, starting from the second one
            Tensor field of type (2,0) on the 2-dimensional differentiable
             manifold M
            sage: tuu1 == tu1['^a_c']*ig['^cb'] # the same operation in index notation
            True
            sage: tuu0 == tuu1 # the order of index raising is important
            False
            sage: tuu = t.up(g) ; tuu # both indices are raised, starting from the first one
            Tensor field of type (2,0) on the 2-dimensional differentiable
             manifold M
            sage: tuu0 == tuu # the same order for index raising has been applied
            True
            sage: tuu1 == tuu # to get tuu1, indices have been raised from the last one, contrary to tuu
            False
            sage: d0tuu = tuu.down(g, 0) ; d0tuu # the first index is lowered again
            Tensor field of type (1,1) on the 2-dimensional differentiable
             manifold M
            sage: dd0tuu = d0tuu.down(g) ; dd0tuu  # the second index is then lowered
            Tensor field of type (0,2) on the 2-dimensional differentiable
             manifold M
            sage: d1tuu = tuu.down(g, 1) ; d1tuu # lowering operation, starting from the last index
            Tensor field of type (1,1) on the 2-dimensional differentiable
             manifold M
            sage: dd1tuu = d1tuu.down(g) ; dd1tuu
            Tensor field of type (0,2) on the 2-dimensional differentiable
             manifold M
            sage: ddtuu = tuu.down(g) ; ddtuu # both indices are lowered, starting from the last one
            Tensor field of type (0,2) on the 2-dimensional differentiable
             manifold M
            sage: ddtuu == t # should be true
            True
            sage: dd0tuu == t # not true, because of the order of index lowering to get dd0tuu
            False
            sage: dd1tuu == t # should be true
            True

        """
        n_con = self._tensor_type[0] # number of contravariant indices = k
        if pos is None:
            result = self
            for p in range(n_con, self._tensor_rank):
                k = result._tensor_type[0]
                result = result.up(metric, k)
            return result
        if not isinstance(pos, (int, Integer)):
            raise TypeError("the argument 'pos' must be an integer")
        if pos<n_con or pos>self._tensor_rank-1:
            print("pos = {}".format(pos))
            raise ValueError("position out of range")
        return self.contract(pos, metric.inverse(), 0)

    def down(self, metric, pos=None):
        r"""
        Compute a metric dual of the tensor field by lowering some index with a
        given metric.

        If `T` is the tensor field, `(k,l)` its type and `p` the position of a
        contravariant index (i.e. `0\leq p < k`), this method called with
        ``pos`` `=p`  yields the tensor field `T^\flat` of type `(k-1,l+1)`
        whose components are

        .. MATH::

            (T^\flat)^{a_1\ldots a_{k-1}}_{\phantom{a_1\ldots a_{k-1}}
            \, b_1 \ldots b_{l+1}} = g_{b_1 i} \,
            T^{a_1\ldots a_{p} \, i \, a_{p+1}\ldots a_{k-1}}_{\phantom{a_1
            \ldots a_{p} \, i \, a_{p+1}\ldots a_{k-1}}\, b_2 \ldots b_{l+1}},

        `g_{ab}` being the components of the metric tensor.

        The reverse operation is :meth:`TensorField.up`.

        INPUT:

        - ``metric`` -- metric `g`, as an instance of
          :class:`~sage.manifolds.differentiable.metric.PseudoRiemannianMetric`
        - ``pos`` -- (default: ``None``) position of the index (with the
          convention ``pos=0`` for the first index); if ``None``, the lowering
          is performed over all the contravariant indices, starting from the
          last one

        OUTPUT:

        - the tensor field `T^\flat` resulting from the index lowering
          operation

        EXAMPLES:

        Lowering the index of a vector field results in a 1-form::

            sage: M = Manifold(2, 'M', start_index=1)
            sage: c_xy.<x,y> = M.chart()
            sage: g = M.metric('g')
            sage: g[1,1], g[1,2], g[2,2] = 1+x, x*y, 1-y
            sage: v = M.vector_field()
            sage: v[:] = [-1,2]
            sage: w = v.down(g) ; w
            1-form on the 2-dimensional differentiable manifold M
            sage: w.display()
            (2*x*y - x - 1) dx + (-(x + 2)*y + 2) dy

        Using the index notation instead of :meth:`down`::

            sage: w == g['_ab']*v['^b']
            True

        The reverse operation::

            sage: v1 = w.up(g) ; v1
            Vector field on the 2-dimensional differentiable manifold M
            sage: v1 == v
            True

        Lowering the indices of a tensor field of type (2,0)::

            sage: t = M.tensor_field(2, 0)
            sage: t[:] = [[1,2], [3,4]]
            sage: td0 = t.down(g, 0) ; td0  # lowering the first index
            Tensor field of type (1,1) on the 2-dimensional differentiable
             manifold M
            sage: td0 == g['_ac']*t['^cb'] # the same operation in index notation
            True
            sage: td0[:]
            [  3*x*y + x + 1   (x - 3)*y + 3]
            [4*x*y + 2*x + 2 2*(x - 2)*y + 4]
            sage: tdd0 = td0.down(g) ; tdd0 # the two indices have been lowered, starting from the first one
            Tensor field of type (0,2) on the 2-dimensional differentiable
             manifold M
            sage: tdd0 == g['_ac']*td0['^c_b'] # the same operation in index notation
            True
            sage: tdd0[:]
            [      4*x^2*y^2 + x^2 + 5*(x^2 + x)*y + 2*x + 1 2*(x^2 - 2*x)*y^2 + (x^2 + 2*x - 3)*y + 3*x + 3]
            [(3*x^2 - 4*x)*y^2 + (x^2 + 3*x - 2)*y + 2*x + 2           (x^2 - 5*x + 4)*y^2 + (5*x - 8)*y + 4]
            sage: td1 = t.down(g, 1) ; td1  # lowering the second index
            Tensor field of type (1,1) on the 2-dimensional differentiable
             manifold M
            sage: td1 == g['_ac']*t['^bc'] # the same operation in index notation
            True
            sage: td1[:]
            [  2*x*y + x + 1   (x - 2)*y + 2]
            [4*x*y + 3*x + 3 (3*x - 4)*y + 4]
            sage: tdd1 = td1.down(g) ; tdd1 # the two indices have been lowered, starting from the second one
            Tensor field of type (0,2) on the 2-dimensional differentiable
             manifold M
            sage: tdd1 == g['_ac']*td1['^c_b'] # the same operation in index notation
            True
            sage: tdd1[:]
            [      4*x^2*y^2 + x^2 + 5*(x^2 + x)*y + 2*x + 1 (3*x^2 - 4*x)*y^2 + (x^2 + 3*x - 2)*y + 2*x + 2]
            [2*(x^2 - 2*x)*y^2 + (x^2 + 2*x - 3)*y + 3*x + 3           (x^2 - 5*x + 4)*y^2 + (5*x - 8)*y + 4]
            sage: tdd1 == tdd0   # the order of index lowering is important
            False
            sage: tdd = t.down(g) ; tdd  # both indices are lowered, starting from the last one
            Tensor field of type (0,2) on the 2-dimensional differentiable
             manifold M
            sage: tdd[:]
            [      4*x^2*y^2 + x^2 + 5*(x^2 + x)*y + 2*x + 1 (3*x^2 - 4*x)*y^2 + (x^2 + 3*x - 2)*y + 2*x + 2]
            [2*(x^2 - 2*x)*y^2 + (x^2 + 2*x - 3)*y + 3*x + 3           (x^2 - 5*x + 4)*y^2 + (5*x - 8)*y + 4]
            sage: tdd0 == tdd  # to get tdd0, indices have been lowered from the first one, contrary to tdd
            False
            sage: tdd1 == tdd  # the same order for index lowering has been applied
            True
            sage: u0tdd = tdd.up(g, 0) ; u0tdd # the first index is raised again
            Tensor field of type (1,1) on the 2-dimensional differentiable
             manifold M
            sage: uu0tdd = u0tdd.up(g) ; uu0tdd # the second index is then raised
            Tensor field of type (2,0) on the 2-dimensional differentiable
             manifold M
            sage: u1tdd = tdd.up(g, 1) ; u1tdd  # raising operation, starting from the last index
            Tensor field of type (1,1) on the 2-dimensional differentiable
             manifold M
            sage: uu1tdd = u1tdd.up(g) ; uu1tdd
            Tensor field of type (2,0) on the 2-dimensional differentiable
             manifold M
            sage: uutdd = tdd.up(g) ; uutdd  # both indices are raised, starting from the first one
            Tensor field of type (2,0) on the 2-dimensional differentiable
             manifold M
            sage: uutdd == t  # should be true
            True
            sage: uu0tdd == t # should be true
            True
            sage: uu1tdd == t # not true, because of the order of index raising to get uu1tdd
            False

        """
        n_con = self._tensor_type[0] # number of contravariant indices = k
        if pos is None:
            result = self
            for p in range(0, n_con):
                k = result._tensor_type[0]
                result = result.down(metric, k-1)
            return result
        if not isinstance(pos, (int, Integer)):
            raise TypeError("the argument 'pos' must be an integer")
        if pos<0 or pos>=n_con:
            print("pos = {}".format(pos))
            raise ValueError("position out of range")
        return metric.contract(1, self, pos)

    def divergence(self, metric=None):
        r"""
        Return the divergence of ``self`` (with respect to a given
        metric).

        The divergence is taken on the *last* index: if
        ``self`` is a tensor field `t` of type `(k,0)` with `k\geq 1`, the
        divergence of `t` with respect to the metric `g` is the tensor field
        of type `(k-1,0)` defined by

        .. MATH::

            (\mathrm{div}\, t)^{a_1\ldots a_{k-1}} =
            \nabla_i t^{a_1\ldots a_{k-1} i} =
            (\nabla t)^{a_1\ldots a_{k-1} i}_{\phantom{a_1\ldots a_{k-1} i}\, i}

        where `\nabla` is the Levi-Civita connection of `g` (cf.
        :class:`~sage.manifolds.differentiable.levi_civita_connection.LeviCivitaConnection`).

        This definition is extended to tensor fields of type `(k,l)` with
        `k\geq 0` and `l\geq 1`, by raising the last index with the metric `g`:
        `\mathrm{div}\, t` is then the tensor field of type `(k,l-1)` defined by

        .. MATH::

            (\mathrm{div}\, t)^{a_1\ldots a_k}_{\phantom{a_1\ldots a_k}\, b_1
            \ldots b_{l-1}} = \nabla_i (g^{ij} t^{a_1\ldots a_k}_{\phantom{a_1
            \ldots a_k}\, b_1\ldots b_{l-1} j})
            = (\nabla t^\sharp)^{a_1\ldots a_k i}_{\phantom{a_1\ldots a_k i}\,
            b_1\ldots b_{l-1} i}

        where `t^\sharp` is the tensor field deduced from `t` by raising the
        last index with the metric `g` (see :meth:`up`).

        INPUT:

        - ``metric`` -- (default: ``None``) the pseudo-Riemannian metric `g`
          involved in the definition of the divergence; if none is provided,
          the domain of ``self`` is supposed to be endowed with a default
          metric (i.e. is supposed to be pseudo-Riemannian manifold, see
          :class:`~sage.manifolds.differentiable.pseudo_riemannian.PseudoRiemannianManifold`)
          and the latter is used to define the divergence.

        OUTPUT:

        - instance of either
          :class:`~sage.manifolds.differentiable.scalarfield.DiffScalarField`
          if `(k,l)=(1,0)` (``self`` is a vector field) or `(k,l)=(0,1)`
          (``self`` is a 1-form) or of :class:`TensorField` if `k+l\geq 2`
          representing the divergence of ``self`` with respect to ``metric``

        EXAMPLES:

        Divergence of a vector field in the Euclidean plane::

            sage: M.<x,y> = EuclideanSpace()
            sage: v = M.vector_field(x, y, name='v')
            sage: s = v.divergence(); s
            Scalar field div(v) on the Euclidean plane E^2
            sage: s.display()
            div(v): E^2 --> R
               (x, y) |--> 2

        A shortcut alias of ``divergence`` is ``div``::

            sage: v.div() == s
            True

        The function :func:`~sage.manifolds.operators.div` from the
        :mod:`~sage.manifolds.operators` module can be used instead of the
        method :meth:`divergence`::

            sage: from sage.manifolds.operators import div
            sage: div(v) == s
            True

        The divergence can be taken with respect to a metric tensor that is
        not the default one::

            sage: h = M.lorentzian_metric('h')
            sage: h[1,1], h[2,2] = -1, 1/(1+x^2+y^2)
            sage: s = v.div(h); s
            Scalar field div_h(v) on the Euclidean plane E^2
            sage: s.display()
            div_h(v): E^2 --> R
               (x, y) |--> (x^2 + y^2 + 2)/(x^2 + y^2 + 1)

        The standard formula

        .. MATH::

            \mathrm{div}_h \, v = \frac{1}{\sqrt{|\det h|}}
            \frac{\partial}{\partial x^i} \left( \sqrt{|\det h|} \, v^i \right)

        is checked as follows::

            sage: sqrth = h.sqrt_abs_det().expr(); sqrth
            1/sqrt(x^2 + y^2 + 1)
            sage: s == 1/sqrth * sum( (sqrth*v[i]).diff(i) for i in M.irange())
            True

        A divergence-free vector::

            sage: w = M.vector_field(-y, x, name='w')
            sage: w.div().display()
            div(w): E^2 --> R
               (x, y) |--> 0
            sage: w.div(h).display()
            div_h(w): E^2 --> R
               (x, y) |--> 0

        Divergence of a type-``(2,0)`` tensor field::

            sage: t = v*w; t
            Tensor field v*w of type (2,0) on the Euclidean plane E^2
            sage: s = t.div(); s
            Vector field div(v*w) on the Euclidean plane E^2
            sage: s.display()
            div(v*w) = -y e_x + x e_y

        """
        n_con = self._tensor_type[0] # number of contravariant indices = k
        n_cov = self._tensor_type[1] # number of covariant indices = l
        default_metric = metric is None
        if default_metric:
            metric = self._domain.metric()
        nabla = metric.connection()
        if n_cov == 0:
            resu =  nabla(self).trace(n_con-1, n_con)
        else:
            tup = self.up(metric, self._tensor_rank-1)
            resu = nabla(tup).trace(n_con, self._tensor_rank)
        if self._name is not None:
            if default_metric:
                resu._name = "div({})".format(self._name)
                resu._latex_name = r"\mathrm{div}\left(" + self._latex_name + \
                                   r"\right)"
            else:
                resu._name = "div_{}({})".format(metric._name, self._name)
                resu._latex_name = r"\mathrm{div}_{" + metric._latex_name + \
                                   r"}\left(" + self._latex_name + r"\right)"
            # The name is propagated to possible restrictions of self:
            for restrict in resu._restrictions.values():
                restrict.set_name(resu._name, latex_name=resu._latex_name)
        return resu

    div = divergence

    def laplacian(self, metric=None):
        r"""
        Return the Laplacian of ``self`` with respect to a given
        metric (Laplace-Beltrami operator).

        If ``self`` is a tensor field `t` of type `(k,l)`, the Laplacian of `t`
        with respect to the metric `g` is the tensor field of type `(k,l)`
        defined by

        .. MATH::

            (\Delta t)^{a_1\ldots a_k}_{\phantom{a_1\ldots a_k}\,{b_1\ldots b_k}}
            = \nabla_i \nabla^i
            t^{a_1\ldots a_k}_{\phantom{a_1\ldots a_k}\,{b_1\ldots b_k}}

        where `\nabla` is the Levi-Civita connection of `g` (cf.
        :class:`~sage.manifolds.differentiable.levi_civita_connection.LeviCivitaConnection`)
        and `\nabla^i := g^{ij} \nabla_j`. The operator
        `\Delta = \nabla_i \nabla^i` is called the *Laplace-Beltrami operator*
        of metric `g`.

        INPUT:

        - ``metric`` -- (default: ``None``) the pseudo-Riemannian metric `g`
          involved in the definition of the Laplacian; if none is provided, the
          domain of ``self`` is supposed to be endowed with a default metric
          (i.e. is supposed to be pseudo-Riemannian manifold, see
          :class:`~sage.manifolds.differentiable.pseudo_riemannian.PseudoRiemannianManifold`)
          and the latter is used to define the Laplacian

        OUTPUT:

        - instance of :class:`TensorField` representing the Laplacian of
          ``self``

        EXAMPLES:

        Laplacian of a vector field in the Euclidean plane::

            sage: M.<x,y> = EuclideanSpace()
            sage: v = M.vector_field(x^3 + y^2, x*y, name='v')
            sage: Dv = v.laplacian(); Dv
            Vector field Delta(v) on the Euclidean plane E^2
            sage: Dv.display()
            Delta(v) = (6*x + 2) e_x

        The function :func:`~sage.manifolds.operators.laplacian` from the
        :mod:`~sage.manifolds.operators` module can be used instead of the
        method :meth:`laplacian`::

            sage: from sage.manifolds.operators import laplacian
            sage: laplacian(v) == Dv
            True

        In the present case (Euclidean metric and Cartesian coordinates), the
        components of the Laplacian are the Laplacians of the components::

            sage: all([Dv[[i]] == laplacian(v[[i]]) for i in M.irange()])
            True

        The Laplacian can be taken with respect to a metric tensor that is
        not the default one::

            sage: h = M.lorentzian_metric('h')
            sage: h[1,1], h[2,2] = -1, 1+x^2
            sage: Dv = v.laplacian(h); Dv
            Vector field Delta_h(v) on the Euclidean plane E^2
            sage: Dv.display()
            Delta_h(v) = -(8*x^5 - 2*x^4 - x^2*y^2 + 15*x^3 - 4*x^2 + 6*x
             - 2)/(x^4 + 2*x^2 + 1) e_x - 3*x^3*y/(x^4 + 2*x^2 + 1) e_y

        """
        n_con = self._tensor_type[0] # number of contravariant indices = k
        trank = self._tensor_rank    # k + l
        default_metric = metric is None
        if default_metric:
            metric = self._domain.metric()
        nabla = metric.connection()
        tmp = nabla(nabla(self).up(metric, pos=trank))
        resu = tmp.trace(n_con, trank+1)
        if self._name is not None:
            if default_metric:
                resu._name = "Delta({})".format(self._name)
                resu._latex_name = r"\Delta\left(" + self._latex_name + \
                                   r"\right)"
            else:
                resu._name = "Delta_{}({})".format(metric._name, self._name)
                resu._latex_name = r"\Delta_{" + metric._latex_name + \
                                   r"}\left(" + self._latex_name + r"\right)"
            # The name is propagated to possible restrictions of self:
            for restrict in resu._restrictions.values():
                restrict.set_name(resu._name, latex_name=resu._latex_name)
        return resu

    def dalembertian(self, metric=None):
        r"""
        Return the d'Alembertian of ``self`` with respect to a given
        Lorentzian metric.

        The *d'Alembertian* of a tensor field `t` with respect to a Lorentzian
        metric `g` is nothing but the Laplace-Beltrami operator of `g` applied
        to `t` (see :meth:`laplacian`); if ``self`` a tensor field `t` of type
        `(k,l)`, the d'Alembertian of `t` with respect to `g` is then the
        tensor field of type `(k,l)` defined by

        .. MATH::

            (\Box t)^{a_1\ldots a_k}_{\phantom{a_1\ldots a_k}\,{b_1\ldots b_k}}
            = \nabla_i \nabla^i
            t^{a_1\ldots a_k}_{\phantom{a_1\ldots a_k}\,{b_1\ldots b_k}}

        where `\nabla` is the Levi-Civita connection of `g` (cf.
        :class:`~sage.manifolds.differentiable.levi_civita_connection.LeviCivitaConnection`)
        and `\nabla^i := g^{ij} \nabla_j`.

        .. NOTE::

            If the metric `g` is not Lorentzian, the name *d'Alembertian* is
            not appropriate and one should use :meth:`laplacian` instead.

        INPUT:

        - ``metric`` -- (default: ``None``) the Lorentzian metric `g`
          involved in the definition of the d'Alembertian; if none is provided,
          the domain of ``self`` is supposed to be endowed with a default
          Lorentzian metric (i.e. is supposed to be Lorentzian manifold, see
          :class:`~sage.manifolds.differentiable.pseudo_riemannian.PseudoRiemannianManifold`)
          and the latter is used to define the d'Alembertian

        OUTPUT:

        - instance of :class:`TensorField` representing the d'Alembertian of
          ``self``

        EXAMPLES:

        d'Alembertian of a vector field in Minkowski spacetime, representing
        the electric field of a simple plane electromagnetic wave::

            sage: M = Manifold(4, 'M', structure='Lorentzian')
            sage: X.<t,x,y,z> = M.chart()
            sage: g = M.metric()
            sage: g[0,0], g[1,1], g[2,2], g[3,3] = -1, 1, 1, 1
            sage: e = M.vector_field(name='e')
            sage: e[1] = cos(t-z)
            sage: e.display()  # plane wave propagating in the z direction
            e = cos(t - z) d/dx
            sage: De = e.dalembertian(); De
            Vector field Box(e) on the 4-dimensional Lorentzian manifold M

        The function :func:`~sage.manifolds.operators.dalembertian` from the
        :mod:`~sage.manifolds.operators` module can be used instead of the
        method :meth:`dalembertian`::

            sage: from sage.manifolds.operators import dalembertian
            sage: dalembertian(e) == De
            True

        We check that the electric field obeys the wave equation::

            sage: De.display()
            Box(e) = 0

        """
        default_metric = metric is None
        if default_metric:
            metric = self._domain.metric()
        nm2 = self._domain.dim() - 2
        if metric.signature() not in [nm2, -nm2]:
            raise TypeError("the {} is not a Lorentzian ".format(metric) +
                            "metric; use laplacian() instead")
        resu = self.laplacian(metric=metric)
        if self._name is not None:
            if default_metric:
                resu._name = "Box({})".format(self._name)
                resu._latex_name = r"\Box\left(" + self._latex_name + \
                                   r"\right)"
            else:
                resu._name = "Box_{}({})".format(metric._name, self._name)
                resu._latex_name = r"\Box_{" + metric._latex_name + \
                                   r"}\left(" + self._latex_name + r"\right)"
            # The name is propagated to possible restrictions of self:
            for restrict in resu._restrictions.values():
                restrict.set_name(resu._name, latex_name=resu._latex_name)
        return resu

    def along(self, mapping):
        r"""
        Return the tensor field deduced from ``self`` via a differentiable map,
        the codomain of which is included in the domain of ``self``.

        More precisely, if ``self`` is a tensor field `t` on `M` and if
        `\Phi: U \rightarrow M` is a differentiable map from some
        differentiable manifold `U` to `M`, the returned object is
        a tensor field `\tilde t` along `U` with values on `M` such that

        .. MATH::

           \forall p \in U,\  \tilde t(p) = t(\Phi(p)).

        INPUT:

        - ``mapping`` -- differentiable map `\Phi: U \rightarrow M`

        OUTPUT:

        - tensor field `\tilde t` along `U` defined above.

        EXAMPLES:

        Let us consider the 2-dimensional sphere `S^2`::

            sage: M = Manifold(2, 'S^2') # the 2-dimensional sphere S^2
            sage: U = M.open_subset('U') # complement of the North pole
            sage: c_xy.<x,y> = U.chart() # stereographic coordinates from the North pole
            sage: V = M.open_subset('V') # complement of the South pole
            sage: c_uv.<u,v> = V.chart() # stereographic coordinates from the South pole
            sage: M.declare_union(U,V)   # S^2 is the union of U and V
            sage: xy_to_uv = c_xy.transition_map(c_uv, (x/(x^2+y^2), y/(x^2+y^2)),
            ....:                 intersection_name='W', restrictions1= x^2+y^2!=0,
            ....:                 restrictions2= u^2+v^2!=0)
            sage: uv_to_xy = xy_to_uv.inverse()
            sage: W = U.intersection(V)

        and the following map from the open interval `(0,5\pi/2)` to `S^2`,
        the image of it being the great circle `x=0`, `u=0`, which goes through
        the North and South poles::

            sage: I.<t> = OpenInterval(0, 5*pi/2)
            sage: J = I.open_interval(0, 3*pi/2)
            sage: K = I.open_interval(pi, 5*pi/2)
            sage: c_J = J.canonical_chart(); c_K = K.canonical_chart()
            sage: Phi = I.diff_map(M, {(c_J, c_xy):
            ....:                      (0, sgn(pi-t)*sqrt((1+cos(t))/(1-cos(t)))),
            ....:                      (c_K, c_uv):
            ....:                      (0,  sgn(t-2*pi)*sqrt((1-cos(t))/(1+cos(t))))},
            ....:                  name='Phi')

        Let us consider a vector field on `S^2`::

            sage: eU = c_xy.frame(); eV = c_uv.frame()
            sage: w = M.vector_field(name='w')
            sage: w[eU,0] = 1
            sage: w.add_comp_by_continuation(eV, W, chart=c_uv)
            sage: w.display(eU)
            w = d/dx
            sage: w.display(eV)
            w = (-u^2 + v^2) d/du - 2*u*v d/dv

        We have then::

            sage: wa = w.along(Phi); wa
            Vector field w along the Real interval (0, 5/2*pi) with values on
             the 2-dimensional differentiable manifold S^2
            sage: wa.display(eU.along(Phi))
            w = d/dx
            sage: wa.display(eV.along(Phi))
            w = -(cos(t) - 1)*sgn(-2*pi + t)^2/(cos(t) + 1) d/du

        Some tests::

            sage: p = K.an_element()
            sage: wa.at(p) == w.at(Phi(p))
            True
            sage: wa.at(J(4*pi/3)) == wa.at(K(4*pi/3))
            True
            sage: wa.at(I(4*pi/3)) == wa.at(K(4*pi/3))
            True
            sage: wa.at(K(7*pi/4)) == eU[0].at(Phi(I(7*pi/4))) # since eU[0]=d/dx
            True

        """
        dom = self._domain
        if self._ambient_domain is not dom:
            raise ValueError("{} is not a tensor field ".format(self) +
                             "with values in the {}".format(dom))
        if mapping.codomain().is_subset(dom):
            rmapping = mapping
        else:
            rmapping = None
            for doms, rest in mapping._restrictions.items():
                if doms[1].is_subset(dom):
                    rmapping = rest
                    break
            else:
                raise ValueError("the codomain of {} is not ".format(mapping) +
                                 "included in the domain of {}".format(self))
        resu_ambient_domain = rmapping.codomain()
        if resu_ambient_domain.is_manifestly_parallelizable():
            return self.restrict(resu_ambient_domain).along(rmapping)
        dom_resu = rmapping.domain()
        vmodule = dom_resu.vector_field_module(dest_map=rmapping)
        resu = vmodule.tensor(self._tensor_type, name=self._name,
                              latex_name=self._latex_name, sym=self._sym,
                              antisym=self._antisym)
        for rdom in resu_ambient_domain._parallelizable_parts:
            if rdom in resu_ambient_domain._top_subsets:
                for chart1, chart2 in rmapping._coord_expression:
                    if chart2.domain() is rdom:
                        dom1 = chart1.domain()
                        rrmap = rmapping.restrict(dom1, subcodomain=rdom)
                        resu._restrictions[dom1] = self.restrict(rdom).along(rrmap)
        return resu<|MERGE_RESOLUTION|>--- conflicted
+++ resolved
@@ -1212,11 +1212,7 @@
             resu[[ind]] = dom.scalar_field({chart: scomp[[ind]].expr(schart)})
 
     def add_expr_from_subdomain(self, frame, subdomain):
-<<<<<<< HEAD
-        """
-=======
-        r"""
->>>>>>> 5089a18e
+        r"""
         Add an expression to an existing component from a subdomain.
 
         INPUT:
@@ -1275,11 +1271,7 @@
         One can see that ``v`` is not yet fully defined: the components
         (scalar fields) do not have values on the whole manifold::
 
-<<<<<<< HEAD
-            sage: v._components.values()[0]._comp[(0,)].display()
-=======
             sage: sorted(v._components.values())[0]._comp[(0,)].display()
->>>>>>> 5089a18e
             S --> R
             on U: (x, y) |--> x
 
@@ -1296,18 +1288,10 @@
 
         The definition of ``v`` is now complete::
 
-<<<<<<< HEAD
-            sage: v._components.values()[0]._comp[(2,)].display()
-            S --> R
-            on U: (x, y) |--> x^2 + y^2
-            on V: (xp, yp) |--> 1/(xp^2 + yp^2)
-
-=======
             sage: sorted(v._components.values())[0]._comp[(2,)].display()
             S --> R
             on U: (x, y) |--> x^2 + y^2
             on V: (xp, yp) |--> 1/(xp^2 + yp^2)
->>>>>>> 5089a18e
         """
         dom = frame._domain
         if not dom.is_subset(self._domain):
