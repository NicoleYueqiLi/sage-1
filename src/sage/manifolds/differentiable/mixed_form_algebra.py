r"""
Graded Algebra of Mixed Differential Forms

Let `M` and `N` be differentiable manifolds and `\varphi: M \to N` a
differentiable map. The space of *mixed differential forms along* `\varphi`,
denoted by `\Omega^*(M,\varphi)`, is given by the direct sum
`\bigoplus^n_{j=0} \Omega^j(M,\varphi)` of differential form modules, where
`n=\dim(N)`. With the wedge product, `\Omega^*(M,\varphi)` inherits the
structure of a graded algebra.

AUTHORS:

- Michael Jung (2019) : initial version

"""

#******************************************************************************
#       Copyright (C) 2019 Michael Jung <micjung@uni-potsdam.de>
#
#  Distributed under the terms of the GNU General Public License (GPL)
#  as published by the Free Software Foundation; either version 2 of
#  the License, or (at your option) any later version.
#                  https://www.gnu.org/licenses/
#******************************************************************************

from sage.misc.cachefunc import cached_method
from sage.structure.parent import Parent
from sage.categories.graded_algebras import GradedAlgebras
from sage.structure.unique_representation import UniqueRepresentation
from sage.symbolic.ring import ZZ, SR
from sage.manifolds.differentiable.mixed_form import MixedForm

class MixedFormAlgebra(Parent, UniqueRepresentation):
    r"""
    An instance of this class represents the graded algebra of mixed form. That
    is, if `\varphi: M \to N` is a differentiable map between two differentiable
    manifolds `M` and `N`, the *graded algebra of mixed forms*
    `\Omega^*(M,\varphi)` *along* `\varphi` is defined via the direct sum
    `\bigoplus^{n}_{j=0} \Omega^j(M,\varphi)` consisting of differential form
    modules
    (cf. :class:`~sage.manifolds.differentiable.diff_form_module.DiffFormModule`),
    where `n` is the dimension of `N`. Hence, `\Omega^*(M,\varphi)` is a module
    over `C^k(M)` and a vector space over `\RR` or `\CC`. Furthermore notice,
    that

    .. MATH::

        \Omega^*(M,\varphi) \cong C^k \left( \bigoplus^n_{j=0} \Lambda^j(\varphi^*T^*N) \right),

    where `C^k` denotes the global section functor for differentiable sections
    of order `k` here.

    The wedge product induces a multiplication on `\Omega^*(M,\varphi)` and
    gives it the structure of a graded algebra since

    .. MATH::

        \Omega^k(M,\varphi) \wedge \Omega^l(M,\varphi) \subset \Omega^{k+l}(M,\varphi).

    INPUT:

    - ``vector_field_module`` -- module `\mathfrak{X}(M,\varphi)` of vector
      fields along `M` associated with the map `\varphi: M \rightarrow N`

    EXAMPLES:

    Graded algebra of mixed forms on a 3-dimensional manifold::

        sage: M = Manifold(3, 'M')
        sage: X.<x,y,z> = M.chart()
        sage: Omega = M.mixed_form_algebra(); Omega
        Graded algebra Omega^*(M) of mixed differential forms on the
         3-dimensional differentiable manifold M
        sage: Omega.category()
        Category of graded algebras over Symbolic Ring
        sage: Omega.base_ring()
        Symbolic Ring
        sage: Omega.vector_field_module()
        Free module X(M) of vector fields on the 3-dimensional differentiable
         manifold M

    Elements can be created from scratch::

        sage: A = Omega(0); A
        Mixed differential form zero on the 3-dimensional differentiable
         manifold M
        sage: A is Omega.zero()
        True
        sage: B = Omega(1); B
        Mixed differential form one on the 3-dimensional differentiable
         manifold M
        sage: B is Omega.one()
        True
        sage: C = Omega([2,0,0,0]); C
        Mixed differential form on the 3-dimensional differentiable manifold M

    There are some important coercions implemented::

        sage: Omega0 = M.scalar_field_algebra(); Omega0
        Algebra of differentiable scalar fields on the 3-dimensional
         differentiable manifold M
        sage: Omega.has_coerce_map_from(Omega0)
        True
        sage: Omega2 = M.diff_form_module(2); Omega2
        Free module Omega^2(M) of 2-forms on the 3-dimensional differentiable
         manifold M
        sage: Omega.has_coerce_map_from(Omega2)
        True

    Restrictions induce coercions as well::

        sage: U = M.open_subset('U'); U
        Open subset U of the 3-dimensional differentiable manifold M
        sage: OmegaU = U.mixed_form_algebra(); OmegaU
        Graded algebra Omega^*(U) of mixed differential forms on the Open subset
         U of the 3-dimensional differentiable manifold M
        sage: OmegaU.has_coerce_map_from(Omega)
        True

    """
    Element = MixedForm

    def __init__(self, vector_field_module):
        r"""
        Construct a graded algebra of mixed forms.

        TESTS:

        Graded algebra of mixed forms on a non-parallelizable 2-dimensional
        manifold::

            sage: M = Manifold(2, 'M')
            sage: U = M.open_subset('U') ; V = M.open_subset('V')
            sage: M.declare_union(U,V)   # M is the union of U and V
            sage: c_xy.<x,y> = U.chart() ; c_uv.<u,v> = V.chart()
            sage: transf = c_xy.transition_map(c_uv, (x+y, x-y),
            ....:                   intersection_name='W', restrictions1= x>0,
            ....:                   restrictions2= u+v>0)
            sage: inv = transf.inverse()
            sage: from sage.manifolds.differentiable.mixed_form_algebra import (
            ....:                                              MixedFormAlgebra)
            sage: A = MixedFormAlgebra(M.vector_field_module())
            sage: TestSuite(A).run()

        """
        if vector_field_module is None:
            raise ValueError("underlying vector field module must be provided")
        domain = vector_field_module._domain
        dest_map = vector_field_module._dest_map
        # Set name and latex_name:
        name = "Omega^*(" + domain._name
        latex_name = r"\Omega^*\left(" + domain._latex_name
        if dest_map is not domain.identity_map():
            dm_name = dest_map._name
            dm_latex_name = dest_map._latex_name
            if dm_name is None:
                dm_name = "unnamed map"
            if dm_latex_name is None:
                dm_latex_name = r"\mathrm{unnamed\; map}"
            name += "," + dm_name
            latex_name += "," + dm_latex_name
        self._name = name + ")"
        self._latex_name = latex_name + r"\right)"
        # Add this algebra to the category of graded algebras:
        base_field = domain.base_field()
        if domain.base_field_type() in ['real', 'complex']:
            base_field = SR
        Parent.__init__(self, base=base_field,
                        category=GradedAlgebras(base_field))
        # Define attributes:
        self._domain = domain
        self._ambient_domain = vector_field_module._ambient_domain
        self._dest_map = dest_map
        self._vmodule = vector_field_module
        self._max_deg = vector_field_module._ambient_domain.dim()

    def _element_constructor_(self, comp=None, name=None, latex_name=None):
        r"""
        Construct a mixed form.

        TESTS::

            sage: M = Manifold(2, 'M')
            sage: U = M.open_subset('U'); V = M.open_subset('V')
            sage: c_xy.<x,y> = U.chart(); c_uv.<u,v> = V.chart()
            sage: M.declare_union(U,V)
            sage: A = M.mixed_form_algebra()
            sage: a = A([x,0,0], name='a'); a
            Mixed differential form a on the 2-dimensional differentiable
             manifold M

        """
        res = self.element_class(self, name=name, latex_name=latex_name)
        if comp is None:
            return res
        elif comp in ZZ and comp == 0:
            return self.zero()
        elif comp in ZZ and comp == 1:
            return self.one()
        elif isinstance(comp, tuple):
            comp_list = list(comp)
            if len(comp_list) != self._max_deg + 1:
                raise IndexError( "input list must have"
                                  " length {}".format(self._max_deg + 1))
            res[:] = comp_list
        elif isinstance(comp, list):
            if len(comp) != self._max_deg + 1:
                raise IndexError( "input list must have"
                                  " length {}".format(self._max_deg + 1))
            res[:] = comp
        elif isinstance(comp, self.Element):
            res[:] = comp[:]
        else:
            ###
            # Now, comp seems to be a differential form:
            try:
                deg = comp.degree()
            except (AttributeError, NotImplementedError):
            # No degree method? Perhaps the degree is zero?
                deg = 0

            res[:] = [0] * (self._max_deg + 1)  # fill up with zeroes...
            res[deg] = comp                     # ...and set comp at deg of res
            ###
            # In case, no other name is given, use name of comp for better
            # coercion:
            if name is None:
                if hasattr(comp, '_name'):
                    res._name = comp._name
            if latex_name is None:
                if hasattr(comp, '_latex_name'):
                    res._latex_name = comp._latex_name
        return res

    def _an_element_(self):
        r"""
        Construct some (unnamed) mixed form.

        TESTS::

            sage: M = Manifold(2, 'M')
            sage: U = M.open_subset('U'); V = M.open_subset('V')
            sage: c_xy.<x,y> = U.chart(); c_uv.<u,v> = V.chart()
            sage: M.declare_union(U,V)
            sage: A = M.mixed_form_algebra()
            sage: A._an_element_()
            Mixed differential form on the 2-dimensional differentiable
             manifold M

        """
        res = self.element_class(self)
        res[:] = [self._domain.diff_form_module(j, self._dest_map)._an_element_()
                  for j in self.irange()]
        return res

    def _coerce_map_from_(self, S):
        r"""
        Determine whether coercion to ``self`` exists from other parent.

        TESTS::

            sage: M = Manifold(3, 'M')
            sage: A = M.mixed_form_algebra()
            sage: A._coerce_map_from_(M.diff_form_module(0))
            True
            sage: A._coerce_map_from_(M.diff_form_module(1))
            True
            sage: A._coerce_map_from_(M.diff_form_module(2))
            True
            sage: A._coerce_map_from_(M.diff_form_module(3))
            True
            sage: U = M.open_subset('U')
            sage: AU = U.mixed_form_algebra()
            sage: AU._coerce_map_from_(A)
            True
            sage: A._coerce_map_from_(AU)
            False

        """
        if isinstance(S, self.__class__):
            # coercion by domain restriction
            return (self._domain.is_subset(S._domain) and
                   self._ambient_domain.is_subset(S._ambient_domain))
        # Test scalar_field_algebra separately to ensure coercion from SR:
        if self._domain.scalar_field_algebra().has_coerce_map_from(S):
            return True
        # This is tricky, we need to check the degree first:
        try:
            deg = S.degree()
            if self._domain.diff_form_module(deg, self._dest_map).has_coerce_map_from(S):
                return True
        except (NotImplementedError, AttributeError, TypeError):
            pass
        return False

    @cached_method
    def zero(self):
        r"""
        Return the zero of ``self``.

        EXAMPLES::

            sage: M = Manifold(3, 'M')
            sage: A = M.mixed_form_algebra()
            sage: A.zero()
            Mixed differential form zero on the 3-dimensional differentiable
             manifold M

        """
<<<<<<< HEAD
        res = self.element_class(self, name='zero', latex_name='0')
        res[:] = [0] * (self._max_deg + 1)
        return res
=======
        dmap = self._dest_map
        # Prepare and fill comp list:
        resu_comp = list()
        resu_comp.append(self._domain.scalar_field_algebra().zero())
        resu_comp.extend([self._domain.diff_form_module(j, dest_map=dmap).zero()
                          for j in range(1, self._max_deg + 1)])
        resu = self.element_class(self, comp=resu_comp, name='zero',
                                  latex_name='0')
        resu._is_zero = True  # This element is certainly zero
        return resu
>>>>>>> 906b12b1

    @cached_method
    def one(self):
        r"""
        Return the one of ``self``.

        EXAMPLES::

            sage: M = Manifold(3, 'M')
            sage: A = M.mixed_form_algebra()
            sage: A.one()
            Mixed differential form one on the 3-dimensional differentiable
             manifold M

        """
<<<<<<< HEAD
        res = self.element_class(self, name='one', latex_name='1')
        res[0] = 1
        res[1:] = [0] * self._max_deg
        return res
=======
        dmap = self._dest_map
        # Prepare and fill comp list:
        resu_comp = list()
        resu_comp.append(self._domain.scalar_field_algebra().one())
        resu_comp.extend([self._domain.diff_form_module(j, dest_map=dmap).zero()
                          for j in range(1, self._max_deg + 1)])
        return self.element_class(self, comp=resu_comp, name='one',
                                  latex_name='1')
>>>>>>> 906b12b1

    def vector_field_module(self):
        r"""
        Return the underlying vector field module.

        EXAMPLES::

            sage: M = Manifold(2, 'M')
            sage: N = Manifold(3, 'N')
            sage: Phi = M.diff_map(N, name='Phi'); Phi
            Differentiable map Phi from the 2-dimensional differentiable
             manifold M to the 3-dimensional differentiable manifold N
            sage: A = M.mixed_form_algebra(Phi); A
            Graded algebra Omega^*(M,Phi) of mixed differential forms along the
             2-dimensional differentiable manifold M mapped into the
             3-dimensional differentiable manifold N via Phi
            sage: A.vector_field_module()
            Module X(M,Phi) of vector fields along the 2-dimensional
             differentiable manifold M mapped into the 3-dimensional
             differentiable manifold N

        """
        return self._vmodule

    def _repr_(self):
        r"""
        Return a string representation of the object.

        TESTS::

            sage: M = Manifold(3, 'M')
            sage: A = M.mixed_form_algebra(); A
            Graded algebra Omega^*(M) of mixed differential forms on the
             3-dimensional differentiable manifold M

        """
        description = ("Graded algebra " + self._name +
                      " of mixed differential forms ")
        if self._dest_map is self._domain.identity_map():
            description += "on the {}".format(self._domain)
        else:
            description += "along the {} mapped into the {} ".format(
                self._domain, self._ambient_domain)
            if self._dest_map._name is None:
                dm_name = "unnamed map"
            else:
                dm_name = self._dest_map._name
            description += "via " + dm_name
        return description

    def _latex_(self):
        r"""
        Return a LaTeX representation of the object.

        TESTS::

            sage: M = Manifold(3, 'M', latex_name=r'\mathcal{M}')
            sage: A = M.mixed_form_algebra()
            sage: A._latex_()
            '\\Omega^*\\left(\\mathcal{M}\\right)'
            sage: latex(A)  # indirect doctest
            \Omega^*\left(\mathcal{M}\right)

        """
        return self._latex_name

    def irange(self, start=None):
        r"""
        Single index generator.

        INPUT:

        - ``start`` -- (default: ``None``) initial value `i_0` of the index
          between 0 and `n`, where `n` is the manifold's dimension; if none is
          provided, the value 0 is assumed

        OUTPUT:

        - an iterable index, starting from `i_0` and ending at
          `n`, where `n` is the manifold's dimension

        EXAMPLES::

            sage: M = Manifold(3, 'M')
            sage: A = M.mixed_form_algebra()
            sage: list(A.irange())
            [0, 1, 2, 3]
            sage: list(A.irange(2))
            [2, 3]

        """
        imax = self._max_deg + 1
        if start is None:
            i = 0
        elif start < 0 or start > imax:
            raise ValueError("start index must be between 0 and " + str(imax))
        else:
            i = start
        while i < imax:
            yield i
            i += 1<|MERGE_RESOLUTION|>--- conflicted
+++ resolved
@@ -307,22 +307,10 @@
              manifold M
 
         """
-<<<<<<< HEAD
         res = self.element_class(self, name='zero', latex_name='0')
         res[:] = [0] * (self._max_deg + 1)
+        res._is_zero = True  # This element is certainly zero
         return res
-=======
-        dmap = self._dest_map
-        # Prepare and fill comp list:
-        resu_comp = list()
-        resu_comp.append(self._domain.scalar_field_algebra().zero())
-        resu_comp.extend([self._domain.diff_form_module(j, dest_map=dmap).zero()
-                          for j in range(1, self._max_deg + 1)])
-        resu = self.element_class(self, comp=resu_comp, name='zero',
-                                  latex_name='0')
-        resu._is_zero = True  # This element is certainly zero
-        return resu
->>>>>>> 906b12b1
 
     @cached_method
     def one(self):
@@ -338,21 +326,10 @@
              manifold M
 
         """
-<<<<<<< HEAD
         res = self.element_class(self, name='one', latex_name='1')
         res[0] = 1
         res[1:] = [0] * self._max_deg
         return res
-=======
-        dmap = self._dest_map
-        # Prepare and fill comp list:
-        resu_comp = list()
-        resu_comp.append(self._domain.scalar_field_algebra().one())
-        resu_comp.extend([self._domain.diff_form_module(j, dest_map=dmap).zero()
-                          for j in range(1, self._max_deg + 1)])
-        return self.element_class(self, comp=resu_comp, name='one',
-                                  latex_name='1')
->>>>>>> 906b12b1
 
     def vector_field_module(self):
         r"""
