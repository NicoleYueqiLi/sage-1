# -*- Makefile -*- ###########################################################
# vim: noexpandtab filetype=make
# This file ($SAGE_ROOT/build/make/deps) will be copied into
# $SAGE_ROOT/build/make/Makefile by config.status
###############################################################################

# Silent rules
# https://www.gnu.org/software/automake/manual/html_node/Automake-Silent-Rules.html
ifeq ($(V), 0)
AM_V_at = @
else
AM_V_at =
endif

# We need to be able to override this to support ./sage -i -c PKG
SAGE_SPKG = sage-spkg

# List of targets that can be run using `sage -i` or `sage -f`
# These should generally have an associated -clean target for `sage -f` to
# work correctly
SAGE_I_TARGETS = sagelib doc

STARTED = $(SAGE_LOCAL)/etc/sage-started.txt


# Tell make not to look for files with these names:
.PHONY: all all-sage all-toolchain all-build all-sageruntime \
	all-start build-start base toolchain toolchain-deps base-toolchain \
	sagelib \
	doc doc-html doc-html-jsmath doc-html-mathjax doc-pdf \
	doc-clean doc-src-clean doc-output-clean \
	clean sagelib-clean build-clean _clean-broken-gcc

# Build everything and start Sage.
# Note that we put the "doc" target first in the rule below because
# the doc build takes the most time and should be started as soon as
# possible.
all-start: toolchain-deps
	$(MAKE) doc all-sage
	$(MAKE) '$(STARTED)'

# Build everything except the documentation
all-build: toolchain-deps
	$(MAKE) all-sage


# The 2 preliminary build phases: base and toolchain.
base-toolchain: _clean-broken-gcc base
	$(MAKE) toolchain

# All targets except for the base packages
all-sage: \
		sagelib \
		$(STANDARD_PACKAGE_INSTS) \
		$(OPTIONAL_INSTALLED_PACKAGE_INSTS) \
		$(EXTCODE) \
		$(SCRIPTS)

# Download all packages which should be inside an sdist tarball (the -B
# option to make forces all targets to be built unconditionally)
download-for-sdist:
	env SAGE_INSTALL_FETCH_ONLY=yes $(MAKE) -B SAGERUNTIME= \
		$(SDIST_PACKAGES)

# TOOLCHAIN consists of dependencies determined by configure.
# These are built after the "base" target but before anything else.
toolchain: $(foreach pkgname,$(TOOLCHAIN),$(inst_$(pkgname)))

# Build all packages that GCC links against serially, otherwise this
# leads to race conditions where some library which is used by GCC gets
# reinstalled. Since system GCCs might use Sage's libraries, we do this
# unconditionally. We still use the dependency checking from $(MAKE),
# so this will not trigger useless rebuilds.
# See #14168 and #14232.
<<<<<<< HEAD
# Note: This list is determined from the dependencies of the TOOLCHAIN
# packages which include gcc, and optionally ccache; in principle this
# list is redundant.
TOOLCHAIN_DEPS = zlib xz $(MP_LIBRARY) mpfr mpc
toolchain-deps:
	for pkg in $(TOOLCHAIN_DEPS); do \
	    $(MAKE) $$pkg; \
=======
#
# Note: This list consists of only the *runtime* dependencies of the toolchain.
TOOLCHAIN_DEPS = zlib $(MP_LIBRARY) mpfr mpc
TOOLCHAIN_DEP_INSTS = \
	$(foreach pkgname,$(TOOLCHAIN_DEPS),$(inst_$(pkgname)))

toolchain-deps:
	for target in $(TOOLCHAIN_DEP_INSTS); do \
	    $(MAKE) $$target; \
>>>>>>> 9db4320e
	done

all-toolchain: base-toolchain
	$(MAKE) toolchain-deps

# Everything needed to start up Sage using "./sage".  Of course, not
# every part of Sage will work.  It does not include Maxima for example.
SAGERUNTIME = sagelib $(SCRIPTS) $(inst_ipython) $(inst_pexpect) \
		$(inst_psutil) $(inst_future)

all-sageruntime: toolchain-deps
	$(MAKE) $(SAGERUNTIME)


# Start Sage at least once to check that it works
# (i.e. when we just installed Sage for the first time).
build-start: all-build
	$(MAKE) '$(STARTED)'

# We make this depend on all standard packages because running
# sage-starts runs sage-location, which should be run after installing
# any package.
$(STARTED): $(STANDARD_PACKAGE_INSTS)
	$(AM_V_at)"$(SAGE_LOCAL)/bin/sage-starts"


###############################################################################
# Building the base system
#
# This consists of packages which are required for the Sage build system.
###############################################################################
base: $(inst_patch) $(inst_pkgconf)

###############################################################################
# Building normal packages
###############################################################################

# List all *build-time* dependencies of the Sage library.  These are,
# on the one hand, programs needed for the build/install process of the
# Sage library (e.g. CYTHON, JINJA2), and on the other hand all
# dependencies for Cython files (e.g. PARI, NTL, MP_LIBRARY).
sagelib: \
		$(inst_arb) \
		$(inst_$(BLAS)) \
		$(inst_brial) \
		$(inst_cliquer) \
		$(inst_cypari) \
		$(inst_cysignals) \
		$(inst_cython) \
		$(inst_ecl) \
		$(inst_eclib) \
		$(inst_ecm) \
		$(inst_flint) \
		$(inst_libgd) \
		$(inst_gap) \
		$(inst_givaro) \
		$(inst_glpk) \
		$(inst_gmpy2) \
		$(inst_gsl) \
		$(inst_iml) \
		$(inst_jinja2) \
		$(inst_jupyter_core) \
		$(inst_lcalc) \
		$(inst_lrcalc) \
		$(inst_libbraiding) \
		$(inst_libhomfly) \
		$(inst_libpng) \
		$(inst_linbox) \
		$(inst_m4ri) \
		$(inst_m4rie) \
		$(inst_mpc) \
		$(inst_mpfi) \
		$(inst_mpfr) \
		$(inst_$(MP_LIBRARY)) \
		$(inst_ntl) \
		$(inst_numpy) \
		$(inst_pari) \
		$(inst_pip) \
		$(inst_pkgconfig) \
		$(inst_planarity) \
		$(inst_ppl) \
		$(inst_pplpy) \
		$(inst_pycygwin) \
		$(inst_pynac) \
		$(inst_$(PYTHON)) \
		$(inst_ratpoints) \
		$(inst_readline) \
		$(inst_rw) \
		$(inst_singular) \
		$(inst_six) \
		$(inst_symmetrica) \
		$(inst_zn_poly) \
		$(EXTCODE)
	$(AM_V_at)if [ -z "$$SAGE_INSTALL_FETCH_ONLY" ]; then \
		cd $(SAGE_SRC) && source bin/sage-env && \
		sage-logger -p 'time $(MAKE) sage' '$(SAGE_LOGS)/sagelib-$(SAGE_VERSION).log'; \
	fi


###############################################################################
# Building scripts and extcode
###############################################################################

# Don't just use "install" since we don't want to change permissions
$(SAGE_LOCAL)/bin/%: $(SAGE_SRC)/bin/%
	$(AM_V_at)cp $< $@

# Don't just use "install -D" since we don't want to change permissions.
# cp won't correctly setup the SAGE_EXTCODE directory structure
# (unlike install), so we need a mkdir here such that cp can copy into
# an existing folder.
$(SAGE_EXTCODE)/%: $(SAGE_SRC)/ext/%
	@mkdir -p "$(@D)"
	$(AM_V_at)cp $< $@


###############################################################################
# Building the documentation
###############################################################################

# You can choose to have the built HTML version of the documentation link to
# the PDF version. To do so, you need to build both the HTML and PDF versions.
# To have the HTML version link to the PDF version, do
#
# $ ./sage --docbuild all html
# $ ./sage --docbuild all pdf
#
# For more information on the docbuild utility, do
#
# $ ./sage --docbuild -H

# Building the documentation has many dependencies, because all
# documented modules are imported and because we use matplotlib to
# produce plots.
DOC_DEPENDENCIES = sagelib $(inst_sphinx) $(inst_sagenb) \
	| $(SAGERUNTIME) $(inst_maxima) $(inst_networkx) $(inst_scipy) $(inst_sympy) \
	$(inst_matplotlib) $(inst_pillow) $(inst_mathjax) $(inst_mpmath) \
	$(inst_ipykernel) $(inst_jupyter_client) $(inst_conway_polynomials) \
	$(inst_tachyon) $(inst_jmol) $(inst_thebe) $(inst_ipywidgets) $(inst_typing)

doc: doc-html

doc-html: $(DOC_DEPENDENCIES)
	$(AM_V_at)cd ../.. && sage-logger -p './sage --docbuild --no-pdf-links all html $(SAGE_DOCBUILD_OPTS)' logs/dochtml.log

# 'doc-html-no-plot': build docs without building the graphics coming
# from the '.. plot' directive, in case you want to save a few
# megabytes of disk space. 'doc-clean' is a prerequisite because the
# presence of graphics is cached in src/doc/output.
doc-html-no-plot: doc-clean $(DOC_DEPENDENCIES)
	$(AM_V_at)cd ../.. && sage-logger -p './sage --docbuild --no-pdf-links --no-plot all html $(SAGE_DOCBUILD_OPTS)' logs/dochtml.log

doc-html-mathjax: $(DOC_DEPENDENCIES)
	$(AM_V_at)cd ../.. && sage-logger -p './sage --docbuild --no-pdf-links all html -j $(SAGE_DOCBUILD_OPTS)' logs/dochtml.log

# Keep target 'doc-html-jsmath' for backwards compatibility.
doc-html-jsmath: doc-html-mathjax

doc-pdf: $(DOC_DEPENDENCIES)
	$(AM_V_at)cd ../.. && sage-logger -p './sage --docbuild all pdf $(SAGE_DOCBUILD_OPTS)' logs/docpdf.log

doc-clean: doc-src-clean doc-output-clean

doc-src-clean:
	cd "$(SAGE_SRC)/doc" && $(MAKE) clean

doc-output-clean:
	rm -rf "$(SAGE_SHARE)/doc/sage"


###############################################################################
# Cleaning up
###############################################################################

clean:
	@echo "Deleting package build directories..."
	rm -rf "$(SAGE_LOCAL)/var/tmp/sage/build"

sagelib-clean:
	cd "$(SAGE_SRC)" && $(MAKE) clean

build-clean: clean doc-clean sagelib-clean

# Special target for cleaning up a broken GCC install detected by configure
# This should check for the .clean-broken-gcc stamp, and if found clean
# everything up along with the stamp file itself.  This target is then run
# as a prerequisite to installing any other packages.
_clean-broken-gcc:
	@if [ -f "$(SAGE_ROOT)/build/make/.clean-broken-gcc" ]; then \
	   rm -f "$(SAGE_LOCAL)/bin/gcc"; \
	   rm -f "$(SAGE_LOCAL)/gcc-"*; \
	   rm -f "$(SAGE_LOCAL)/bin/g++"; \
	   rm -f "$(SAGE_SPKG_INST)/gcc-"*; \
	   rm -f "$(SAGE_ROOT)/build/make/.clean-broken-gcc"; \
	   echo "Cleaned up old broken GCC install"; \
	fi<|MERGE_RESOLUTION|>--- conflicted
+++ resolved
@@ -72,15 +72,6 @@
 # unconditionally. We still use the dependency checking from $(MAKE),
 # so this will not trigger useless rebuilds.
 # See #14168 and #14232.
-<<<<<<< HEAD
-# Note: This list is determined from the dependencies of the TOOLCHAIN
-# packages which include gcc, and optionally ccache; in principle this
-# list is redundant.
-TOOLCHAIN_DEPS = zlib xz $(MP_LIBRARY) mpfr mpc
-toolchain-deps:
-	for pkg in $(TOOLCHAIN_DEPS); do \
-	    $(MAKE) $$pkg; \
-=======
 #
 # Note: This list consists of only the *runtime* dependencies of the toolchain.
 TOOLCHAIN_DEPS = zlib $(MP_LIBRARY) mpfr mpc
@@ -90,7 +81,6 @@
 toolchain-deps:
 	for target in $(TOOLCHAIN_DEP_INSTS); do \
 	    $(MAKE) $$target; \
->>>>>>> 9db4320e
 	done
 
 all-toolchain: base-toolchain
