# Makefile template for Sage packages: This Makefile is filled by the
# ./configure script with information all of Sage's dependent packages (SPKGs),
# including their names, their current versions, their dependencies, and some
# classifications according to their installation priority ("standard",
# "optional") and installation method ("normal", "pip", "script").
#
# Finally, install and clean rules for each package are generated from the
# templates at the end of this file.  Because the templates may slightly
# obscure the substance of the actual rules, this file can be debugged by
# running:
#
#     $ make -f build/make/Makefile -n DEBUG_RULES=1
#
# This will not actually run any rules (the -n flag) but will print all the
# rules generated from the templates.

# Always use bash for make rules
SHELL = @SHELL@

ifndef SAGE_SPKG_INST
ifndef DEBUG_RULES
$(error This Makefile needs to be invoked by build/make/install)
else
# A dummy value for this variable for debugging purposes
SAGE_SPKG_INST=installed
endif
endif

# Directory to keep track of which packages are installed
INST = $(SAGE_SPKG_INST)

# Aliases for optional packages selected at configure time
TOOLCHAIN = @SAGE_TOOLCHAIN@
PYTHON = python@SAGE_PYTHON_VERSION@
MP_LIBRARY = @SAGE_MP_LIBRARY@
BLAS = @SAGE_BLAS@

# Files to track installation of packages
BUILT_PACKAGES = @SAGE_BUILT_PACKAGES@
DUMMY_PACKAGES = @SAGE_DUMMY_PACKAGES@

# Set to the path to Sage's GCC (if GCC is installed) to force rebuilds
# of packages if GCC changed.
# See m4/sage_spkg_collect.m4 and https://trac.sagemath.org/ticket/24703
GCC_DEP = @SAGE_GCC_DEP@

# Versions of all the packages, in the format
#
# vers_<pkgname> = <pkgvers>

@SAGE_PACKAGE_VERSIONS@

# Dependencies for all packages, in the format
#
# deps_<pkgname> = <dep1> <dep2> etc...

@SAGE_PACKAGE_DEPENDENCIES@

# All standard packages
STANDARD_PACKAGES = @SAGE_STANDARD_PACKAGES@
STANDARD_PACKAGE_INSTS = \
	$(foreach pkgname,$(STANDARD_PACKAGES),$(inst_$(pkgname)))

# All optional installed packages (triggers the auto-update)
OPTIONAL_INSTALLED_PACKAGES = @SAGE_OPTIONAL_INSTALLED_PACKAGES@
OPTIONAL_INSTALLED_PACKAGE_INSTS = \
    $(foreach pkgname,$(OPTIONAL_INSTALLED_PACKAGES),$(inst_$(pkgname)))

# All packages which should be downloaded
SDIST_PACKAGES = @SAGE_SDIST_PACKAGES@

SCRIPTS = @SAGE_SCRIPTS@

EXTCODE = @SAGE_EXTCODE@

# Packages that use the 'normal' build rules
NORMAL_PACKAGES = @SAGE_NORMAL_PACKAGES@

# Packages that use the 'pip' package build rules
PIP_PACKAGES = @SAGE_PIP_PACKAGES@

# Packages that use the 'script' package build rules (not to be confused with
# the $(SCRIPTS) list)
SCRIPT_PACKAGES = @SAGE_SCRIPT_PACKAGES@



# Generate the actual inst_<pkgname> variables; for each package that is
# actually built this generates a line like:
#
# inst_<pkgname> = $(INST)/<pkgname>-<pkgvers>
#
# And for 'dummy' package that are not actually built/installed (e.g. because
# configure determined we can use the package from the system):
#
# inst_<pkgname> = $(INST)/.dummy
#
# For example:
#
# inst_python2 = $(INST)/python2-$(vers_python2)
#
# inst_git = $(INST)/.dummy

$(foreach pkgname,$(BUILT_PACKAGES),\
	$(eval inst_$(pkgname) = $$(INST)/$(pkgname)-$(vers_$(pkgname))))

$(foreach pkgname,$(DUMMY_PACKAGES),\
	$(eval inst_$(pkgname) = $$(INST)/.dummy))


# Dummy target for packages which are not installed
$(INST)/.dummy:
	touch $@


@SAGE_MAKE_DEPS@


#==============================================================================
# Rules generated from pkgs/<package>/dependencies files
#==============================================================================

# Define a function for generating the list of a package's dependencies
# as $(inst_<pkgname>) variables.  For example, takes:
#
#     deps_cysignals = python2 cython pari | pip
#
# to:
#
#     $(inst_python2) $(inst_cython) $(inst_pari) | $(inst_pip)
#
# If some value in the dependencies list is not a package name (e.g. it is
# the name of some arbitrary file, or it is the '|' symbol) then it is just
# used verbatim.
#
# As a special case, also adds a special variable GCC_DEP for all packages
# except for gcc itself.  See the definition of GCC_DEP above
#
# Positional arguments:
#     $(1): package name
pkg_deps = \
	$(if $(filter gcc,$(1)),,$$(GCC_DEP))\
	$(foreach dep,$(deps_$(1)),\
        $(if $(value inst_$(dep)),$$(inst_$(dep)),$(dep)))

# ============================= normal packages ==============================
# Generate build rules for 'normal' packages; this template is used to generate
# three rules in the form:
#
# $(INST)/<pkgname>-<pkgvers>: <dependencies>
#     +$(AM_V_at)sage-logger -p '$(SAGE_SPKG) <pkgname>-<pkgvers>' '$(SAGE_LOGS)/<pkgname>-<pkgvers>.log'
#
# <pkgname>: $(INST)/<pkgname>-<pkgvers>
#
# <pkgname>-clean:
#     sage-spkg-uninstall <pkgname> '$(SAGE_LOCAL)'
#
# For example, for python2 this will expand to:
#
# $(INST)/python2-2.7.14: $(inst_zlib) $(inst_readline) $(inst_sqlite) $(inst_libpng) $(inst_bzip2)
#     +$(AM_V_at)sage-logger -p '$(SAGE_SPKG) python2-2.7.14' '$(SAGE_LOGS)/python2-2.7.14.log'
#
# python2: $(INST)/python2-2.7.14
#
# python2-clean:
#     sage-spkg-uninstall python2 '$(SAGE_LOCAL)'
#
# Note: In these rules the $(INST)/<pkgname>-<pkgvers> target is used
# explicitly, rather than expanding the $(inst_<pkgname>) variable, since
# it may expand to $(INST)/.dummy for packages that were not configured
# for installation by default.  However, we wish to be able to manually
# install those packages later.
#
# For packages listed in $(TOOLCHAIN_DEPS) we also pass --keep-existing to
# sage-spkg, and --keep-files to sage-spkg-uninstall since those packages can
# have a recursive self-dependency, and should not be deleted while upgrading.
# See Trac #25857

# Positional arguments:
#     $(1): package name
#     $(2): package version
#     $(3): package dependencies
define NORMAL_PACKAGE_templ
$$(INST)/$(1)-$(2): $(3)
	+$(AM_V_at)sage-logger -p '$$(SAGE_SPKG) \
		$(if $(filter $(1),$(TOOLCHAIN_DEPS)),--keep-existing) \
		$(1)-$(2)' '$$(SAGE_LOGS)/$(1)-$(2).log'

$(1): $$(INST)/$(1)-$(2)

$(1)-clean:
	sage-spkg-uninstall $(if $(filter $(1),$(TOOLCHAIN_DEPS)),--keep-files) \
		$(1) '$(SAGE_LOCAL)'
<<<<<<< HEAD

=======
>>>>>>> f062068a
endef

$(foreach pkgname, $(NORMAL_PACKAGES),\
	$(eval $(call NORMAL_PACKAGE_templ,$(pkgname),$(vers_$(pkgname)),\
	                                   $(call pkg_deps,$(pkgname)))))

ifdef DEBUG_RULES
$(info # Rules for standard packages)
$(foreach pkgname, $(NORMAL_PACKAGES),\
	$(info $(call NORMAL_PACKAGE_templ,$(pkgname),$(vers_$(pkgname)),\
	                                   $(call pkg_deps,$(pkgname)))))
endif

# ================================ pip packages ===============================
# Generate build rules for 'pip' packages; this template is used to generate
# two rules in the form:
#
# <pkgname>: <dependencies>
#     $(AM_V_at)sage-logger -p 'sage --pip install <pkgname>' '$(SAGE_LOGS)/<pkgname>.log'
#
# <pkgname>-clean:
#     -sage --pip uninstall -y <pkgname>

# Positional arguments:
#     $(1): package name
#     $(2): package dependencies
define PIP_PACKAGE_templ
$(1): $(2)
	$(AM_V_at)sage-logger -p 'sage --pip install $(1)' '$$(SAGE_LOGS)/$(1).log'

$(1)-clean:
	-sage --pip uninstall -y $(1)

endef

$(foreach pkgname,$(PIP_PACKAGES),\
	$(eval $(call PIP_PACKAGE_templ,$(pkgname),$(call pkg_deps,$(pkgname)))))

ifdef DEBUG_RULES
$(info # Rules for pip packages)
$(foreach pkgname,$(PIP_PACKAGES),\
	$(info $(call PIP_PACKAGE_templ,$(pkgname),$(call pkg_deps,$(pkgname)))))
endif

# ============================= script packages ==============================
# Generate build rules for 'script' packages; this template is used to generate
# two rules in the form:
#
# <pkgname>: <dependencies>
#     $(AM_V_at)cd '$SAGE_ROOT' && \\
#         source '$SAGE_ROOT/src/bin/sage-env' && \\
#         sage-logger -p '$SAGE_ROOT/build/pkgs/<pkgname>/spkg-install' '$(SAGE_LOGS)/<pkgname>.log'
#
# <pkgname>-clean:
#     -$(AM_V_at)cd '$SAGE_ROOT' && \\
#         source '$SAGE_ROOT/src/bin/sage-env' && \\
#         '$SAGE_ROOT/build/pkgs/$PKG_NAME/spkg-uninstall'

# Positional arguments:
#     $(1): package name
#     $(2): package dependencies
define SCRIPT_PACKAGE_templ
$(1): $(2)
	$(AM_V_at)cd '$$(SAGE_ROOT)' && \
		source '$$(SAGE_ROOT)/src/bin/sage-env' && \
		sage-logger -p '$$(SAGE_ROOT)/build/pkgs/$(1)/spkg-install' '$$(SAGE_LOGS)/$(1).log'

$(1)-clean:
	-$(AM_V_at)cd '$$(SAGE_ROOT)' && \
		source '$$(SAGE_ROOT)/src/bin/sage-env' && \
		'$$(SAGE_ROOT)/build/pkgs/$(1)/spkg-uninstall'

endef

$(foreach pkgname,$(SCRIPT_PACKAGES),\
	$(eval $(call SCRIPT_PACKAGE_templ,$(pkgname),$(call pkg_deps,$(pkgname)))))

ifdef DEBUG_RULES
$(info # Rules for script packages)
$(foreach pkgname,$(SCRIPT_PACKAGES),\
	$(info $(call SCRIPT_PACKAGE_templ,$(pkgname),$(call pkg_deps,$(pkgname)))))
endif


# Use this target to list common targets of this Makefile (in particular for
# installation with `sage -i`.
list:
	@for pkg in $(SAGE_I_TARGETS) $(NORMAL_PACKAGES) $(PIP_PACKAGES) $(SCRIPT_PACKAGES); do\
		echo $$pkg;\
	done


.PHONY: $(NORMAL_PACKAGES) $(addsuffix -clean,$(NORMAL_PACKAGES)) \
        $(PIP_PACKAGES) $(addsuffix -clean,$(PIP_PACKAGES)) \
        $(SCRIPT_PACKAGES) $(addsuffix -clean,$(SCRIPT_PACKAGES)) \
		list<|MERGE_RESOLUTION|>--- conflicted
+++ resolved
@@ -191,10 +191,6 @@
 $(1)-clean:
 	sage-spkg-uninstall $(if $(filter $(1),$(TOOLCHAIN_DEPS)),--keep-files) \
 		$(1) '$(SAGE_LOCAL)'
-<<<<<<< HEAD
-
-=======
->>>>>>> f062068a
 endef
 
 $(foreach pkgname, $(NORMAL_PACKAGES),\
