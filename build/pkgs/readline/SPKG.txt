--- conflicted
+++ resolved
@@ -36,230 +36,4 @@
      https://trac.macports.org/browser/trunk/dports/devel/readline/files/patch-shobj-conf.diff
  * 0002-ltinfo.patch: We build readline using ncurses, and for that it
    needs to be told to link with libtinfo (part of ncurses).
-<<<<<<< HEAD
-
-
-== Changelog ==
-
-=== readline-6.3.008 (Erik Massop, June/August 2014) ===
- * Trac #16480: Upgrade to 6.3.008 (which is latest upstream 6.3 with official
-   patches 001 through 008).
- * Updated shobj-conf.patch. It used to do these things:
-    1. Add -ltinfo in various places, namely
-         i. to SHOBJ_LIBS for the general case, and
-        ii. to SHLIB_LIBS for the general case and for OS/X.
-    2. Remove case freebsd*-gentoo.
-    3. Remove freebsd[4-9]* at freebsdelf*|dragonfly*.
-    4. Assume ELF if /usr/bin/objformat does not exist on freebsd3* and
-       freebsdaout*.
-    5. Remove MACOSX_DEPLOYMENT_TARGET and do things related to
-       -arch_only on OS/X.
-
-   Change 1 was documented as the single behavior of shobj-conf.patch in
-   section Special Build/Update Instructions.
-
-   I traced the changes to the following commits/versions/tickets:
-    1. 2ab306ac / 6.2.p4 / #14405 (ncurses instead of termcap)
-    2. aa992064 / 6.1 / #9523 (upgrade to 6.1)
-    3. aa992064 / 6.1 / #9523 (upgrade to 6.1)
-    4. e43db4fb / 6.0p2 / #7821 (FreeBSD 3.x and later use ELF)
-    5. 791f64ee / 6.2.p0 / #11882/#11881 (upgrade to 6.2 and OS/X 10.7)
-       This is a patch from macports:
-         https://trac.macports.org/browser/trunk/dports/devel/readline/files/patch-shobj-conf.diff?rev=77217
-
-   I think these are the reasons for the changes:
-    1. Use ncurses instead of termcap.
-    2. Seems unintended. Handling of Gentoo/FreeBSD was introduced
-       upstream and a comment about this was accepted, but code change
-       on next line was not.
-    3. As with change 2 I see no reason for change 3 here. Perhaps, the
-       numeric FreeBSD versions 4-9 were lost in merging patch and
-       changed upstream?
-    4. According to the ticket, objformat was temporarily introduced in
-       FreeBSD 3 to ease the transition from a.out to ELF. When this
-       disappeared again, it made sense to change the default to ELF for
-       freebsd[3-9]*|freebsd[3-9]*|freebsdelf[3-9]*|freebsdaout[3-9]*
-       |dragonfly*, as these are mostly new, ELF-only, FreeBSD versions.
-    5. Build on newer OS/X versions.
-
-   Here is what I have done to these changes:
-    1. Moved to 0002-ltinfo.patch.
-    2. Discarded as I see no good reason.
-    3. Discarded as I see no good reason.
-    4. Discarded as this case became much more restricted, namely
-       freebsd3*|freebsdaout*. For the latter, with a.out in its name,
-       using ELF as the default makes no sense to me. Moreover ELF-based
-       FreeBSD 3 should probably have objformat anyway, so that the
-       default is not used. Hence I think it's better to follow upstream
-       here.
-    5. Used new patch from macports in 0001-macports.patch:
-         https://trac.macports.org/browser/trunk/dports/devel/readline/files/patch-shobj-conf.diff?rev=118664
-
-=== readline-6.2.p4 (Volker Braun, 3 April 2013) ===
- * Do not build static libraries
- * Use ncurses instead of termcap
- * Remove various commented-out hacks
- * Patch to src/shlib/Makefile.in removed, this belongs into shobj-conf
-
-=== readline-6.2.p3 (Leif Leonhardy, 3 January 2012) ===
- * #11970: Support Ubuntu 11.10 by adding the library libreadline depends on
-   (libtermcap or a replacement) to the shared library, i.e. link against it,
-   such that it appears in libreadline's DT_NEEDED tags.
-   This is currently done by patching `src/shlib/Makefile.in`; we could also
-   do this [conditionally] in `spkg-install`, probably by also performing
-   some tests to check whether that (and which library) is needed.
-   It's likely to also fix the previous "undefined symbol" error on Arch Linux
-   (although currently our readline 6.2 works well without this; we previously
-   instead used the system's libreadline on that platform).
- * Do not make the static libraries executable.
- * Further clean-up to `spkg-install`, add comments and some more
-   messages.  All error messages now start with "Error", and go to
-   stderr. Also consistently use the shell's built-in `test` (`[[
-   ... ]]`), which is faster and more reliable.
-
-=== readline-6.2.p2 (Volker Braun, 10 Dec 2011) ===
- * Add configure --libdir (trac #12131).
-
-=== readline-6.2.p1 (John Palmieri, 14 Oct 2011) ===
- * Add some notes to SPKG.txt (trac #11882).
-
-=== readline-6.2.p0 (John Palmieri, 30 Sept 2011) ===
- * Update to version 6.2 (trac #11882).
- * Fix for Mac OS X 10.7 Lion.  This fix is taken from
-   https://trac.macports.org/browser/trunk/dports/devel/readline/files/patch-shobj-conf.diff
- * spkg-install: Turn off all hacks and fixes for Arch Linux and OpenSuSE.
- * Use 'patch' to install the patches.
-
-=== readline-6.1 (David Kirkby, 11th November 2010) ===
- * Update to latest version #9523
- * Removed a hack for Arch Linux, as this is no longer needed
-   with the latest readline (see #9523)
- * Removed some commented out code from spkg-install - the file
-   was big enough without even more things.
- * Removed checks that there was not a mix of Sun and
-   GNU compilers. This is a bit pointless now, as
-   the 'prereq' script does this.
- * Removed checks that SAGE_FORTRAN_LIB exits - again
-   this is taken care of in one place, and does not need
-   to be in every single .spkg file.
- * Removed reference to ABI, FCFLAGS and F77FLAGS since
-   there's no Fortran in the Readline package, and no ABI
-   to set.
- * Removed references to CXX and other C++ related items
-   as there is no C++ code.
- * No longer check if SAGE64=1, since it can only be set to
-   "yes" or "no", so restrict the check for "yes"
- * Removed a note that a 32-bit build was taking place if
-   SAGE64 was not set to "yes" or "1". This was in
-   inaccurate comment, as many systems build 64-bit by
-   default, and so the comment is inaccurate on many systems.
-   (Though of course it was harmless).
- * Removed an unnecessary semi-colon on the line
-   echo "SAGE_LOCAL undefined ... exiting"
-   The semi-colon is on various .spkg files, and seems
-   to be the result of a bit of code copied from one
-   package to another.
- * Updated the file to patch support/shobj-conf (done for
-   FreeBSD), since this file has changed in the latest source
-   code for readline. This should be reported upstream if it
-   has not already been done. It is pointless us patching
-   a file every time, if there's a bug in it that could be
-   solved in the upstream source code.
- * Add an spkg-check file, though it does nothing useful,
-   as there are no self-tests. However, there is a 'check'
-   target, so running 'make check' does not generate an
-   error, but instead reports there is nothing to be done.
- * Removed set -e and set +e. Used properly these are useful,
-   but used poorly they are likely to cause more problems than
-   enough. So these have been removed, as it's clear they were
-   not being used properly.
- * Added support for any compiler flag for 64-bit builds, using
-   $CFLAG64
- * Use compiler options -g -O0 if SAGE_DEBUG=yes. Otherwise use
-   -g -O2. Other options may be added too.
- * Removed the 'build' function as it was a bit pointless - it takes
-   less characters to just put the code inline.
- * Tested exit code of 'configure', 'make' and 'make install'
-   separately - no longer run "make install".
- * Used $MAKE instead of make, which will allow parallel builds
-   but will need extensive testing.
- * Change name of library from libreadline.so.6.0 to
-   libreadline.so.6.1 on OpenBSD. This seems logical, but is untested
-   as I don't have an OpenBSD box around, and currently there's even
-   less development going into OpenBSD than there is AIX or HP-UX!!
-
-=== readline-6.0.p4 (Leif Leonhardy, October 28th, 2010) ===
- * #9530: Reviewer patch. Some clean-up, also making it more
-   portable and robust. (Also fixes "set -e" preventing us to
-   check exit codes and print appropriate error messages.)
-   Now also supports Arch Linux with readline 5.x, then building
-   Sage's version.
-   Now does *not* build Sage's readline on OpenSuSE 11.x when
-   the headers are missing (since this would break bash as well);
-   instead, instruct the user to install OpenSuSE's devel version
-   of libreadline 6.x, which contains these.
- * Except for the "set -e" issue (and an added error check), the
-   changes again only affect Arch Linux and OpenSuSE.
- * Bumped the patch level again to avoid confusion.
-
-=== readline-6.0.p3 (Thomas Bächler, Mitesh Patel, October 24th, 2010) ===
- * #9530: Update openSuSE and Arch Linux workarounds to fix failed
-   builds. No changes that could affect other platforms.
-
-=== readline-6.0.p2 (Mike Hansen, June 22nd, 2010) ===
- * #7821: readline-6.0.p1 fails on FreeBSD
-
-=== readline-6.0.p1 (Tim Dumol, December 6th, 2009) ===
- * #7610: Add workaround for Arch Linux readline issues ("undefined
-   symbol: PC") by copying over the system version.
-
-=== readline-6.0.p0 (David Kirkby, November 29th, 2009) ===
- * Set the name of the dynamic library that gets copied to
-   $SAGE_LOCAL/lib/libreadline.sl.6 on the HP-UX platform.
-   (HP-UX uses .sl for the extension of shared libraries)
-
-=== readline-6.0 (William Stein and David Kirkby, Sept 16th, 2009) ===
- * Upgrade to 6.0 (latest upstream)
- * Remove numerous ugly build hacks needed only on OS X for older readline.
- * Track #6844 Made a test for /etc/SuSE-release, as the previous spkg-install
-   greped on it, which generates a warning if the file does not exist,
-   which it will not on most peoples systems.
- * Build 64-bit if SAGE64 is set to 'yes' on any platform (tested on
-   OS X and Solaris SPARC)
- * Allow debug information to be removed from file, if
-   SAGE_DEBUG is set to 'no', 'false' or '0'
- * Add a check that someone is not mixing the Sun and GNU compilers.
- * Checks SAGE_FORTRAN_LIB points to a file, if it is set.
- * Added 'set -e' so script will exit in case of error.
- * Print variable names (CC, CFLAGS etc) for information and to aid debugging.
-
-=== readline-5.2.p7 (Mike Hansen, June 19th, 2009) ===
- * Applied Peter Jeremy's fix from #5874.
-
-=== readline-5.2.p6 (Michael Abshoff, February 2nd, 2009) ===
- * Deal with 64 bit OpenSUSE 11.1 (#4946)
-
-=== readline-5.2.p5 (Michael Abshoff, January 5th, 2009) ===
- * Deal with OpenSUSE 11.1 (#4843)
-
-=== readline-5.2.p4 (Arnaud Bergeron, September 3rd, 2008) ===
- * add a fix to find the dynamic library file on OpenBSD
-
-=== readline-5.2.p3 (Michael Abshoff, May 18th, 2008) ===
- * add 64 bit OSX build support
-
-=== readline-5.2.p2 (William Stein, May 16, 2008)  ===
- * /usr/bin/env bash;  change == to =; add support for cygwin; improve error messages and checking
-
-=== readline-5.2.p1 (Craig Citro) ===
- * add fix for OSX 10.5 from Pari FAQ, where readline wasn't building
- a dynamic library
-
-=== readline-5.2.p0 (Michael Abshoff) ===
- * set correct permissions on libreadline.so* and libhistory.so* (#1752)
-
-=== readline-5.2 ===
- * changes lost to history - please let us know if you have any details.
-=======
- * sigsetjmp.patch: Correctly define sigsetjmp and friends on Cygwin.
->>>>>>> 819000f6
+ * sigsetjmp.patch: Correctly define sigsetjmp and friends on Cygwin.