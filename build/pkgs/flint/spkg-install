#!/usr/bin/env bash

###############################################################################
#
# FLINT Sage install script
#
###############################################################################

if [ "$SAGE_LOCAL" = "" ]; then
   echo >&2 "Error: SAGE_LOCAL undefined - exiting..."
   echo >&2 "Maybe run 'sage -sh'?"
   exit 1
fi

if [ "$SAGE64" = "yes" ]; then
    echo "Building a 64-bit version of FLINT."
    ABI="64"; export ABI
fi

if [ "$SAGE_DEBUG" = "yes" ]; then
    echo "Building a debug version of FLINT."
    CFLAGS="-O0 -g $CFLAGS"; export CFLAGS
    FLINT_TUNE=" $FLINT_TUNE"; export FLINT_TUNE
    FLINT_CONFIGURE="--enable-assert $FLINT_CONFIGURE"
fi

cd src

echo "Patching FLINT."
for patch in ../patches/*.patch; do
    [ -f "$patch" ] || continue
    patch -p1 <"$patch"
    if [ $? -ne 0 ]; then
        echo >&2 "Error applying '$patch'"
        exit 1
    fi
done

echo "Configuring FLINT."
<<<<<<< HEAD
./configure --prefix="$SAGE_LOCAL" --with-gmp="$SAGE_LOCAL" \
    --with-mpfr="$SAGE_LOCAL" --with-ntl="$SAGE_LOCAL" $FLINT_CONFIGURE
=======
./configure \
    --disable-static \
    --prefix="$SAGE_LOCAL" \
    --with-gmp="$SAGE_LOCAL" \
    --with-mpfr="$SAGE_LOCAL" \
    --with-ntl="$SAGE_LOCAL" \
    $FLINT_CONFIGURE
>>>>>>> 9e13c1b5
if [ $? -ne 0 ]; then
    echo >&2 "Error: Failed to configure FLINT."
    exit 1
fi

echo "Building FLINT shared library."
$MAKE
if [ $? -ne 0 ]; then
    echo >&2 "Error: Failed to build FLINT shared library."
    exit 1
fi

echo "Deleting old FLINT files."
rm -f $SAGE_LOCAL/lib/libflint*
rm -rf $SAGE_LOCAL/include/flint

echo "Installing new FLINT files."
$MAKE install
if [ $? -ne 0 ]; then
    echo >&2 "Error: Failed to install FLINT."
    exit 1
fi<|MERGE_RESOLUTION|>--- conflicted
+++ resolved
@@ -37,10 +37,6 @@
 done
 
 echo "Configuring FLINT."
-<<<<<<< HEAD
-./configure --prefix="$SAGE_LOCAL" --with-gmp="$SAGE_LOCAL" \
-    --with-mpfr="$SAGE_LOCAL" --with-ntl="$SAGE_LOCAL" $FLINT_CONFIGURE
-=======
 ./configure \
     --disable-static \
     --prefix="$SAGE_LOCAL" \
@@ -48,7 +44,6 @@
     --with-mpfr="$SAGE_LOCAL" \
     --with-ntl="$SAGE_LOCAL" \
     $FLINT_CONFIGURE
->>>>>>> 9e13c1b5
 if [ $? -ne 0 ]; then
     echo >&2 "Error: Failed to configure FLINT."
     exit 1
