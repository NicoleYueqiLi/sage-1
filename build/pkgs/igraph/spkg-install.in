<<<<<<< HEAD
if `pkg-config --modversion libxml-2.0`; then
    echo "
You need libxml2 to run igraph. On Ubuntu and Debian Linux, installing the build-essential and the libxml2-dev packages is sufficient."
    exit 1
fi

=======
>>>>>>> 13b40902
export CFLAGS="$CFLAGS -Wno-strict-prototypes -Wno-implicit-function-declaration"
cd src
sdh_configure --with-external-blas --with-external-lapack --with-external-glpk
sdh_make
sdh_make_install -j1<|MERGE_RESOLUTION|>--- conflicted
+++ resolved
@@ -1,12 +1,3 @@
-<<<<<<< HEAD
-if `pkg-config --modversion libxml-2.0`; then
-    echo "
-You need libxml2 to run igraph. On Ubuntu and Debian Linux, installing the build-essential and the libxml2-dev packages is sufficient."
-    exit 1
-fi
-
-=======
->>>>>>> 13b40902
 export CFLAGS="$CFLAGS -Wno-strict-prototypes -Wno-implicit-function-declaration"
 cd src
 sdh_configure --with-external-blas --with-external-lapack --with-external-glpk
